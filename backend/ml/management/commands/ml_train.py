import logging

from django.core.management.base import BaseCommand

from core.models import User
from ml.core import TOURNESOL_DEV, ml_run
from tournesol.models import (
    ComparisonCriteriaScore,
    ContributorRating,
    ContributorRatingCriteriaScore,
    EntityCriteriaScore,
    Poll,
)

"""
Machine Learning main python file

Organisation:
- main file is here
- Data is handled in "handle_data.py"
- ML model and decentralised structure are in "licchavi.py"
- Licchavi is called in "core.py"

Notations:
- node = user : contributor
- vid = vID : video, video ID
- rating : rating provided by a contributor between 2 videos,
                                        in [0,100] or [-1,1]
- score : score of a video outputted by the algorithm, around [-2, 2]
- glob, loc : global, local
- idx, vidx : index, video index
- l_someting : list of someting
- arr : numpy array
- tens : torch tensor
- dic : dictionnary
- verb : verbosity level
- VARIABLE_NAME : global variable

Structure:
- fetch_data() provides data from the database
- ml_run() uses this data as input, trains via shape_train_predict()
     and returns video scores
- save_data() takes these scores and save them to the database
- these 3 are called by Django at the end of this file

USAGE:
- set env variable TOURNESOL_DEV to 1 for experimenting, don't for production
    mode
- run "python manage.py ml_train"
"""


<<<<<<< HEAD
def fetch_data(poll):
=======
def fetch_data(trusted_only=True):
>>>>>>> 0a887885
    """Fetches the data from the Comparisons model

    Returns:
    - comparison_data: list of
        [   contributor_id: int, video_id_1: int, video_id_2: int,
            criteria: str, score: float, weight: float  ]
    """
    comparisons_queryset = ComparisonCriteriaScore.objects.all().prefetch_related("comparison")
    
    if trusted_only:
        comparisons_queryset = comparisons_queryset.filter(comparison__user__in=User.trusted_users())
    comparison_data = [
<<<<<<< HEAD
        [
            ccs.comparison.user_id,
            ccs.comparison.entity_1_id,
            ccs.comparison.entity_2_id,
            ccs.criteria,
            ccs.score,
            ccs.weight,
        ]
        for ccs in ComparisonCriteriaScore.objects
            .filter(comparison__user__in=User.trusted_users())
            .filter(comparison__poll=poll)
            .prefetch_related("comparison")
=======
            [
                ccs.comparison.user_id,
                ccs.comparison.entity_1_id,
                ccs.comparison.entity_2_id,
                ccs.criteria,
                ccs.score,
                ccs.weight,
            ]
            for ccs in comparisons_queryset
>>>>>>> 0a887885
    ]

    return comparison_data


<<<<<<< HEAD
def save_data(video_scores, contributor_rating_scores, poll):
    """
    Saves in the scores for Entities and ContributorRatings
    """
    EntityCriteriaScore.objects.filter(poll_id=poll.pk).delete()
    EntityCriteriaScore.objects.bulk_create(
        [
            EntityCriteriaScore(
                entity_id=video_id,
                criteria=criteria,
                score=score,
                uncertainty=uncertainty,
                poll_id=poll.pk
            )
            for video_id, criteria, score, uncertainty in video_scores
=======
def save_data(video_scores, contributor_rating_scores, trusted_only=True):
    """
    Saves in the scores for Entities and ContributorRatings
    """
    default_poll_pk = Poll.default_poll_pk()
    trusted_user_ids = set(User.trusted_users().values_list("id", flat=True))

    if trusted_only:
        EntityCriteriaScore.objects.all().delete()
        EntityCriteriaScore.objects.bulk_create(
            [
                EntityCriteriaScore(
                    poll_id=default_poll_pk,
                    entity_id=video_id,
                    criteria=criteria,
                    score=score,
                    uncertainty=uncertainty,
                )
                for video_id, criteria, score, uncertainty in video_scores
            ]
        )

        contributor_scores_to_save = [
            (contributor_id, video_id, criteria, score, uncertainty)
            for (contributor_id, video_id, criteria, score, uncertainty) in contributor_rating_scores
            if contributor_id in trusted_user_ids
        ]
    else:
        contributor_scores_to_save = [
            (contributor_id, video_id, criteria, score, uncertainty)
            for (contributor_id, video_id, criteria, score, uncertainty) in contributor_rating_scores
            if contributor_id not in trusted_user_ids
>>>>>>> 0a887885
        ]

    rating_ids = {
        (contributor_id, video_id): rating_id
        for rating_id, contributor_id, video_id in ContributorRating.objects.all().values_list(
            "id", "user_id", "entity_id"
        )
    }
    ratings_to_create = set(
        (contributor_id, video_id)
        for contributor_id, video_id, _, _, _ in contributor_scores_to_save
        if (contributor_id, video_id) not in rating_ids
    )
    created_ratings = ContributorRating.objects.bulk_create(
<<<<<<< HEAD
        [
            ContributorRating(
                poll_id=poll.pk,
                entity_id=video_id,
                user_id=contributor_id,
            )
            for contributor_id, video_id in ratings_to_create
        ]
=======
        ContributorRating(
            poll_id=default_poll_pk,
            entity_id=video_id,
            user_id=contributor_id,
        )
        for contributor_id, video_id in ratings_to_create
>>>>>>> 0a887885
    )
    rating_ids.update(
        {(rating.user_id, rating.entity_id): rating.id for rating in created_ratings}
    )

<<<<<<< HEAD
    ContributorRatingCriteriaScore.objects.filter(contributor_rating__poll_id=poll.pk).delete()
=======
    if trusted_only:
        ContributorRatingCriteriaScore.objects.filter(contributor_rating__user__in=User.trusted_users()).delete()
    else:
        ContributorRatingCriteriaScore.objects.exclude(contributor_rating__user__in=User.trusted_users()).delete()

>>>>>>> 0a887885
    ContributorRatingCriteriaScore.objects.bulk_create(
        ContributorRatingCriteriaScore(
            contributor_rating_id=rating_ids[(contributor_id, video_id)],
            criteria=criteria,
            score=score,
            uncertainty=uncertainty,
        )
        for contributor_id, video_id, criteria, score, uncertainty in contributor_scores_to_save
    )

def process(trusted_only=True):
    criterias_list = Poll.default_poll().criterias_list
    comparison_data = fetch_data(trusted_only=trusted_only)
    glob_score, loc_score = ml_run(
        comparison_data, criterias=criterias_list, save=True, verb=-1
    )
    save_data(glob_score, loc_score, trusted_only=trusted_only)


def process():
    for poll in Poll.objects.all():
        poll_criterias_list = poll.criterias_list
        poll_comparison_data = fetch_data(poll=poll)
        glob_score, loc_score = ml_run(
            poll_comparison_data, criterias=poll_criterias_list, save=True, verb=-1
        )
        save_data(glob_score, loc_score, poll)


class Command(BaseCommand):
    help = "Runs the ml"

    def add_arguments(self, parser):
        parser.add_argument(
            '--skip-untrusted',
            action="store_true",
            help='Skip ML run on untrusted users',
        )

    def handle(self, *args, **options):
<<<<<<< HEAD
        if TOURNESOL_DEV:
            logging.error('You must turn TOURNESOL_DEV to 0 to use this')
        else:  # production mode
            process()
=======
        skip_untrusted = options['skip_untrusted']
        if TOURNESOL_DEV:
            logging.error('You must turn TOURNESOL_DEV to 0 to use this')
        else: #production
            # Run for trusted users
            logging.debug("Process on trusted users")
            process()

            if not skip_untrusted:
                # Run for all users including non trusted users
                logging.debug("Process on all users")
                process(trusted_only=False)
>>>>>>> 0a887885
<|MERGE_RESOLUTION|>--- conflicted
+++ resolved
@@ -50,11 +50,7 @@
 """
 
 
-<<<<<<< HEAD
-def fetch_data(poll):
-=======
-def fetch_data(trusted_only=True):
->>>>>>> 0a887885
+def fetch_data(poll,trusted_only=True):
     """Fetches the data from the Comparisons model
 
     Returns:
@@ -62,25 +58,11 @@
         [   contributor_id: int, video_id_1: int, video_id_2: int,
             criteria: str, score: float, weight: float  ]
     """
-    comparisons_queryset = ComparisonCriteriaScore.objects.all().prefetch_related("comparison")
+    comparisons_queryset = ComparisonCriteriaScore.objects.filter(comparison__poll=poll).prefetch_related("comparison")
     
     if trusted_only:
         comparisons_queryset = comparisons_queryset.filter(comparison__user__in=User.trusted_users())
     comparison_data = [
-<<<<<<< HEAD
-        [
-            ccs.comparison.user_id,
-            ccs.comparison.entity_1_id,
-            ccs.comparison.entity_2_id,
-            ccs.criteria,
-            ccs.score,
-            ccs.weight,
-        ]
-        for ccs in ComparisonCriteriaScore.objects
-            .filter(comparison__user__in=User.trusted_users())
-            .filter(comparison__poll=poll)
-            .prefetch_related("comparison")
-=======
             [
                 ccs.comparison.user_id,
                 ccs.comparison.entity_1_id,
@@ -90,38 +72,19 @@
                 ccs.weight,
             ]
             for ccs in comparisons_queryset
->>>>>>> 0a887885
     ]
 
     return comparison_data
 
 
-<<<<<<< HEAD
-def save_data(video_scores, contributor_rating_scores, poll):
+def save_data(video_scores, contributor_rating_scores, poll, trusted_only=True):
     """
     Saves in the scores for Entities and ContributorRatings
     """
-    EntityCriteriaScore.objects.filter(poll_id=poll.pk).delete()
-    EntityCriteriaScore.objects.bulk_create(
-        [
-            EntityCriteriaScore(
-                entity_id=video_id,
-                criteria=criteria,
-                score=score,
-                uncertainty=uncertainty,
-                poll_id=poll.pk
-            )
-            for video_id, criteria, score, uncertainty in video_scores
-=======
-def save_data(video_scores, contributor_rating_scores, trusted_only=True):
-    """
-    Saves in the scores for Entities and ContributorRatings
-    """
-    default_poll_pk = Poll.default_poll_pk()
     trusted_user_ids = set(User.trusted_users().values_list("id", flat=True))
 
     if trusted_only:
-        EntityCriteriaScore.objects.all().delete()
+        EntityCriteriaScore.objects.filter(poll_id=poll.pk).delete()
         EntityCriteriaScore.objects.bulk_create(
             [
                 EntityCriteriaScore(
@@ -130,6 +93,7 @@
                     criteria=criteria,
                     score=score,
                     uncertainty=uncertainty,
+					poll_id=poll.pk
                 )
                 for video_id, criteria, score, uncertainty in video_scores
             ]
@@ -145,7 +109,6 @@
             (contributor_id, video_id, criteria, score, uncertainty)
             for (contributor_id, video_id, criteria, score, uncertainty) in contributor_rating_scores
             if contributor_id not in trusted_user_ids
->>>>>>> 0a887885
         ]
 
     rating_ids = {
@@ -160,37 +123,22 @@
         if (contributor_id, video_id) not in rating_ids
     )
     created_ratings = ContributorRating.objects.bulk_create(
-<<<<<<< HEAD
-        [
-            ContributorRating(
-                poll_id=poll.pk,
-                entity_id=video_id,
-                user_id=contributor_id,
-            )
-            for contributor_id, video_id in ratings_to_create
-        ]
-=======
         ContributorRating(
-            poll_id=default_poll_pk,
+            poll_id=poll.pk,
             entity_id=video_id,
             user_id=contributor_id,
         )
         for contributor_id, video_id in ratings_to_create
->>>>>>> 0a887885
     )
     rating_ids.update(
         {(rating.user_id, rating.entity_id): rating.id for rating in created_ratings}
     )
 
-<<<<<<< HEAD
-    ContributorRatingCriteriaScore.objects.filter(contributor_rating__poll_id=poll.pk).delete()
-=======
     if trusted_only:
-        ContributorRatingCriteriaScore.objects.filter(contributor_rating__user__in=User.trusted_users()).delete()
+        ContributorRatingCriteriaScore.objects.filter(contributor_rating__poll_id=poll.pk).filter(contributor_rating__user__in=User.trusted_users()).delete()
     else:
-        ContributorRatingCriteriaScore.objects.exclude(contributor_rating__user__in=User.trusted_users()).delete()
+        ContributorRatingCriteriaScore.objects.filter(contributor_rating__poll_id=poll.pk).exclude(contributor_rating__user__in=User.trusted_users()).delete()
 
->>>>>>> 0a887885
     ContributorRatingCriteriaScore.objects.bulk_create(
         ContributorRatingCriteriaScore(
             contributor_rating_id=rating_ids[(contributor_id, video_id)],
@@ -202,22 +150,13 @@
     )
 
 def process(trusted_only=True):
-    criterias_list = Poll.default_poll().criterias_list
-    comparison_data = fetch_data(trusted_only=trusted_only)
-    glob_score, loc_score = ml_run(
-        comparison_data, criterias=criterias_list, save=True, verb=-1
-    )
-    save_data(glob_score, loc_score, trusted_only=trusted_only)
-
-
-def process():
-    for poll in Poll.objects.all():
-        poll_criterias_list = poll.criterias_list
-        poll_comparison_data = fetch_data(poll=poll)
+	for poll in Poll.objects.all():
+	    poll_criterias_list = poll.criterias_list
+        poll_comparison_data = fetch_data(poll=poll,trusted_only=trusted_only)
         glob_score, loc_score = ml_run(
             poll_comparison_data, criterias=poll_criterias_list, save=True, verb=-1
         )
-        save_data(glob_score, loc_score, poll)
+        save_data(glob_score, loc_score, poll, trusted_only=trusted_only)
 
 
 class Command(BaseCommand):
@@ -231,12 +170,6 @@
         )
 
     def handle(self, *args, **options):
-<<<<<<< HEAD
-        if TOURNESOL_DEV:
-            logging.error('You must turn TOURNESOL_DEV to 0 to use this')
-        else:  # production mode
-            process()
-=======
         skip_untrusted = options['skip_untrusted']
         if TOURNESOL_DEV:
             logging.error('You must turn TOURNESOL_DEV to 0 to use this')
@@ -248,5 +181,4 @@
             if not skip_untrusted:
                 # Run for all users including non trusted users
                 logging.debug("Process on all users")
-                process(trusted_only=False)
->>>>>>> 0a887885
+                process(trusted_only=False)