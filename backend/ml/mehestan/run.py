--- conflicted
+++ resolved
@@ -50,9 +50,6 @@
     return result[["user_id", "entity_id", "score", "uncertainty"]]
 
 
-<<<<<<< HEAD
-def _run_mehestan_for_criterion(criteria: str, ml_input: MlInput, poll_pk: int):
-=======
 def update_user_scores(poll: Poll, user: User):
     ml_input = MlInputFromDb(poll_name=poll.name)
     for criteria in poll.criterias_list:
@@ -76,7 +73,6 @@
     poll_pk: int,
     update_poll_scaling=False,
 ):
->>>>>>> a141b266
     """
     Run Mehestan for the given criterion, in the given poll.
     """
@@ -132,8 +128,6 @@
         save_entity_scores(
             poll, global_scores, single_criteria=criteria, score_mode=mode
         )
-<<<<<<< HEAD
-=======
 
     scale_function = poll.scale_function
     scaled_scores["raw_score"] = scaled_scores["score"]
@@ -145,7 +139,6 @@
     scaled_scores["score"] = scale_function(scaled_scores["raw_score"])
     scaled_scores["criteria"] = criteria
     save_contributor_scores(poll, scaled_scores, single_criteria=criteria)
->>>>>>> a141b266
 
     logger.info(
         "Mehestan for poll '%s': done with crit '%s'",
