from functools import cached_property
from typing import Optional

import pandas as pd
from django.db.models import Case, F, Q, QuerySet, When
from django.db.models.expressions import RawSQL
from solidago.pipeline import TournesolInput

from core.models import User
from tournesol.models import (
    ComparisonCriteriaScore,
    ContributorRating,
    ContributorRatingCriteriaScore,
    ContributorScaling,
    Entity,
)
from vouch.models import Voucher


class MlInputFromDb(TournesolInput):
    SCALING_CALIBRATION_MIN_ENTITIES_TO_COMPARE = 20

    def __init__(self, poll_name: str):
        self.poll_name = poll_name

    def get_scaling_calibration_users(self) -> QuerySet[User]:
        n_alternatives = (
            Entity.objects.filter(comparisons_entity_1__poll__name=self.poll_name)
            .union(Entity.objects.filter(comparisons_entity_2__poll__name=self.poll_name))
            .count()
        )
        users = User.objects.alias(
            n_compared_entities=RawSQL(
                """
                SELECT COUNT(DISTINCT e.id)
                FROM tournesol_entity e
                INNER JOIN tournesol_comparison c
                    ON (c.entity_1_id = e.id OR c.entity_2_id = e.id)
                INNER JOIN tournesol_poll p
                    ON (p.id = c.poll_id AND p.name = %s)
                WHERE c.user_id = "core_user"."id"
                """,
                (self.poll_name,),
            )
        )
        if n_alternatives <= self.SCALING_CALIBRATION_MIN_ENTITIES_TO_COMPARE:
            # The number of alternatives is low enough to consider as calibration users
            # all trusted users who have compared all alternatives.
            return users.filter(
                is_active=True,
                trust_score__gt=self.SCALING_CALIBRATION_MIN_TRUST_SCORE,
                n_compared_entities__gte=n_alternatives,
            )

        return users.filter(
            is_active=True,
            trust_score__gt=self.SCALING_CALIBRATION_MIN_TRUST_SCORE,
            n_compared_entities__gte=self.SCALING_CALIBRATION_MIN_ENTITIES_TO_COMPARE,
        ).order_by("-n_compared_entities")[: self.MAX_SCALING_CALIBRATION_USERS]

    def get_comparisons(self, criteria=None, user_id=None) -> pd.DataFrame:
        scores_queryset = ComparisonCriteriaScore.objects.filter(
            comparison__poll__name=self.poll_name,
            comparison__user__is_active=True,
        )
        if criteria is not None:
            scores_queryset = scores_queryset.filter(criteria=criteria)

        if user_id is not None:
            scores_queryset = scores_queryset.filter(comparison__user_id=user_id)

        values = scores_queryset.values(
            "score",
            "score_max",
            "criteria",
            "weight",
            entity_a=F("comparison__entity_1_id"),
            entity_b=F("comparison__entity_2_id"),
            user_id=F("comparison__user_id"),
        )
        if len(values) > 0:
            dtf = pd.DataFrame(values)
            return dtf[
                ["user_id", "entity_a", "entity_b", "criteria", "score", "score_max", "weight"]
            ]

        return pd.DataFrame(
            columns=[
                "user_id",
                "entity_a",
                "entity_b",
                "criteria",
                "score",
                "score_max",
                "weight",
            ]
        )

    @cached_property
    def ratings_properties(self):
        # This makes sure that `get_scaling_calibration_users()` is evaluated separately, as the
        # table names mentionned in its RawSQL query could conflict with the current queryset.
        scaling_calibration_user_ids = list(self.get_scaling_calibration_users().values_list("id"))
        values = (
            ContributorRating.objects.filter(
                poll__name=self.poll_name,
            )
            .annotate(
                is_scaling_calibration_user=Case(
                    When(user__in=scaling_calibration_user_ids, then=True),
                    default=False,
                ),
            )
            .values(
                "user_id",
                "entity_id",
                "is_public",
                "is_scaling_calibration_user",
                trust_score=F("user__trust_score"),
            )
        )
        if len(values) == 0:
            return pd.DataFrame(
                columns=[
                    "user_id",
                    "entity_id",
                    "is_public",
                    "is_scaling_calibration_user",
                    "trust_score",
                ]
            )
        return pd.DataFrame(values)

    def get_user_scalings(self, user_id=None) -> pd.DataFrame:
        """Fetch saved invidiual scalings
        Returns:
        - ratings_df: DataFrame with columns
            * `user_id`: int
            * `criteria`: str
            * `scale`: float
            * `scale_uncertainty`: float
            * `translation`: float
            * `translation_uncertainty`: float
        """

        scalings = ContributorScaling.objects.filter(poll__name=self.poll_name)
        if user_id is not None:
            scalings = scalings.filter(user_id=user_id)
        values = scalings.values(
            "user_id",
            "criteria",
            "scale",
            "scale_uncertainty",
            "translation",
            "translation_uncertainty",
        )
        if len(values) == 0:
            return pd.DataFrame(
                columns=[
                    "user_id",
                    "criteria",
                    "scale",
                    "scale_uncertainty",
                    "translation",
                    "translation_uncertainty",
                ]
            )
        return pd.DataFrame(values)

    def get_individual_scores(
        self, criteria: Optional[str] = None, user_id: Optional[int] = None
    ) -> pd.DataFrame:
        scores_queryset = ContributorRatingCriteriaScore.objects.filter(
            contributor_rating__poll__name=self.poll_name,
            contributor_rating__user__is_active=True,
        )
        if criteria is not None:
            scores_queryset = scores_queryset.filter(criteria=criteria)
        if user_id is not None:
            scores_queryset = scores_queryset.filter(contributor_rating__user_id=user_id)

        values = scores_queryset.values(
            "raw_score",
            "criteria",
            entity=F("contributor_rating__entity_id"),
            user_id=F("contributor_rating__user_id"),
        )
        if len(values) == 0:
            return pd.DataFrame(columns=["user_id", "entity", "criteria", "raw_score"])

        dtf = pd.DataFrame(values)
        return dtf[["user_id", "entity", "criteria", "raw_score"]]

    def get_vouches(self):
        values = Voucher.objects.filter(
            by__is_active=True,
            to__is_active=True,
        ).values(
<<<<<<< HEAD
            voucher="by__id",
            vouchee="to__id",
            vouch="value",
        )
        return pd.DataFrame(values)
=======
            voucher=F("by__id"),
            vouchee=F("to__id"),
            vouch=F("value"),
        )
        return pd.DataFrame(values, columns=["voucher", "vouchee", "vouch"])

    def get_users(self):
        values = (
            User.objects
            .filter(is_active=True)
            .annotate(is_pretrusted=Q(pk__in=User.with_trusted_email()))
            .values(
                "is_pretrusted",
                "trust_score",
                user_id=F("id"),
            )
        )
        return pd.DataFrame(
            data=values,
            columns=["user_id", "is_pretrusted", "trust_score"],
        ).set_index("user_id")
>>>>>>> 01b9f2ce
<|MERGE_RESOLUTION|>--- conflicted
+++ resolved
@@ -196,13 +196,6 @@
             by__is_active=True,
             to__is_active=True,
         ).values(
-<<<<<<< HEAD
-            voucher="by__id",
-            vouchee="to__id",
-            vouch="value",
-        )
-        return pd.DataFrame(values)
-=======
             voucher=F("by__id"),
             vouchee=F("to__id"),
             vouch=F("value"),
@@ -223,5 +216,4 @@
         return pd.DataFrame(
             data=values,
             columns=["user_id", "is_pretrusted", "trust_score"],
-        ).set_index("user_id")
->>>>>>> 01b9f2ce
+        ).set_index("user_id")