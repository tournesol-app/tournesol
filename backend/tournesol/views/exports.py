--- conflicted
+++ resolved
@@ -52,90 +52,6 @@
     )
 
 
-<<<<<<< HEAD
-def write_public_comparisons_file(poll_name: str, write_target) -> None:
-    """
-    Retrieve all public comparisons' data, and write them as CSV in
-    `write_target`, an object supporting the Python file API.
-    """
-    fieldnames = [
-        "public_username",
-        "video_a",
-        "video_b",
-        "criteria",
-        "score",
-        "week_date"
-    ]
-    writer = csv.DictWriter(write_target, fieldnames=fieldnames)
-    writer.writeheader()
-    writer.writerows(
-        {
-            "public_username": comparison.username,
-            "video_a": comparison.uid_a.split(UID_DELIMITER)[1],
-            "video_b": comparison.uid_b.split(UID_DELIMITER)[1],
-            "criteria": comparison.criteria,
-            "score": int(round(comparison.score)),
-            "week_date": comparison.week_date
-        }
-        for comparison in get_comparisons_data(poll_name).iterator()
-    )
-
-
-def write_public_users_file(poll_name: str, write_target) -> None:
-    """
-    Retrieve all users present in the public dataset (i.e. with a least
-    one public comparison), and write them as CSV in `write_target`,
-    an object supporting the Python file API.
-    """
-    fieldnames = [
-        "public_username",
-        "trust_score",
-    ]
-    writer = csv.DictWriter(write_target, fieldnames=fieldnames)
-    writer.writeheader()
-    writer.writerows(
-        {
-            "public_username": user.username,
-            "trust_score": user.trust_score,
-        }
-        for user in get_users_data(poll_name).iterator()
-    )
-
-
-def write_individual_criteria_scores_file(poll_name: str, write_target) -> None:
-    """
-    Retrieve all public individual criteria scores, with the related voting
-    rights and write them as CSV in `write_target`, an object supporting the
-    Python file API.
-    """
-    fieldnames = [
-        "public_username",
-        "video",
-        "criteria",
-        "score",
-        "voting_right",
-    ]
-
-    criteria_scores = get_individual_criteria_scores_data(poll_name).iterator()
-
-    rows = (
-        {
-            "public_username": criteria_score.username,
-            "video": criteria_score.uid.split(UID_DELIMITER)[1],
-            "criteria": criteria_score.criteria,
-            "score": criteria_score.score,
-            "voting_right": criteria_score.voting_right,
-        }
-        for criteria_score in criteria_scores
-    )
-
-    writer = csv.DictWriter(write_target, fieldnames=fieldnames)
-    writer.writeheader()
-    writer.writerows(rows)
-
-
-=======
->>>>>>> 56f19a59
 class ExportComparisonsView(APIView):
     """
     Export all comparisons made in all polls by the logged user as a CSV file.
