# coding: utf-8

"""
Defines Tournesol's backend API routes
"""

from django.urls import include, path
from rest_framework import routers

from .views import ComparisonDetailApi, ComparisonListApi, ComparisonListFilteredApi
from .views.contributor_recommendations import (
    PrivateContributorRecommendationsView,
    PublicContributorRecommendationsView,
)
from .views.criteria_correlations import ContributorCriteriaCorrelationsView
from .views.email_domains import EmailDomainsList
from .views.entities import EntitiesViewSet
from .views.exports import ExportAllView, ExportComparisonsView, ExportPublicComparisonsView
from .views.polls import PollsRecommendationsView, PollsView
from .views.ratings import (
    ContributorRatingDetail,
    ContributorRatingList,
    ContributorRatingUpdateAll,
)
from .views.stats import StatisticsView
from .views.unconnected_entities import UnconnectedEntitiesView
from .views.user import CurrentUserView
from .views.video import VideoViewSet
from .views.video_rate_later import VideoRateLaterDetail, VideoRateLaterList

router = routers.DefaultRouter()
router.register(r"video", VideoViewSet, basename="video")
router.register(r"entities", EntitiesViewSet)

app_name = "tournesol"
urlpatterns = [
    path("", include(router.urls)),
    # User API
    path("users/me/", CurrentUserView.as_view(), name="users_me"),
    # Data exports
    path(
        "users/me/exports/comparisons/",
        ExportComparisonsView.as_view(),
        name="export_comparisons",
    ),
    path("users/me/exports/all/", ExportAllView.as_view(), name="export_all"),
    path(
        "exports/comparisons/",
        ExportPublicComparisonsView.as_view(),
        name="export_public",
    ),
    # Comparison API
    path(
        "users/me/comparisons/<str:poll_name>",
        ComparisonListApi.as_view(),
        name="poll_comparisons_me_list",
    ),
    path(
        "users/me/comparisons/<str:poll_name>/<str:uid>/",
        ComparisonListFilteredApi.as_view(),
        name="poll_comparisons_me_list_filtered",
    ),
    path(
        "users/me/comparisons/<str:poll_name>/<str:uid_a>/<str:uid_b>/",
        ComparisonDetailApi.as_view(),
        name="poll_comparisons_me_detail",
    ),
    # VideoRateLater API
    path(
        "users/me/video_rate_later/",
        VideoRateLaterList.as_view(),
        name="video_rate_later_list",
    ),
    path(
        "users/me/video_rate_later/<str:video_id>/",
        VideoRateLaterDetail.as_view(),
        name="video_rate_later_detail",
    ),
    # Ratings API
    path(
        "users/me/contributor_ratings/<str:poll_name>/",
        ContributorRatingList.as_view(),
        name="ratings_me_list",
    ),
    path(
        "users/me/contributor_ratings/<str:poll_name>/_all/",
        ContributorRatingUpdateAll.as_view(),
        name="ratings_me_list_update_is_public",
    ),
    path(
        "users/me/contributor_ratings/<str:poll_name>/<str:uid>/",
        ContributorRatingDetail.as_view(),
        name="ratings_me_detail",
    ),
    # User recommendations API
    path(
        "users/me/recommendations/<str:poll_name>",
        PrivateContributorRecommendationsView.as_view(),
        name="private_contributor_recommendations",
    ),
    path(
        "users/<str:username>/recommendations/<str:poll_name>",
        PublicContributorRecommendationsView.as_view(),
        name="public_contributor_recommendations",
    ),
<<<<<<< HEAD
    # Unconnected entities
    path(
        "users/me/unconnected_entities/<str:poll_name>/<str:uid>/",
        UnconnectedEntitiesView.as_view(),
        name="unconnected_entities",
=======
    # User statistics
    path(
        "users/me/criteria_correlations/<str:poll_name>/",
        ContributorCriteriaCorrelationsView.as_view(),
        name="contributor_criteria_correlations",
>>>>>>> e544fe26
    ),
    # Email domain API
    path("domains/", EmailDomainsList.as_view(), name="email_domains_list"),
    # Statistics API
    path("stats/", StatisticsView.as_view(), name="statistics_detail"),
    # Polls API
    path("polls/<str:name>/", PollsView.as_view(), name="polls_detail"),
    path(
        "polls/<str:name>/recommendations/",
        PollsRecommendationsView.as_view(),
        name="polls_recommendations",
    ),
]<|MERGE_RESOLUTION|>--- conflicted
+++ resolved
@@ -103,19 +103,17 @@
         PublicContributorRecommendationsView.as_view(),
         name="public_contributor_recommendations",
     ),
-<<<<<<< HEAD
     # Unconnected entities
     path(
         "users/me/unconnected_entities/<str:poll_name>/<str:uid>/",
         UnconnectedEntitiesView.as_view(),
         name="unconnected_entities",
-=======
+    ),
     # User statistics
     path(
         "users/me/criteria_correlations/<str:poll_name>/",
         ContributorCriteriaCorrelationsView.as_view(),
         name="contributor_criteria_correlations",
->>>>>>> e544fe26
     ),
     # Email domain API
     path("domains/", EmailDomainsList.as_view(), name="email_domains_list"),
