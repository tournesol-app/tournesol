--- conflicted
+++ resolved
@@ -31,11 +31,8 @@
 )
 from tournesol.tests.factories.comparison import ComparisonCriteriaScoreFactory, ComparisonFactory
 from tournesol.tests.factories.entity import VideoFactory
-<<<<<<< HEAD
+from tournesol.tests.factories.entity_score import EntityCriteriaScoreFactory
 from tournesol.tests.utils.mock_now import MockNow
-=======
-from tournesol.tests.factories.entity_score import EntityCriteriaScoreFactory
->>>>>>> 471c4cbd
 
 export_test_override_settings = override_settings(
     MEDIA_ROOT=gettempdir(),
@@ -43,9 +40,7 @@
         {"DATASETS_BUILD_DIR": "ts_api_test_datasets"}, settings.APP_TOURNESOL
     ),
 )
-
 class ExportTest(TestCase):
-
     @MockNow.Context()
     def setUp(self) -> None:
         self.poll_videos = Poll.default_poll()
@@ -457,22 +452,21 @@
             entity__metadata__name="DON'T PANIC"
         )
 
-<<<<<<< HEAD
-        content_disposition = response.headers["Content-Disposition"]
-        match = re.search("filename=(.+).zip", content_disposition)
-        root = match.group(1)
-
-        zip_content = io.BytesIO(response.content)
-
-        with zipfile.ZipFile(zip_content, "r") as zip_file:
-            with zip_file.open(root + "/users.csv", "r") as file:
-                content = file.read().decode("utf-8")
-                csv_file = csv.DictReader(io.StringIO(content))
-                rows = list(csv_file)
-
-                usernames = [row["public_username"] for row in rows]
-                self.assertEqual("a", usernames[0])
-                self.assertEqual("z", usernames[-1])
+        call_command("create_dataset")
+        response = self.client.get("/exports/all/")
+        rows = self.parse_zipped_csv(response, "collective_criteria_scores.csv")
+        self.assertEqual(len(rows), 1)
+        self.assertEqual(rows[0]["video"], e_criteria_score.entity.uid.split(':')[1])
+        self.assertEqual(rows[0]["criteria"], "h2g2")
+        self.assertEqual(float(rows[0]["score"]), 42.)
+
+    @export_test_override_settings
+    def test_collective_criteria_scores_is_empty_without_criteria_scores(self):
+        EntityCriteriaScore.objects.all().delete
+        call_command("create_dataset")
+        response = self.client.get("/exports/all/")
+        rows = self.parse_zipped_csv(response, "collective_criteria_scores.csv")
+        self.assertEqual(len(rows), 0)
 
     def test_all_export_comparisons_sorted_by_username_and_weekdate(self):
         first_user = UserFactory(username="zoe")
@@ -497,47 +491,21 @@
 
         response = self.client.get("/exports/all/")
         self.assertEqual(response.status_code, status.HTTP_200_OK)
-        self.assertEqual(response.headers["Content-Type"], "application/zip")
-        root = self.extract_export_root(response)
-
-        zip_content = io.BytesIO(response.content)
-
-        with zipfile.ZipFile(zip_content, "r") as zip_file:
-            with zip_file.open(root + "/comparisons.csv", "r") as file:
-                content = file.read().decode("utf-8")
-                csv_file = csv.DictReader(io.StringIO(content))
-                rows = list(csv_file)
-
-                # should not export comparisons#3
-                self.assertEqual(5, len(rows))
-
-                # ensure sorted by username
-                self.assertEqual("alain", rows[0]["public_username"])
-                self.assertEqual("alain", rows[1]["public_username"])
-                self.assertEqual("public_comparisons", rows[2]["public_username"])
-                self.assertEqual("zoe", rows[3]["public_username"])
-                self.assertEqual("zoe", rows[4]["public_username"])
-
-                # ensure dates are truncated to first day of the week
-                self.assertEqual("2023-01-16", rows[0]["week_date"])
-                self.assertEqual("2023-01-16", rows[1]["week_date"])
-                self.assertEqual("2019-12-30", rows[2]["week_date"])
-                self.assertEqual("2023-01-16", rows[3]["week_date"])
-                self.assertEqual("2023-01-16", rows[4]["week_date"])
-=======
-        call_command("create_dataset")
-        response = self.client.get("/exports/all/")
-        rows = self.parse_zipped_csv(response, "collective_criteria_scores.csv")
-        self.assertEqual(len(rows), 1)
-        self.assertEqual(rows[0]["video"], e_criteria_score.entity.uid.split(':')[1])
-        self.assertEqual(rows[0]["criteria"], "h2g2")
-        self.assertEqual(float(rows[0]["score"]), 42.)
-
-    @export_test_override_settings
-    def test_collective_criteria_scores_is_empty_without_criteria_scores(self):
-        EntityCriteriaScore.objects.all().delete
-        call_command("create_dataset")
-        response = self.client.get("/exports/all/")
-        rows = self.parse_zipped_csv(response, "collective_criteria_scores.csv")
-        self.assertEqual(len(rows), 0)
->>>>>>> 471c4cbd
+        rows = self.parse_zipped_csv(response, "comparisons.csv")
+
+        # should not export comparisons#3
+        self.assertEqual(5, len(rows))
+
+        # ensure sorted by username
+        self.assertEqual("alain", rows[0]["public_username"])
+        self.assertEqual("alain", rows[1]["public_username"])
+        self.assertEqual("public_comparisons", rows[2]["public_username"])
+        self.assertEqual("zoe", rows[3]["public_username"])
+        self.assertEqual("zoe", rows[4]["public_username"])
+
+        # ensure dates are truncated to first day of the week
+        self.assertEqual("2023-01-16", rows[0]["week_date"])
+        self.assertEqual("2023-01-16", rows[1]["week_date"])
+        self.assertEqual("2019-12-30", rows[2]["week_date"])
+        self.assertEqual("2023-01-16", rows[3]["week_date"])
+        self.assertEqual("2023-01-16", rows[4]["week_date"])