import csv
import io
import random
import re
import shutil
import zipfile
from collections import ChainMap
from datetime import datetime
from pathlib import Path
from tempfile import gettempdir
from typing import Dict

import requests
from django.conf import settings
from django.core.cache import cache
from django.core.management import call_command
from django.test import TestCase, override_settings
from django.utils import timezone
from rest_framework import status
from rest_framework.test import APIClient

from core.models import User
from core.tests.factories.user import UserFactory
<<<<<<< HEAD
from core.utils.time import time_ago, time_ahead
=======
from core.utils.time import time_ahead
from ml.inputs import MlInputFromPublicDataset
>>>>>>> 57f2d715
from tournesol.models import (
    ComparisonCriteriaScore,
    ContributorRating,
    ContributorRatingCriteriaScore,
    EntityCriteriaScore,
    Poll,
)
from tournesol.tests.factories.comparison import ComparisonCriteriaScoreFactory, ComparisonFactory
from tournesol.tests.factories.entity import VideoFactory
from tournesol.tests.factories.entity_score import EntityCriteriaScoreFactory
from tournesol.tests.utils.mock_now import MockNow


@override_settings(
    MEDIA_ROOT=gettempdir(),
    APP_TOURNESOL=ChainMap(
        {"DATASETS_BUILD_DIR": "ts_api_test_datasets"}, settings.APP_TOURNESOL
    ),
)


class ExportTest(TestCase):
    @MockNow.Context()
    def setUp(self) -> None:
        self.poll_videos = Poll.default_poll()
        self.user_with_comparisons = User.objects.create_user(
            username="user_with", email="user_with@example.com"
        )

        self.video1 = VideoFactory()
        self.video2 = VideoFactory()
        self.comparison = ComparisonFactory(
            user=self.user_with_comparisons,
            entity_1=self.video1,
            entity_2=self.video2,
        )
        ComparisonCriteriaScore.objects.create(
            comparison=self.comparison, score=5, criteria="largely_recommended"
        )
        self.user_without_comparisons = UserFactory(username="user_without_comparisons")

        self.user_with_public_comparisons = UserFactory(
            username="public_comparisons", trust_score=0.5844
        )
        self.video_public_1 = VideoFactory()
        self.video_public_2 = VideoFactory()
        self.video_private_3 = VideoFactory()
        ContributorRating.objects.create(
            poll=self.poll_videos,
            user=self.user_with_public_comparisons,
            entity=self.video_public_1,
            is_public=True,
        )
        ContributorRating.objects.create(
            poll=self.poll_videos,
            user=self.user_with_public_comparisons,
            entity=self.video_public_2,
            is_public=True,
        )
        ContributorRating.objects.create(
            poll=self.poll_videos,
            user=self.user_with_public_comparisons,
            entity=self.video_private_3,
            is_public=False,
        )
        self.comparison_public = ComparisonFactory(
            poll=self.poll_videos,
            user=self.user_with_public_comparisons,
            entity_1=self.video_public_1,
            entity_2=self.video_public_2,
        )
        ComparisonCriteriaScoreFactory(
            comparison=self.comparison_public, score=5, criteria="largely_recommended"
        )
        self.comparison_private = ComparisonFactory(
            user=self.user_with_public_comparisons,
            entity_1=self.video_public_1,
            entity_2=self.video_private_3,
        )
        ComparisonCriteriaScoreFactory(
            comparison=self.comparison_private, score=5, criteria="largely_recommended"
        )

        self.client = APIClient()
        cache.clear()

    def tearDown(self) -> None:
        """
        Delete the temporary directory created by the call to the mgmt command
        `create_dataset`.
        """
        try:
            shutil.rmtree(Path(gettempdir()).joinpath("ts_api_test_datasets"))
        except FileNotFoundError:
            pass

    def add_comparison(self, user, is_public=True):
        video1 = VideoFactory()
        video2 = VideoFactory()
        ContributorRating.objects.create(
            poll=self.poll_videos,
            user=user,
            entity=video1,
            is_public=is_public,
        )
        ContributorRating.objects.create(
            poll=self.poll_videos,
            user=user,
            entity=video2,
            is_public=is_public,
        )
        comparison = ComparisonFactory(
            poll=self.poll_videos,
            user=user,
            entity_1=video1,
            entity_2=video2,
        )
        ComparisonCriteriaScoreFactory(
            comparison=comparison, score=5, criteria="largely_recommended"
        )


    def extract_export_root(self, response):
        content_disposition = response.headers["Content-Disposition"]
        match = re.search(
            "attachment; filename=(tournesol_dataset_\\d{8}).zip",
            content_disposition,
        )
        self.assertIsNotNone(match)
        root = match.group(1)
        return root

    def parse_zipped_csv(self, response: requests.models.Response, filename: str) -> Dict[str, str]:
        content_disposition = response.headers["Content-Disposition"]
        match = re.search("filename=(.+).zip", content_disposition)
        root = Path(match.group(1))
        zip_content = io.BytesIO(response.content)
        with zipfile.ZipFile(zip_content, "r") as zip_file:
            with zip_file.open(str(root / filename), "r") as file:
                content = file.read().decode("utf-8")
                csv_file = csv.DictReader(io.StringIO(content))
                rows = list(csv_file)
        return rows

    def test_not_authenticated_cannot_download_comparisons(self):
        resp = self.client.get("/users/me/exports/comparisons/")
        self.assertEqual(resp.status_code, status.HTTP_401_UNAUTHORIZED)

    def test_authenticated_with_comparisons_can_download_comparisons(self):
        self.client.force_authenticate(self.user_with_comparisons)
        resp = self.client.get("/users/me/exports/comparisons/")
        self.assertEqual(resp.status_code, status.HTTP_200_OK)
        # Ensures that the csv contians a single row with the correct score
        csv_file = csv.DictReader(io.StringIO(resp.content.decode()))
        comparison_list = list(csv_file)
        self.assertEqual(len(comparison_list), 1)
        self.assertEqual(float(comparison_list[0]["score"]), 5.0)

    def test_authenticated_without_comparisons_can_download_comparisons(self):
        self.client.force_authenticate(self.user_without_comparisons)
        resp = self.client.get("/users/me/exports/comparisons/")
        self.assertEqual(resp.status_code, status.HTTP_200_OK)
        # Ensures the csv does not contain information about comparison criteria score
        csv_file = csv.DictReader(io.StringIO(resp.content.decode()))
        comparison_list = list(csv_file)
        self.assertEqual(len(comparison_list), 0)

    def test_not_authenticated_cannot_download_all(self):
        resp = self.client.get("/users/me/exports/all/")
        self.assertEqual(resp.status_code, status.HTTP_401_UNAUTHORIZED)

    def test_authenticated_with_comparisons_can_download_all(self):
        self.client.force_authenticate(self.user_with_comparisons)
        resp = self.client.get("/users/me/exports/all/")
        self.assertEqual(resp.status_code, status.HTTP_200_OK)
        self.assertEqual(resp.headers["Content-Type"], "application/zip")

    def test_authenticated_without_comparisons_can_download_all(self):
        self.client.force_authenticate(self.user_without_comparisons)
        resp = self.client.get("/users/me/exports/all/")
        self.assertEqual(resp.status_code, status.HTTP_200_OK)
        self.assertEqual(resp.headers["Content-Type"], "application/zip")

    def test_not_authenticated_can_download_public_comparisons(self):
        resp = self.client.get("/exports/comparisons/")
        self.assertEqual(resp.status_code, status.HTTP_200_OK)
        # Ensures the csv does not contain information that are not public comparisons
        csv_file = csv.DictReader(io.StringIO(resp.content.decode()))
        comparison_list = list(csv_file)
        self.assertEqual(len(comparison_list), 1)
        self.assertEqual(comparison_list[0]["video_a"], self.video_public_1.video_id)
        self.assertEqual(comparison_list[0]["video_b"], self.video_public_2.video_id)

    def test_not_authenticated_can_download_public_comparisons_multiple_users(self):
        self.public_comparisons2 = UserFactory()
        self.video_public_3 = VideoFactory()
        self.video_public_4 = VideoFactory()

        with MockNow.Context(time_ago(days=8)):
            ContributorRating.objects.create(
                poll=self.poll_videos,
                user=self.public_comparisons2,
                entity=self.video_public_3,
                is_public=True,
            )
            ContributorRating.objects.create(
                poll=self.poll_videos,
                user=self.public_comparisons2,
                entity=self.video_public_4,
                is_public=True,
            )
            self.comparison_public2 = ComparisonFactory(
                user=self.public_comparisons2,
                entity_1=self.video_public_3,
                entity_2=self.video_public_4,
            )
            ComparisonCriteriaScoreFactory(
                comparison=self.comparison_public2, score=10, criteria="largely_recommended"
            )

        resp = self.client.get("/exports/comparisons/")
        self.assertEqual(resp.status_code, status.HTTP_200_OK)
        # Ensures the csv does not contain information that are not public comparisons
        csv_file = csv.DictReader(io.StringIO(resp.content.decode()))
        comparison_list = list(csv_file)
        self.assertEqual(len(comparison_list), 2)
        self.assertEqual(comparison_list[0]["video_a"], self.video_public_1.video_id)
        self.assertEqual(comparison_list[0]["video_b"], self.video_public_2.video_id)
        self.assertEqual(comparison_list[1]["video_a"], self.video_public_3.video_id)
        self.assertEqual(comparison_list[1]["video_b"], self.video_public_4.video_id)

    def test_non_authenticated_can_fetch_export_all_200(self):
        call_command("create_dataset")
        response = self.client.get("/exports/all/")
        self.assertEqual(response.status_code, status.HTTP_200_OK)
        self.assertEqual(response.headers["Content-Type"], "application/zip")

    def test_public_dataset_contains_all_expected_files(self):
        call_command("create_dataset")
        response = self.client.get("/exports/all/")
        zip_content = io.BytesIO(response.content)
        with zipfile.ZipFile(zip_content, "r") as zip_file:
            expected_filenames = [
                "README.txt",
                "users.csv",
                "comparisons.csv",
                "individual_criteria_scores.csv",
                "collective_criteria_scores.csv",
            ]
            filenames = [filepath.rsplit("/", 1)[-1] for filepath in zip_file.namelist()]
            self.assertEqual(filenames, expected_filenames)

    def test_export_readme_equals_resources_readme(self):
        call_command("create_dataset")
        response = self.client.get("/exports/all/")
        root = self.extract_export_root(response)
        zip_content = io.BytesIO(response.content)
        with zipfile.ZipFile(zip_content, "r") as zip_file:
            with zip_file.open(root + "/README.txt", "r") as file:
                content = file.read()
                with open("tournesol/resources/export_readme.txt", "rb") as readme_file:
                    expected_content = readme_file.read()
                self.assertEqual(content, expected_content)

    def test_export_all_comparisons_equal_export_comparisons(self):
        call_command("create_dataset")
        response = self.client.get("/exports/all/")
        root = self.extract_export_root(response)
        zip_content = io.BytesIO(response.content)
        with zipfile.ZipFile(zip_content, "r") as zip_file:
            with zip_file.open(root + "/comparisons.csv", "r") as file:
                expected_content = self.client.get("/exports/comparisons/").content
                self.assertEqual(file.read(), expected_content)

    def test_users_with_public_comparisons_uniquely_added_to_users_export(self):
        # Make sure this user has multiple public comparisons so
        # that we can verify they are only added once in the CSV
        self.add_comparison(user=self.user_with_public_comparisons, is_public=True)
        call_command("create_dataset")
        response = self.client.get("/exports/all/")
        rows = self.parse_zipped_csv(response, "users.csv")
        usernames = set(row["public_username"] for row in rows)
        self.assertNotIn(self.user_with_comparisons.username, usernames)
        self.assertNotIn(self.user_without_comparisons.username, usernames)
        self.assertIn(self.user_with_public_comparisons.username, usernames)
        username = self.user_with_public_comparisons.username
        user_rows = [row for row in rows if row["public_username"] == username]
        self.assertEqual(len(user_rows), 1)
        user_row = user_rows[0]
        self.assertEqual(user_row["trust_score"], "0.5844")

    def test_user_with_only_private_comparisons_not_in_users(self):
        user_with_only_private_comparisons = UserFactory(username="privacy_conscious")
        self.add_comparison(user=user_with_only_private_comparisons, is_public=False)
        self.add_comparison(user=user_with_only_private_comparisons, is_public=False)
        self.add_comparison(user=user_with_only_private_comparisons, is_public=False)
        call_command("create_dataset")
        response = self.client.get("/exports/all/")
        rows = self.parse_zipped_csv(response, "users.csv")
        usernames = set(row["public_username"] for row in rows)
        self.assertNotIn(user_with_only_private_comparisons.username, usernames)

    def test_anon_cant_download_non_existing_dataset(self):
        """
        Anonymous and authenticated users cannot download a dataset when no
        dataset is available on the server.
        """
        # The dir "datasets" should not exist by default.
        datasets_dir = Path(gettempdir()).joinpath("ts_api_test_datasets")
        self.assertFalse(datasets_dir.exists())

        response = self.client.get("/exports/all/")
        self.assertEqual(response.status_code, status.HTTP_404_NOT_FOUND)
        self.assertEqual(response.headers["Content-Type"], "application/json")

    def test_all_exports_voting_rights(self):
        self.assertEqual(ContributorRatingCriteriaScore.objects.count(), 0)

        last_user = UserFactory(username="z")
        first_user = UserFactory(username="a")

        self.add_comparison(user=last_user, is_public=True)
        self.add_comparison(user=first_user, is_public=True)
        self.add_comparison(user=first_user, is_public=True)
        self.add_comparison(user=first_user, is_public=False)

        last_user_public_contributor_ratings = ContributorRating.objects.filter(
            user=last_user,
            is_public=True,
        )
        first_user_public_contributor_ratings = ContributorRating.objects.filter(
            user=first_user,
            is_public=True,
        )
        first_user_private_contributor_ratings = ContributorRating.objects.filter(
            user=first_user,
            is_public=False,
        )

        # ContributorRatingCriteriaScore that should not be exported
        ContributorRatingCriteriaScore.objects.create(
            contributor_rating=first_user_private_contributor_ratings[0],
            criteria="criteria2",
            voting_right=0.4855,
            score=0.5214,
        )
        ContributorRatingCriteriaScore.objects.create(
            contributor_rating=first_user_private_contributor_ratings[1],
            criteria="criteria1",
            voting_right=0.4444,
            score=-5.5555,
        )

        # ContributorRatingCriteriaScore that should be exported
        expected_exports = [
            ContributorRatingCriteriaScore.objects.create(
                contributor_rating=first_user_public_contributor_ratings[2],
                criteria="criteria2",
                voting_right=0.1234,
                score=2.4567,
            ),
            ContributorRatingCriteriaScore.objects.create(
                contributor_rating=last_user_public_contributor_ratings[0],
                criteria="criteria2",
                voting_right=0.11,
                score=-0.66,
            ),
            ContributorRatingCriteriaScore.objects.create(
                contributor_rating=first_user_public_contributor_ratings[0],
                criteria="criteria1",
                voting_right=0.8,
                score=1.9,
            ),
        ]

        # Expect results sorted first by username then by video id and finally by criteria
        expected_exports = sorted(
            expected_exports, key=lambda x: (
            x.contributor_rating.user.username,
            x.contributor_rating.entity.metadata["video_id"],
            x.criteria
            )
        )

        call_command("create_dataset")
        response = self.client.get("/exports/all/")
        self.assertEqual(response.status_code, status.HTTP_200_OK)
        self.assertEqual(response.headers["Content-Type"], "application/zip")
        rows = self.parse_zipped_csv(response, "individual_criteria_scores.csv")

        for expected_export, row in zip(expected_exports, rows):
            row = rows.pop(0)
            self.assertEqual(
                row["public_username"],
                expected_export.contributor_rating.user.username,
            )
            self.assertEqual(
                row["video"],
                expected_export.contributor_rating.entity.metadata["video_id"],
            )
            self.assertEqual(row["criteria"], expected_export.criteria)
            self.assertEqual(row["score"], str(expected_export.score))
            self.assertEqual(row["voting_right"], str(expected_export.voting_right))

    def test_all_export_sorts_by_username(self):
        last_user = UserFactory(username="z")
        first_user = UserFactory(username="a")
        self.add_comparison(user=last_user, is_public=True)
        self.add_comparison(user=first_user, is_public=True)

        call_command("create_dataset")
        response = self.client.get("/exports/all/")
        self.assertEqual(response.status_code, status.HTTP_200_OK)
        rows = self.parse_zipped_csv(response, "users.csv")
        usernames = [row["public_username"] for row in rows]
        self.assertEqual("a", usernames[0])
        self.assertEqual("z", usernames[-1])

    def test_all_export_contains_collective_criteria_scores(self):
        e_criteria_score = EntityCriteriaScoreFactory(
            criteria="h2g2",
            score=42,
            entity__metadata__name="DON'T PANIC"
        )

        call_command("create_dataset")
        response = self.client.get("/exports/all/")
        rows = self.parse_zipped_csv(response, "collective_criteria_scores.csv")
        self.assertEqual(len(rows), 1)
        self.assertEqual(rows[0]["video"], e_criteria_score.entity.uid.split(':')[1])
        self.assertEqual(rows[0]["criteria"], "h2g2")
        self.assertEqual(float(rows[0]["score"]), 42.)

    def test_collective_criteria_scores_is_empty_without_criteria_scores(self):
        EntityCriteriaScore.objects.all().delete
        call_command("create_dataset")
        response = self.client.get("/exports/all/")
        rows = self.parse_zipped_csv(response, "collective_criteria_scores.csv")
        self.assertEqual(len(rows), 0)

    def test_all_export_comparisons_sorted_by_username_and_weekdate(self):
        first_user = UserFactory(username="zoe")
        last_user = UserFactory(username="alain")
        
        # comparisons#1, on a given Monday
        with MockNow.Context(datetime(2023, 1, 16, tzinfo=timezone.utc)):
            self.add_comparison(user=first_user, is_public=True)
            self.add_comparison(user=last_user, is_public=True)

        # comparisons#2, the same week on a Sunday
        with MockNow.Context(datetime(2023, 1, 22, tzinfo=timezone.utc)):
            self.add_comparison(user=first_user, is_public=True)
            self.add_comparison(user=last_user, is_public=True)

        # comparisons#3. random date in current week
        with MockNow.Context(time_ahead(days=random.randint(0, 6))):
            self.add_comparison(user=first_user, is_public=True)
            self.add_comparison(user=last_user, is_public=True)

        call_command("create_dataset")

        response = self.client.get("/exports/all/")
        self.assertEqual(response.status_code, status.HTTP_200_OK)
        rows = self.parse_zipped_csv(response, "comparisons.csv")

        # should not export comparisons#3
        self.assertEqual(5, len(rows))

        # ensure sorted by username
        self.assertEqual("alain", rows[0]["public_username"])
        self.assertEqual("alain", rows[1]["public_username"])
        self.assertEqual("public_comparisons", rows[2]["public_username"])
        self.assertEqual("zoe", rows[3]["public_username"])
        self.assertEqual("zoe", rows[4]["public_username"])

        # ensure dates are truncated to first day of the week
        self.assertEqual("2023-01-16", rows[0]["week_date"])
        self.assertEqual("2023-01-16", rows[1]["week_date"])
        self.assertEqual("2019-12-30", rows[2]["week_date"])
        self.assertEqual("2023-01-16", rows[3]["week_date"])
        self.assertEqual("2023-01-16", rows[4]["week_date"])

    def test_use_public_export_as_ml_input(self):
        call_command("create_dataset")

        response = self.client.get("/exports/all/")
        self.assertEqual(response.status_code, status.HTTP_200_OK)
        zip_content = io.BytesIO(response.content)

        ml_input = MlInputFromPublicDataset(zip_content)
        comparisons_df = ml_input.get_comparisons()
        rating_properties = ml_input.ratings_properties

        self.assertEqual(len(comparisons_df), 1)
        self.assertEqual(
            list(comparisons_df.columns),
            ["user_id", "entity_a", "entity_b", "criteria", "score", "weight"],
        )

        self.assertEqual(len(rating_properties), 2)
        self.assertEqual(
            list(rating_properties.columns),
            ["user_id", "entity_id", "is_public", "trust_score", "is_scaling_calibration_user"],
        )<|MERGE_RESOLUTION|>--- conflicted
+++ resolved
@@ -21,12 +21,8 @@
 
 from core.models import User
 from core.tests.factories.user import UserFactory
-<<<<<<< HEAD
 from core.utils.time import time_ago, time_ahead
-=======
-from core.utils.time import time_ahead
 from ml.inputs import MlInputFromPublicDataset
->>>>>>> 57f2d715
 from tournesol.models import (
     ComparisonCriteriaScore,
     ContributorRating,
