--- conflicted
+++ resolved
@@ -3,16 +3,11 @@
 
 from core.models import EmailDomain
 from core.tests.factories.user import UserFactory
-<<<<<<< HEAD
-from tournesol.models import ComparisonCriteriaScore, EntityCriteriaScore, Poll
-
-from .factories.comparison import ComparisonCriteriaScoreFactory
-from .factories.poll import PollWithCriterasFactory
-=======
-from tournesol.models import ContributorRating, ContributorRatingCriteriaScore, EntityCriteriaScore
+from tournesol.models import ContributorRating, ContributorRatingCriteriaScore, EntityCriteriaScore, Poll
 
 from .factories.comparison import ComparisonCriteriaScoreFactory, VideoFactory
->>>>>>> 0a887885
+from .factories.poll import PollWithCriterasFactory
+
 
 
 class TestMlTrain(TestCase):
@@ -21,18 +16,35 @@
             domain="@verified.test",
             status=EmailDomain.STATUS_ACCEPTED
         )
-<<<<<<< HEAD
+        EmailDomain.objects.create(
+            domain="@not_verified.test",
+            status=EmailDomain.STATUS_REJECTED
+        )
+        self.user1 = UserFactory(email="user1@verified.test")
+        self.user2 = UserFactory(email="user2@verified.test")
 
-        self.poll = PollWithCriterasFactory.create()
+        self.video1 = VideoFactory()
+        self.video2 = VideoFactory()
 
-        user = UserFactory(email="user@verified.test")
         # Comparison on default poll
-        ComparisonCriteriaScoreFactory.create_batch(10, comparison__user=user)
+        ComparisonCriteriaScoreFactory.create_batch(10, comparison__user=self.user1)
         # Comparison on custom poll
-        ComparisonCriteriaScoreFactory.create_batch(10, comparison__user=user, comparison__poll=self.poll)
+        ComparisonCriteriaScoreFactory.create_batch(10, comparison__user=self.user1, comparison__poll=self.poll)
 
-        
-            
+
+        ComparisonCriteriaScoreFactory(comparison__user=self.user1, comparison__entity_1=self.video1, comparison__entity_2=self.video2, score=10)
+        ComparisonCriteriaScoreFactory(comparison__user=self.user2, comparison__entity_1=self.video1, comparison__entity_2=self.video2, score=10)
+
+        for i in range(10):
+            not_trusted_user = UserFactory(email=f"not_trusted_user{i}@not_verified.test")
+            ComparisonCriteriaScoreFactory(
+                comparison__user=not_trusted_user,
+                comparison__entity_1=self.video1,
+                comparison__entity_2=self.video2,
+                score=-10
+            )
+
+
     def test_ml_on_multiple_poll(self):
 
         self.assertEqual(EntityCriteriaScore.objects.count(), 0)
@@ -45,28 +57,7 @@
         self.assertEqual(EntityCriteriaScore.objects.count(), 40)
         self.assertEqual(EntityCriteriaScore.objects.filter(poll=self.poll).count(),20)
         self.assertEqual(EntityCriteriaScore.objects.filter(poll=Poll.default_poll()).count(),20)
-=======
-        EmailDomain.objects.create(
-            domain="@not_verified.test",
-            status=EmailDomain.STATUS_REJECTED
-        )
-        self.user1 = UserFactory(email="user1@verified.test")
-        self.user2 = UserFactory(email="user2@verified.test")
-
-        self.video1 = VideoFactory()
-        self.video2 = VideoFactory()
-
-        ComparisonCriteriaScoreFactory(comparison__user=self.user1, comparison__entity_1=self.video1, comparison__entity_2=self.video2, score=10)
-        ComparisonCriteriaScoreFactory(comparison__user=self.user2, comparison__entity_1=self.video1, comparison__entity_2=self.video2, score=10)
-
-        for i in range(10):
-            not_trusted_user = UserFactory(email=f"not_trusted_user{i}@not_verified.test")
-            ComparisonCriteriaScoreFactory(
-                comparison__user=not_trusted_user,
-                comparison__entity_1=self.video1,
-                comparison__entity_2=self.video2,
-                score=-10
-            )
+        self.assertEqual(EntityCriteriaScore.objects.filter(poll=Poll.default_poll()).count(),20)
 
     def test_ml_train(self):
         self.assertEqual(EntityCriteriaScore.objects.count(), 0)
@@ -110,5 +101,4 @@
         self.assertEqual(EntityCriteriaScore.objects.count(), 2)
         self.assertEqual(ContributorRatingCriteriaScore.objects.count(), 24)
         self.assertLess(EntityCriteriaScore.objects.get(entity_id=self.video1.id).score, 0)
-        self.assertGreater(EntityCriteriaScore.objects.get(entity_id=self.video2.id).score, 0)
->>>>>>> 0a887885
+        self.assertGreater(EntityCriteriaScore.objects.get(entity_id=self.video2.id).score, 0)