import datetime
from copy import deepcopy
from unittest.mock import patch

from django.core.management import call_command
from django.db.models import ObjectDoesNotExist, Q
from django.test import TestCase, TransactionTestCase, override_settings
from django.utils import timezone
from rest_framework import status
from rest_framework.test import APIClient

from core.tests.factories.user import UserFactory
from core.utils.time import time_ago
from tournesol.models import (
    Comparison,
    ContributorRatingCriteriaScore,
    Entity,
    EntityCriteriaScore,
    Poll,
    RateLater,
)
from tournesol.models.poll import ALGORITHM_MEHESTAN
from tournesol.tests.factories.comparison import ComparisonCriteriaScoreFactory, ComparisonFactory
from tournesol.tests.factories.entity import VideoFactory
from tournesol.tests.factories.poll import CriteriaRankFactory, PollFactory


class ComparisonApiTestCase(TestCase):
    """
    TestCase of the comparison API.

    For each endpoint, the test case checks:
        - authorizations
        - permissions
        - behaviour
    """

    _user = "username"
    _other = "other_username"

    # videos available in all tests
    _uid_01 = "yt:video_id_01"
    _uid_02 = "yt:video_id_02"
    _uid_03 = "yt:video_id_03"
    _uid_04 = "yt:video_id_04"

    # non-existing videos that can be created
    _uid_05 = "yt:video_id_05"
    _uid_06 = "yt:video_id_06"
    _uid_07 = "yt:video_id_07"

    non_existing_comparison = {
        "entity_a": {"uid": _uid_01},
        "entity_b": {"uid": _uid_03},
        "criteria_scores": [
            {"criteria": "largely_recommended", "score": 10, "weight": 10}
        ],
        "duration_ms": 103,
    }

    def setUp(self):
        """
        Set up a minimal set of data to test the ComparisonList API.

        At least 4 videos and 2 users with 2 comparisons each are required.
        """
        self.poll_videos = Poll.default_poll()
        self.comparisons_base_url = "/users/me/comparisons/{}".format(
            self.poll_videos.name
        )

        self.client = APIClient()

        self.user = UserFactory(username=self._user)
        self.other = UserFactory(username=self._other)
        now = datetime.datetime.now()

        self.videos = [
            VideoFactory(metadata__video_id=self._uid_01.split(":")[1]),
            VideoFactory(metadata__video_id=self._uid_02.split(":")[1]),
            VideoFactory(metadata__video_id=self._uid_03.split(":")[1]),
            VideoFactory(metadata__video_id=self._uid_04.split(":")[1]),
        ]

        self.comparisons = [
            # "user" will have the comparisons: 01 / 02 and 01 / 04
            ComparisonFactory(
                user=self.user,
                entity_1=self.videos[0],
                entity_2=self.videos[1],
                duration_ms=102,
                datetime_lastedit=now,
            ),
            ComparisonFactory(
                user=self.user,
                entity_1=self.videos[0],
                entity_2=self.videos[3],
                duration_ms=104,
                datetime_lastedit=now + datetime.timedelta(minutes=1),
            ),
            # "other" will have the comparisons: 03 / 02 and 03 / 04
            ComparisonFactory(
                user=self.other,
                entity_1=self.videos[2],
                entity_2=self.videos[1],
                duration_ms=302,
                datetime_lastedit=now + datetime.timedelta(minutes=3),
            ),
            ComparisonFactory(
                user=self.other,
                entity_1=self.videos[2],
                entity_2=self.videos[3],
                duration_ms=304,
                datetime_lastedit=now + datetime.timedelta(minutes=2),
            ),
        ]

    def _remove_optional_fields(self, comparison):
        comparison.pop("duration_ms", None)

        if "criteria_scores" in comparison:
            for criteria_score in comparison["criteria_scores"]:
                criteria_score.pop("weight", None)

        return comparison

    def test_anonymous_cant_create(self):
        """
        An anonymous user can't create a comparison.
        """
        initial_comparisons_nbr = Comparison.objects.all().count()
        data = deepcopy(self.non_existing_comparison)

        response = self.client.post(
            self.comparisons_base_url,
            data,
            format="json",
        )
        self.assertEqual(response.status_code, status.HTTP_401_UNAUTHORIZED)

        comparisons = Comparison.objects.filter(
            entity_1__uid=self._uid_01, entity_2__uid=self._uid_03
        )
        self.assertFalse(comparisons.exists())

        comparisons = Comparison.objects.filter(
            entity_1__uid=self._uid_03, entity_2__uid=self._uid_01
        )
        self.assertFalse(comparisons.exists())
        self.assertEqual(Comparison.objects.all().count(), initial_comparisons_nbr)

    def test_authenticated_cant_create_non_existing_poll(self):
        """
        An authenticated user can't create a comparison in a non-existing
        poll.
        """
        self.client.force_authenticate(user=self.user)
        data = deepcopy(self.non_existing_comparison)
        non_existing_poll = "non-existing"

        response = self.client.post(
            "/users/me/comparisons/{}/".format(non_existing_poll),
            data,
            format="json",
        )

        self.assertEqual(response.status_code, status.HTTP_404_NOT_FOUND)

        # the non-existing poll must not be created
        with self.assertRaises(ObjectDoesNotExist):
            Comparison.objects.select_related(
                "user", "poll", "entity_1", "entity_2"
            ).get(
                user=self.user,
                poll__name=non_existing_poll,
                entity_1__uid=data["entity_a"]["uid"],
                entity_2__uid=data["entity_b"]["uid"],
            )

        # the default poll must not contain the comparison
        with self.assertRaises(ObjectDoesNotExist):
            Comparison.objects.select_related(
                "user", "poll", "entity_1", "entity_2"
            ).get(
                user=self.user,
                poll=self.poll_videos,
                entity_1__uid=data["entity_a"]["uid"],
                entity_2__uid=data["entity_b"]["uid"],
            )

    def test_authenticated_can_create(self):
        """
        An authenticated user can create a new comparison.

        Ensure the database object contains the data sent.

        Also ensure the object representation included in the API response
        contains the data sent.
        """
        initial_comparisons_nbr = Comparison.objects.filter(user=self.user).count()
        data = deepcopy(self.non_existing_comparison)

        self.client.force_authenticate(user=self.user)

        response = self.client.post(
            self.comparisons_base_url,
            data,
            format="json",
        )
        # check the authorization
        self.assertEqual(response.status_code, status.HTTP_201_CREATED, response.json())

        comparison = Comparison.objects.select_related(
            "user", "entity_1", "entity_2"
        ).get(
            user=self.user,
            poll=self.poll_videos,
            entity_1__uid=data["entity_a"]["uid"],
            entity_2__uid=data["entity_b"]["uid"],
        )
        comparisons_nbr = Comparison.objects.filter(user=self.user).count()

        # check the database integrity
        self.assertEqual(comparisons_nbr, initial_comparisons_nbr + 1)

        self.assertEqual(comparison.poll, self.poll_videos)
        self.assertEqual(comparison.user, self.user)
        self.assertEqual(comparison.entity_1.uid, data["entity_a"]["uid"])
        self.assertEqual(comparison.entity_2.uid, data["entity_b"]["uid"])
        self.assertEqual(comparison.duration_ms, data["duration_ms"])

        comparison_criteria_scores = comparison.criteria_scores.all()
        self.assertEqual(
            comparison_criteria_scores.count(), len(data["criteria_scores"])
        )
        self.assertEqual(
            comparison_criteria_scores[0].criteria,
            data["criteria_scores"][0]["criteria"],
        )
        self.assertEqual(
            comparison_criteria_scores[0].score, data["criteria_scores"][0]["score"]
        )
        self.assertEqual(
            comparison_criteria_scores[0].weight, data["criteria_scores"][0]["weight"]
        )

        # check the representation integrity
        self.assertEqual(response.data["entity_a"]["uid"], data["entity_a"]["uid"])
        self.assertEqual(response.data["entity_b"]["uid"], data["entity_b"]["uid"])
        self.assertEqual(response.data["duration_ms"], data["duration_ms"])

        self.assertEqual(
            len(response.data["criteria_scores"]), len(data["criteria_scores"])
        )
        self.assertEqual(
            response.data["criteria_scores"][0]["criteria"],
            data["criteria_scores"][0]["criteria"],
        )
        self.assertEqual(
            response.data["criteria_scores"][0]["score"],
            data["criteria_scores"][0]["score"],
        )
        self.assertEqual(
            response.data["criteria_scores"][0]["weight"],
            data["criteria_scores"][0]["weight"],
        )

    def test_authenticated_can_create_without_optional(self):
        """
        An authenticated user can create a new comparison with only required
        fields.

        All optional fields of the comparison and its related criteria are
        tested.
        """
        initial_comparisons_nbr = Comparison.objects.filter(user=self.user).count()
        data = self._remove_optional_fields(deepcopy(self.non_existing_comparison))

        self.client.force_authenticate(user=self.user)

        response = self.client.post(
            self.comparisons_base_url,
            data,
            format="json",
        )

        comparison = Comparison.objects.select_related(
            "user", "entity_1", "entity_2"
        ).get(
            poll=self.poll_videos,
            user=self.user,
            entity_1__uid=data["entity_a"]["uid"],
            entity_2__uid=data["entity_b"]["uid"],
        )
        comparisons_nbr = Comparison.objects.filter(user=self.user).count()

        # check the authorization
        self.assertEqual(response.status_code, status.HTTP_201_CREATED)

        # check the database integrity (only the criteria scores part)
        self.assertEqual(comparisons_nbr, initial_comparisons_nbr + 1)

        self.assertEqual(
            comparison.duration_ms,
            Comparison._meta.get_field("duration_ms").get_default(),
        )

        comparison_criteria_scores = comparison.criteria_scores.all()
        self.assertEqual(
            comparison_criteria_scores.count(), len(data["criteria_scores"])
        )
        self.assertEqual(comparison_criteria_scores[0].weight, 1)

<<<<<<< HEAD
    @patch("tournesol.utils.api_youtube.youtube", None)
=======
    @patch('tournesol.utils.api_youtube.YOUTUBE', None)
>>>>>>> 3f28aa61
    def test_authenticated_can_create_with_non_existing_entity(self):
        """
        An authenticated user can create a comparison involving entities that
        are not present in the database yet.
        """
        initial_comparisons_nbr = Comparison.objects.filter(user=self.user).count()
        data = deepcopy(self.non_existing_comparison)
        # use the UID of a non-existing entity
        data["entity_a"]["uid"] = self._uid_05

        self.client.force_authenticate(user=self.user)

        response = self.client.post(
            self.comparisons_base_url,
            data,
            format="json",
        )
        # check the authorization
        self.assertEqual(response.status_code, status.HTTP_201_CREATED, response.json())

        comparison = Comparison.objects.select_related(
            "user", "entity_1", "entity_2"
        ).get(
            user=self.user,
            poll=self.poll_videos,
            entity_1__uid=data["entity_a"]["uid"],
            entity_2__uid=data["entity_b"]["uid"],
        )
        comparisons_nbr = Comparison.objects.filter(user=self.user).count()

        # check the database integrity
        self.assertEqual(comparisons_nbr, initial_comparisons_nbr + 1)

        # do not check the response data as the `test_authenticated_can_create`
        # method already tests it
        self.assertEqual(comparison.poll, self.poll_videos)
        self.assertEqual(comparison.user, self.user)
        self.assertEqual(comparison.entity_1.uid, data["entity_a"]["uid"])
        self.assertEqual(comparison.entity_2.uid, data["entity_b"]["uid"])
        self.assertEqual(comparison.duration_ms, data["duration_ms"])

    def test_authenticated_cant_create_invalid_uid(self):
        """
        An authenticated user can't create a comparison with an unknown
        uid namespace, or invalid YouTube id.
        """
        self.client.force_authenticate(user=self.user)

        # use an invalid uid namespace
        data = deepcopy(self.non_existing_comparison)
        data["entity_a"]["uid"] = data["entity_a"]["uid"].replace("yt:", "invalid:")

        response = self.client.post(
            self.comparisons_base_url,
            data,
            format="json",
        )
        self.assertEqual(response.status_code, status.HTTP_400_BAD_REQUEST)

        # use an invalid YouTube id
        data = deepcopy(self.non_existing_comparison)
        data["entity_a"]["uid"] = "yt:abc"

        response = self.client.post(
            self.comparisons_base_url,
            data,
            format="json",
        )
        self.assertEqual(response.status_code, status.HTTP_400_BAD_REQUEST)

    def test_authenticated_cant_create_criteria_scores_without_mandatory(self):
        """
        An authenticated user can't create a new comparison without explicitly
        providing a `creteria` and a `score` field for each criterion.

        Only required fields of the comparison's criteria are tested.
        """
        initial_comparisons_nbr = Comparison.objects.filter(user=self.user).count()

        data = deepcopy(self.non_existing_comparison)
        data["criteria_scores"][0].pop("score")

        self.client.force_authenticate(user=self.user)

        response = self.client.post(
            self.comparisons_base_url,
            data,
            format="json",
        )
        comparisons_nbr = Comparison.objects.filter(user=self.user).count()

        self.assertEqual(response.status_code, status.HTTP_400_BAD_REQUEST)
        self.assertEqual(comparisons_nbr, initial_comparisons_nbr)

        data = deepcopy(self.non_existing_comparison)
        data["criteria_scores"][0].pop("criteria")

        response = self.client.post(
            self.comparisons_base_url,
            data,
            format="json",
        )
        comparisons_nbr = Comparison.objects.filter(user=self.user).count()

        self.assertEqual(response.status_code, status.HTTP_400_BAD_REQUEST)
        self.assertEqual(comparisons_nbr, initial_comparisons_nbr)

    def test_missing_non_optional_criteria_in_comparison(self):
        self.client.force_authenticate(self.user)
        data = deepcopy(self.non_existing_comparison)
        data["criteria_scores"][0]["criteria"] = "pedagogy"
        response = self.client.post(self.comparisons_base_url, data, format="json")
        self.assertContains(
            response,
            "Missing required criteria",
            status_code=status.HTTP_400_BAD_REQUEST,
        )

    def test_authenticated_cant_create_twice(self):
        """
        An authenticated user can't create two comparisons for the same couple
        of videos.
        """
        data = deepcopy(self.non_existing_comparison)
        self.client.force_authenticate(user=self.user)

        response = self.client.post(
            self.comparisons_base_url,
            data,
            format="json",
        )
        self.assertEqual(response.status_code, status.HTTP_201_CREATED)

        response = self.client.post(
            self.comparisons_base_url,
            data,
            format="json",
        )
        self.assertEqual(response.status_code, status.HTTP_400_BAD_REQUEST)

    def test_authenticated_cant_create_reverse(self):
        """
        An authenticated user can't create two comparisons for the same couple
        of videos, even by providing the video id in the reverse order.
        """
        initial_comparisons_nbr = Comparison.objects.all().count()
        data = deepcopy(self.non_existing_comparison)

        self.client.force_authenticate(user=self.user)

        response = self.client.post(
            self.comparisons_base_url,
            data,
            format="json",
        )
        self.assertEqual(response.status_code, status.HTTP_201_CREATED)

        # swap the uid
        data["entity_a"]["uid"], data["entity_b"]["uid"] = (
            data["entity_b"]["uid"],
            data["entity_a"]["uid"],
        )

        response = self.client.post(
            self.comparisons_base_url,
            data,
            format="json",
        )
        self.assertEqual(response.status_code, status.HTTP_400_BAD_REQUEST)

        # the database must contain exactly one more comparison, not two
        self.assertEqual(
            Comparison.objects.all().count(),
            initial_comparisons_nbr + 1,
        )

    def test_anonymous_cant_list(self):
        """
        An anonymous user can't list its comparisons.
        """
        response = self.client.get(
            self.comparisons_base_url,
            format="json",
        )
        self.assertEqual(response.status_code, status.HTTP_401_UNAUTHORIZED)

    def test_authenticated_cant_list_non_existing_poll(self):
        """
        An authenticated user can't list its comparisons in a non-existing
        poll.
        """
        self.client.force_authenticate(user=self.user)
        non_existing_poll = "non-existing"

        response = self.client.get(
            "/users/me/comparisons/{}/".format(non_existing_poll),
            format="json",
        )
        self.assertEqual(response.status_code, status.HTTP_404_NOT_FOUND)

    def test_authenticated_can_list(self):
        """
        An authenticated user can list its comparisons.
        """
        comparisons_made = Comparison.objects.filter(user=self.user)
        self.client.force_authenticate(user=self.user)

        response = self.client.get(
            self.comparisons_base_url,
            format="json",
        )
        self.assertEqual(response.status_code, status.HTTP_200_OK)

        self.assertEqual(response.data["count"], comparisons_made.count())
        self.assertEqual(len(response.data["results"]), comparisons_made.count())

        # the comparisons must be ordered by datetime_lastedit
        comparison1 = response.data["results"][0]
        comparison2 = response.data["results"][1]

        self.assertEqual(
            comparison1["entity_a"]["uid"], self.comparisons[1].entity_1.uid
        )
        self.assertEqual(
            comparison1["entity_b"]["uid"], self.comparisons[1].entity_2.uid
        )
        self.assertEqual(comparison1["duration_ms"], self.comparisons[1].duration_ms)

        self.assertEqual(
            comparison2["entity_a"]["uid"], self.comparisons[0].entity_1.uid
        )
        self.assertEqual(
            comparison2["entity_b"]["uid"], self.comparisons[0].entity_2.uid
        )
        self.assertEqual(comparison2["duration_ms"], self.comparisons[0].duration_ms)

    def test_authenticated_can_list_filtered(self):
        """
        An authenticated user can list its comparisons filtered by a video id.
        """
        comparisons_made = Comparison.objects.filter(
            Q(entity_1__uid=self._uid_02) | Q(entity_2__uid=self._uid_02),
            poll=self.poll_videos,
            user=self.user,
        )

        self.client.force_authenticate(user=self.user)

        response = self.client.get(
            "{}/{}/".format(self.comparisons_base_url, self._uid_02),
            format="json",
        )

        self.assertEqual(response.status_code, status.HTTP_200_OK)

        self.assertEqual(response.data["count"], comparisons_made.count())
        self.assertEqual(len(response.data["results"]), comparisons_made.count())

        # currently the GET API returns an unordered list, so the assertions
        # are made unordered too
        for comparison in response.data["results"]:
            if comparison["entity_a"]["uid"] != self._uid_02:
                self.assertEqual(comparison["entity_b"]["uid"], self._uid_02)

            self.assertEqual(comparison["duration_ms"], 102)

    def test_anonymous_cant_read(self):
        """
        An anonymous user can't read one of its comparisons.
        """
        response = self.client.get(
            "{}/{}/{}/".format(self.comparisons_base_url, self._uid_01, self._uid_02),
            format="json",
        )
        self.assertEqual(response.status_code, status.HTTP_401_UNAUTHORIZED)

    def test_authenticated_cant_read_non_existing_poll(self):
        """
        An authenticated user can't read one of its comparisons in a
        non-existing poll.
        """
        self.client.force_authenticate(user=self.user)
        non_existing_poll = "non-existing"

        response = self.client.get(
            "/users/me/comparisons/{}/{}/{}/".format(
                non_existing_poll, self._uid_01, self._uid_02
            ),
            format="json",
        )
        self.assertEqual(response.status_code, status.HTTP_404_NOT_FOUND)

    def test_authenticated_can_read(self):
        """
        An authenticated user can read one of its comparisons.

        The `entity_a` and  `entity_b` fields in the response must respectively
        match the positional arguments of the URL requested.
        """
        self.client.force_authenticate(user=self.user)

        response = self.client.get(
            "{}/{}/{}/".format(self.comparisons_base_url, self._uid_01, self._uid_02),
            format="json",
        )
        self.assertEqual(response.status_code, status.HTTP_200_OK)

        self.assertEqual(response.data["entity_a"]["uid"], self._uid_01)
        self.assertEqual(response.data["entity_b"]["uid"], self._uid_02)
        self.assertEqual(response.data["duration_ms"], 102)

    def test_authenticated_can_read_reverse(self):
        """
        An authenticated user can read one of its comparisons, even if the
        video id are reversed in the URL requested.

        The `entity_a` and  `entity_b` fields in the response must respectively
        match the positional arguments of the URL requested.
        """
        self.client.force_authenticate(user=self.user)

        # assert the comparison 02 / 01 does not exist in this order in the
        # database, in order to test the GET view with reversed parameters
        with self.assertRaises(ObjectDoesNotExist):
            Comparison.objects.get(
                poll=self.poll_videos,
                user=self.user,
                entity_1__uid=self._uid_02,
                entity_2__uid=self._uid_01,
            )

        response = self.client.get(
            "{}/{}/{}/".format(
                self.comparisons_base_url,
                self._uid_02,
                self._uid_01,
            ),
            format="json",
        )
        self.assertEqual(response.status_code, status.HTTP_200_OK)
        self.assertEqual(response.data["entity_a"]["uid"], self._uid_02)
        self.assertEqual(response.data["entity_b"]["uid"], self._uid_01)
        self.assertEqual(response.data["duration_ms"], 102)

    def test_anonymous_cant_update(self):
        """
        An anonymous user can't update a comparison.
        """
        response = self.client.put(
            "{}/{}/{}/".format(
                self.comparisons_base_url,
                self._uid_01,
                self._uid_02,
            ),
            {
                "criteria_scores": [
                    {"criteria": "largely_recommended", "score": 10, "weight": 10}
                ]
            },
            format="json",
        )
        self.assertEqual(response.status_code, status.HTTP_401_UNAUTHORIZED)

    def test_authenticated_cant_update_non_existing_poll(self):
        """
        An authenticated user can't update a comparison in a non-existing poll.
        """
        self.client.force_authenticate(user=self.user)
        non_existing_poll = "non-existing"

        response = self.client.put(
            "/users/me/comparisons/{}/{}/{}/".format(
                non_existing_poll, self._uid_01, self._uid_02
            ),
            {
                "criteria_scores": [
                    {"criteria": "largely_recommended", "score": 10, "weight": 10}
                ]
            },
            format="json",
        )
        self.assertEqual(response.status_code, status.HTTP_404_NOT_FOUND)

    def test_anonymous_cant_delete(self):
        """
        An anonymous user can't delete a comparison.
        """
        # ensure ObjectDoesNoteExist is not raised
        Comparison.objects.get(
            poll=self.poll_videos,
            user=self.user,
            entity_1=self.videos[0],
            entity_2=self.videos[1],
        )

        response = self.client.delete(
            "{}/{}/{}/".format(
                self.comparisons_base_url,
                self._uid_01,
                self._uid_02,
            ),
            format="json",
        )
        self.assertEqual(response.status_code, status.HTTP_401_UNAUTHORIZED)

        # ensure ObjectDoesNoteExist is still not raised
        Comparison.objects.get(
            poll=self.poll_videos,
            user=self.user,
            entity_1=self.videos[0],
            entity_2=self.videos[1],
        )

    def test_authenticated_cant_delete_non_existing_poll(self):
        """
        An authenticated user can't delete a comparison in a non-existing
        poll.
        """
        self.client.force_authenticate(user=self.user)
        non_existing_poll = "non-existing"

        response = self.client.delete(
            "/users/me/comparisons/{}/{}/{}/".format(
                non_existing_poll, self._uid_01, self._uid_02
            ),
            format="json",
        )
        self.assertEqual(response.status_code, status.HTTP_404_NOT_FOUND)

    def test_authenticated_can_delete(self):
        """
        An authenticated user can delete a comparison.
        """
        self.client.force_authenticate(user=self.user)

        # ensure ObjectDoesNoteExist is not raised
        Comparison.objects.get(
            poll=self.poll_videos,
            user=self.user,
            entity_1=self.videos[0],
            entity_2=self.videos[1],
        )

        response = self.client.delete(
            "{}/{}/{}/".format(
                self.comparisons_base_url,
                self._uid_01,
                self._uid_02,
            ),
            format="json",
        )
        self.assertEqual(response.status_code, status.HTTP_204_NO_CONTENT)

        with self.assertRaises(ObjectDoesNotExist):
            Comparison.objects.get(
                poll=self.poll_videos,
                user=self.user,
                entity_1=self.videos[0],
                entity_2=self.videos[1],
            )

    def test_authenticated_integrated_comparison_list(self):
        self.client.force_authenticate(user=self.user)
        comparison1 = Comparison.objects.create(
            poll=self.poll_videos,
            user=self.user,
            entity_1=self.videos[2],
            entity_2=self.videos[3],
        )
        comparison2 = Comparison.objects.create(
            poll=self.poll_videos,
            user=self.user,
            entity_1=self.videos[1],
            entity_2=self.videos[2],
        )
        self.client.put(
            "{}/{}/{}/".format(
                self.comparisons_base_url,
                self._uid_03,
                self._uid_04,
            ),
            {
                "criteria_scores": [
                    {"criteria": "largely_recommended", "score": 10, "weight": 10}
                ]
            },
            format="json",
        )
        response = self.client.get(
            self.comparisons_base_url,
            format="json",
        )
        self.assertEqual(response.status_code, status.HTTP_200_OK)

        result_comparison1 = response.data["results"][0]
        result_comparison2 = response.data["results"][1]
        self.assertEqual(
            result_comparison1["entity_a"]["uid"], comparison1.entity_1.uid
        )
        self.assertEqual(
            result_comparison1["entity_b"]["uid"], comparison1.entity_2.uid
        )
        self.assertEqual(
            result_comparison2["entity_a"]["uid"], comparison2.entity_1.uid
        )
        self.assertEqual(
            result_comparison2["entity_b"]["uid"], comparison2.entity_2.uid
        )

    def test_n_ratings_from_video(self):
        self.client.force_authenticate(user=self.user)

        VideoFactory(metadata__video_id=self._uid_05.split(":")[1])
        VideoFactory(metadata__video_id=self._uid_06.split(":")[1])
        VideoFactory(metadata__video_id=self._uid_07.split(":")[1])

        data1 = {
            "entity_a": {"uid": self._uid_05},
            "entity_b": {"uid": self._uid_06},
            "criteria_scores": [
                {"criteria": "largely_recommended", "score": 10, "weight": 10}
            ],
            "duration_ms": 103,
        }
        response = self.client.post(
            self.comparisons_base_url,
            data1,
            format="json",
        )
        self.assertEqual(response.status_code, status.HTTP_201_CREATED)

        data2 = {
            "entity_a": {"uid": self._uid_05},
            "entity_b": {"uid": self._uid_07},
            "criteria_scores": [
                {"criteria": "largely_recommended", "score": 10, "weight": 10}
            ],
            "duration_ms": 103,
        }
        response = self.client.post(
            self.comparisons_base_url,
            data2,
            format="json",
        )
        self.assertEqual(response.status_code, status.HTTP_201_CREATED)

        self.client.force_authenticate(user=self.other)

        data3 = {
            "entity_a": {"uid": self._uid_05},
            "entity_b": {"uid": self._uid_06},
            "criteria_scores": [
                {"criteria": "largely_recommended", "score": 10, "weight": 10}
            ],
            "duration_ms": 103,
        }
        response = self.client.post(
            self.comparisons_base_url,
            data3,
            format="json",
        )
        self.assertEqual(response.status_code, status.HTTP_201_CREATED)

        video5 = Entity.objects.get(uid=self._uid_05)
        video6 = Entity.objects.get(uid=self._uid_06)
        video7 = Entity.objects.get(uid=self._uid_07)

        self.assertEqual(video5.rating_n_contributors, 2)
        self.assertEqual(video5.rating_n_ratings, 3)
        self.assertEqual(video6.rating_n_contributors, 2)
        self.assertEqual(video6.rating_n_ratings, 2)
        self.assertEqual(video7.rating_n_contributors, 1)
        self.assertEqual(video7.rating_n_ratings, 1)

    @patch("tournesol.utils.api_youtube.get_video_metadata")
    def test_metadata_refresh_on_comparison_creation(self, mock_get_video_metadata):
        mock_get_video_metadata.return_value = {"views": "42000"}

        user = UserFactory(username="non_existing_user")
        self.client.force_authenticate(user=user)

        video01, video02, video03 = self.videos[:3]
        video01.last_metadata_request_at = None
        video01.save()
        video02.last_metadata_request_at = time_ago(days=7)
        video02.save()
        video03.last_metadata_request_at = timezone.now()
        video03.save()

        data = {
            "entity_a": {"uid": self._uid_01},
            "entity_b": {"uid": self._uid_02},
            "criteria_scores": [
                {"criteria": "largely_recommended", "score": 10, "weight": 10}
            ],
        }
        response = self.client.post(self.comparisons_base_url, data, format="json")
        self.assertEqual(response.status_code, status.HTTP_201_CREATED, response.json())
        self.assertEqual(len(mock_get_video_metadata.mock_calls), 2)
        video01.refresh_from_db()
        self.assertEqual(video01.metadata["views"], 42000)

        data = {
            "entity_a": {"uid": self._uid_01},
            "entity_b": {"uid": self._uid_03},
            "criteria_scores": [
                {"criteria": "largely_recommended", "score": 10, "weight": 10}
            ],
        }

        response = self.client.post(self.comparisons_base_url, data, format="json")
        self.assertEqual(response.status_code, status.HTTP_201_CREATED, response.json())
        # Video01 has been refreshed and video03 was already up-to-date.
        # No additional call to YouTube API should be visible.
        self.assertEqual(len(mock_get_video_metadata.mock_calls), 2)

    def test_invalid_criteria_in_comparison(self):
        self.client.force_authenticate(self.user)
        data = deepcopy(self.non_existing_comparison)
        data["criteria_scores"][0]["criteria"] = "invalid"
        response = self.client.post(self.comparisons_base_url, data, format="json")
        self.assertContains(
            response, "not a valid criteria", status_code=status.HTTP_400_BAD_REQUEST
        )

    def test_comparing_removes_from_rate_later(self):
        """
        Comparing a video multiple time removes it from the rate later list
        """
        self.client.force_authenticate(user=self.user)
        video_main, *videos = (VideoFactory() for _ in range(5))

        def compare(uid_1, uid_2):
            response = self.client.post(
                self.comparisons_base_url,
                {
                    "entity_a": {"uid": uid_1},
                    "entity_b": {"uid": uid_2},
                    "criteria_scores": [
                        {"criteria": "largely_recommended", "score": 10, "weight": 10}
                    ],
                    "duration_ms": 103,
                },
                format="json",
            )

        data = {"entity": {"uid": video_main.uid}}
        self.client.post(
            f"/users/me/rate_later/{self.poll_videos.name}/",
            data,
            format="json",
        )
        compare(video_main.uid, videos[0].uid)
        # Video main should still be in the rate later list
        self.assertEqual(RateLater.objects.filter(entity=video_main).count(), 1)
        for video in videos[1:]:
            compare(video_main.uid, video.uid)
        # Video main should not be in the rate later list after >= 4 comparisons
        self.assertEqual(RateLater.objects.filter(entity=video_main).count(), 0)


class ComparisonWithMehestanTest(TransactionTestCase):
    def setUp(self):
        self.poll = PollFactory(algorithm=ALGORITHM_MEHESTAN)
        CriteriaRankFactory(poll=self.poll, criteria__name="criteria1")
        CriteriaRankFactory(poll=self.poll, criteria__name="criteria2", optional=True)

        self.entities = VideoFactory.create_batch(3)
        self.user1, self.user2 = UserFactory.create_batch(2)

        comparison = ComparisonFactory(
            poll=self.poll,
            user=self.user1,
            entity_1=self.entities[0],
            entity_2=self.entities[1],
        )

        for (criteria, score) in [("criteria1", 1), ("criteria2", 2)]:
            ComparisonCriteriaScoreFactory(
                comparison=comparison,
                criteria=criteria,
                score=score,
            )

        self.client = APIClient()

    @override_settings(UPDATE_MEHESTAN_SCORES_ON_COMPARISON=True)
    def test_update_individual_and_global_scores_after_new_comparison_with_mehestan_run_after_update(
        self,
    ):
        call_command("ml_train")
        print(ContributorRatingCriteriaScore.objects.all())

        self.assertEqual(ContributorRatingCriteriaScore.objects.count(), 4)
        self.assertEqual(
            EntityCriteriaScore.objects.filter(score_mode="default").count(), 4
        )

        # user2 has no contributor scores before the comparison is submitted
        self.assertEqual(
            ContributorRatingCriteriaScore.objects.filter(
                contributor_rating__user=self.user2
            ).count(),
            0,
        )

        self.client.force_authenticate(self.user2)
        resp = self.client.post(
            f"/users/me/comparisons/{self.poll.name}",
            data={
                "entity_a": {"uid": self.entities[0].uid},
                "entity_b": {"uid": self.entities[2].uid},
                "criteria_scores": [{"criteria": "criteria1", "score": 3}],
            },
            format="json",
        )

        self.assertEqual(resp.status_code, 201, resp.content)
        call_command("ml_train")
        # Individual scores related to the new comparison have been computed
        self.assertEqual(
            ContributorRatingCriteriaScore.objects.filter(
                contributor_rating__user=self.user2
            ).count(),
            2,
        )
        # The score related to the less prefered entity is negative
        user_score = ContributorRatingCriteriaScore.objects.get(
            contributor_rating__user=self.user2,
            contributor_rating__entity=self.entities[0],
            criteria="criteria1",
        )
        self.assertLess(user_score.score, 0)

        # new individual scores 4+2=6
        self.assertEqual(ContributorRatingCriteriaScore.objects.count(), 6)
        # new Global scores 4+1=5
        self.assertEqual(
            EntityCriteriaScore.objects.filter(score_mode="default").count(), 5
        )

    @override_settings(UPDATE_MEHESTAN_SCORES_ON_COMPARISON=True)
    def test_update_individual_scores_after_new_comparison_with_online_heuristic_update(
        self,
    ):
        call_command("ml_train")

        self.assertEqual(ContributorRatingCriteriaScore.objects.count(), 4)
        self.assertEqual(
            EntityCriteriaScore.objects.filter(score_mode="default").count(), 4
        )

        # user2 has no contributor scores before the comparison is submitted
        self.assertEqual(
            ContributorRatingCriteriaScore.objects.filter(
                contributor_rating__user=self.user2
            ).count(),
            0,
        )

        self.client.force_authenticate(self.user2)
        resp = self.client.post(
            f"/users/me/comparisons/{self.poll.name}",
            data={
                "entity_a": {"uid": self.entities[0].uid},
                "entity_b": {"uid": self.entities[2].uid},
                "criteria_scores": [{"criteria": "criteria1", "score": 3}],
            },
            format="json",
        )

        self.assertEqual(resp.status_code, 201, resp.content)

        # Individual scores related to the new comparison have been computed
        self.assertEqual(
            ContributorRatingCriteriaScore.objects.filter(
                contributor_rating__user=self.user2
            ).count(),
            2,
        )
        # The score related to the less prefered entity is negative
        user_score = ContributorRatingCriteriaScore.objects.get(
            contributor_rating__user=self.user2,
            contributor_rating__entity=self.entities[0],
            criteria="criteria1",
        )
        self.assertLess(user_score.score, 0)

        # new individual scores 4+2=6
        self.assertEqual(ContributorRatingCriteriaScore.objects.count(), 6)
        # new Global scores 4+1=5
        self.assertEqual(
            EntityCriteriaScore.objects.filter(score_mode="default").count(), 5
        )


class ComparisonApiWithInactivePoll(TestCase):
    def setUp(self):
        self.poll = PollFactory(active=False)
        self.user = UserFactory()
        self.videos = [
            VideoFactory(),
            VideoFactory(),
        ]
        ComparisonFactory(
            user=self.user,
            poll=self.poll,
            entity_1=self.videos[0],
            entity_2=self.videos[1],
        )

        self.client = APIClient()
        self.client.force_authenticate(self.user)

    def test_user_can_list_comparisons(self):
        resp = self.client.get(f"/users/me/comparisons/{self.poll.name}")
        self.assertEqual(resp.status_code, 200)
        self.assertEqual(len(resp.data["results"]), 1)

    def test_user_can_get_existing_comparison(self):
        resp = self.client.get(
            f"/users/me/comparisons/{self.poll.name}/{self.videos[0].uid}/{self.videos[1].uid}/"
        )
        self.assertEqual(resp.status_code, 200)
        self.assertEqual(resp.data["entity_a"]["uid"], self.videos[0].uid)

    def test_user_cannot_create_comparison(self):
        resp = self.client.post(
            f"/users/me/comparisons/{self.poll.name}",
            data={
                "entity_a": {"uid": "uid1"},
                "entity_b": {"uid": "uid2"},
                "criteria_scores": [],
            },
            format="json",
        )
        self.assertContains(
            resp, "inactive poll", status_code=status.HTTP_403_FORBIDDEN
        )

    def test_user_cannot_update_comparison(self):
        resp = self.client.put(
            f"/users/me/comparisons/{self.poll.name}/{self.videos[0].uid}/{self.videos[1].uid}/",
            data={"criteria_scores": []},
            format="json",
        )
        self.assertContains(
            resp, "inactive poll", status_code=status.HTTP_403_FORBIDDEN
        )

    def test_user_cannot_delete_comparison(self):
        resp = self.client.delete(
            f"/users/me/comparisons/{self.poll.name}/{self.videos[0].uid}/{self.videos[1].uid}/"
        )
        self.assertContains(
            resp, "inactive poll", status_code=status.HTTP_403_FORBIDDEN
        )<|MERGE_RESOLUTION|>--- conflicted
+++ resolved
@@ -311,11 +311,7 @@
         )
         self.assertEqual(comparison_criteria_scores[0].weight, 1)
 
-<<<<<<< HEAD
-    @patch("tournesol.utils.api_youtube.youtube", None)
-=======
     @patch('tournesol.utils.api_youtube.YOUTUBE', None)
->>>>>>> 3f28aa61
     def test_authenticated_can_create_with_non_existing_entity(self):
         """
         An authenticated user can create a comparison involving entities that
