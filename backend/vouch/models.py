from django.db import models

from core.models.user import User


<<<<<<< HEAD

class Voucher(models.Model):
    """A `Voucher` given by a user to another one.
    A `Voucher` represents a mark of trust related to a specific attribute (PoP, degree, diploma, ...)
    a user is able to grant to another one. Each mark of trust has a
    trust value and an associated uncertainty to weight its effect.
    These vouchers can be used by an algorithm to compute the global trust score given to every user by the
    network, in order to weight their voting right accordingly.
=======
class Voucher(models.Model):
    """A `Voucher` given by a user to another one.

    A `Voucher` represents a mark of trust related to a specific poll
    criterion a user is able to grant to another one. Each mark of trust has a
    trust value and an associated uncertainty to weight its effect.

    These vouchers can be used by algorithm computing the criteria scores to
    give more or less "voting right" (influence) to a user criterion score.
>>>>>>> 453c6829
    """

    by = models.ForeignKey(
        User,
        on_delete=models.CASCADE,
        help_text="The user giving the voucher.",
        related_name="vouchers_given",
    )
    to = models.ForeignKey(
        User,
        on_delete=models.CASCADE,
        help_text="The user receiving the voucher.",
        related_name="vouchers_received",
    )
    is_public = models.BooleanField(
        default=False, help_text="Should the voucher be public?"
    )
    trust_value = models.FloatField(
        default=0,
        help_text="The trust value given by the vouching user to receiving user.",
    )
    # XXX: What is the vouching score described in the help text? Is it the
    # `trust_value`? If yes we should use the same vocabulary to avoid any
    # confusion.
    uncertainty = models.FloatField(
        default=0,
        help_text="Uncertainty about the voucher score.",
    )
<<<<<<< HEAD
    attribute = models.TextField(
        max_length=32,
        help_text="Name of the attribute corresponding to this voucher.",
        db_index=True,
    )
=======
    criterion = models.TextField(
        max_length=32,
        help_text="Name of the criterion affected by this voucher.",
        db_index=True,
    )

>>>>>>> 453c6829
    @staticmethod
    def get_given_to(user):
        vouchers = Voucher.objects.filter(to=user)
        return vouchers, vouchers.exists()

    @staticmethod
    def get_received_by(user):
        vouchers = Voucher.objects.filter(by=user)
        return vouchers, vouchers.exists()

    def save(self, *args, **kwargs):
        if self.pk:
            raise ValueError("Updating a voucher is not allowed.")
        super().save(*args, **kwargs)<|MERGE_RESOLUTION|>--- conflicted
+++ resolved
@@ -3,7 +3,6 @@
 from core.models.user import User
 
 
-<<<<<<< HEAD
 
 class Voucher(models.Model):
     """A `Voucher` given by a user to another one.
@@ -12,17 +11,6 @@
     trust value and an associated uncertainty to weight its effect.
     These vouchers can be used by an algorithm to compute the global trust score given to every user by the
     network, in order to weight their voting right accordingly.
-=======
-class Voucher(models.Model):
-    """A `Voucher` given by a user to another one.
-
-    A `Voucher` represents a mark of trust related to a specific poll
-    criterion a user is able to grant to another one. Each mark of trust has a
-    trust value and an associated uncertainty to weight its effect.
-
-    These vouchers can be used by algorithm computing the criteria scores to
-    give more or less "voting right" (influence) to a user criterion score.
->>>>>>> 453c6829
     """
 
     by = models.ForeignKey(
@@ -51,20 +39,11 @@
         default=0,
         help_text="Uncertainty about the voucher score.",
     )
-<<<<<<< HEAD
     attribute = models.TextField(
         max_length=32,
         help_text="Name of the attribute corresponding to this voucher.",
         db_index=True,
     )
-=======
-    criterion = models.TextField(
-        max_length=32,
-        help_text="Name of the criterion affected by this voucher.",
-        db_index=True,
-    )
-
->>>>>>> 453c6829
     @staticmethod
     def get_given_to(user):
         vouchers = Voucher.objects.filter(to=user)
