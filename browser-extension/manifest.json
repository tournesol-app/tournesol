--- conflicted
+++ resolved
@@ -44,11 +44,7 @@
     }
   ],
   "web_accessible_resources": [
-<<<<<<< HEAD
 	  "Logo128.png",
     "images/*"
-=======
-	"Logo128.png"
->>>>>>> 2d5f242a
   ]
 }