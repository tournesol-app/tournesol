:root {
  --ts-container-padding: 16px;

  --ts-palette-primary-main: #ffc800;
  --ts-palette-primary-main-hover: #b28c00;
  --ts-palette-text-primary: #1d1a14;
}

#tournesol_container {
  position: relative;
  box-sizing: border-box;

  margin-left: 0;
  margin-right: 0;
  margin-top: 45px;
  margin-bottom: 16px; /* 40px for tournesol container - 24px for margin-top of youtube recommendations */

  padding: var(--ts-container-padding);
  padding-bottom: 0;

  border: solid 3px #f3bd00;
  border-radius: 12px;
  background: #f3bd0011;

  width: calc(100% - var(--ytd-rich-grid-item-margin) * 2);
  max-width: calc(
    var(--ytd-rich-grid-items-per-row) *
      (var(--ytd-rich-grid-item-max-width) + var(--ytd-rich-grid-item-margin))
  );
}

/**
 * ---- start: style of the main banner ----
 */

#tournesol_banner {
  padding: 16px;
  margin-bottom: 16px;

  /* hidden unless explicitly displayed to avoid visual blink */
  display: none;
  gap: 16px;
  align-items: center;

  font-size: 16px;

  color: var(--ts-palette-text-primary);
  background-color: white;

  /* MUI <Paper> style imitation */
  border-radius: 4px;
  box-shadow:
    0px 2px 1px -1px rgb(0 0 0 / 20%),
    0px 1px 1px 0px rgb(0 0 0 / 14%),
    0px 1px 3px 0px rgb(0 0 0 / 12%);
}

#tournesol_banner.displayed {
  display: flex;
}

#tournesol_banner p {
  letter-spacing: 0.2px;
}

#tournesol_banner_icon {
  width: 35px;
}

#tournesol_banner_close_icon {
  width: 22px;
  opacity: 0.7;
}

#tournesol_banner_close_icon:hover {
  opacity: 1;
}

html[dark] #tournesol_banner {
  color: var(--yt-spec-text-primary);
  background-color: var(--yt-spec-button-chip-background-hover);
}

html[dark] #tournesol_banner_icon,
html[dark] #tournesol_banner_close_icon {
  filter: invert(99%) saturate(0%) brightness(140%);
}

/* ---- end: style of the main banner ---- */

#tournesol_videos_flexcontainer {
  display: flex;
  flex-flow: row wrap;
  justify-content: space-between;
}

#tournesol_title {
  color: var(--yt-spec-text-primary);
  font-family: 'Roboto', 'Arial', sans-serif;
  font-size: 22px;
  font-weight: normal;
  margin-right: auto;
}

#tournesol_link {
  color: var(--yt-spec-text-primary);
  font-family: 'Roboto', 'Arial', sans-serif;
  align-self: flex-start;
}

<<<<<<< HEAD

.expand_button_container{
  display: flex;
  justify-content: flex-end;
  padding: 8px;
  width: 100%;
=======
#tournesol_campaign_button {
  width: 28px;
  float: right;
}

html[dark] #tournesol_campaign_button {
  filter: invert(99%) saturate(0%) brightness(140%);
}

#tournesol_campaign_button img {
  opacity: 0.8;
}

#tournesol_campaign_button:hover img {
  opacity: 1;
}

#tournesol_refresh_button {
  float: right;
  margin-top: 4px;
  margin-left: 12px;
  margin-right: 24px;
>>>>>>> b76370ad
}

.video_channel_link,
.video_title_link{
  text-decoration: none;
  color: inherit;
}

.video_channel_link{
  text-decoration: underline;
}

.tournesol_comparison_logo{
  width: 16px;
  margin-right: 4px;
}

.tournesol_mui_like_button {
  margin: 0;
  padding: 10px 16px;

  min-width: 64px;

  cursor: pointer;
  line-height: 24.5px;
  font-family: Arial, Helvetica, sans-serif;
  font-size: 14px;
  font-weight: normal;
  text-decoration: none;
  text-transform: uppercase;

  color: var(--ts-palette-text-primary);
  background-color: var(--ts-palette-primary-main);

  border-radius: 4px;
  box-shadow:
    0px 3px 1px -2px rgb(0 0 0 / 20%),
    0px 2px 2px 0px rgb(0 0 0 / 14%),
    0px 1px 5px 0px rgb(0 0 0 / 12%);
}

.tournesol_mui_like_button:hover {
  text-decoration: none;
  background-color: rgb(178, 140, 0);
  box-shadow:
    0px 2px 4px -1px rgb(0 0 0 / 20%),
    0px 4px 5px 0px rgb(0 0 0 / 14%),
    0px 1px 10px 0px rgb(0 0 0 / 12%);
}

.tournesol_simple_button {
  fill: var(--yt-spec-text-secondary);
  width: 20px;
  height: 20px;
  border-radius: 10px;
  padding: 0px;
  border-style: none;
  background-color: transparent;
  position: relative;
  cursor: pointer;
}

.tournesol_simple_button svg {
  position: absolute;
  left: 0px;
  top: 0px;
  width: 20px;
  height: 20px;
}

.tournesol_simple_button:hover svg {
  fill: var(--yt-spec-text-primary);

  -webkit-transition: all 0.1s ease;
  -moz-transition: all 0.1s ease;
  -o-transition: all 0.1s ease;
  -ms-transition: all 0.1s ease;
  transition: all 0.1s ease;
}

.tournesol_simple_button:active svg {
  fill: var(--yt-spec-text-primary);

  -webkit-transition: all 0.1s ease;
  -moz-transition: all 0.1s ease;
  -o-transition: all 0.1s ease;
  -ms-transition: all 0.1s ease;
  transition: all 0.1s ease;
}

.tournesol_simple_button:active {
  background: var(--yt-spec-brand-background-solid);

  -webkit-transition: all 0.1s ease;
  -moz-transition: all 0.1s ease;
  -o-transition: all 0.1s ease;
  -ms-transition: all 0.1s ease;
  transition: all 0.1s ease;
}

.tournesol_simple_button:disabled svg {
  fill: var(--yt-spec-text-disabled);
}

.tournesol_simple_button:disabled {
  background: var(--yt-spec-brand-background-solid);
}

.video_box {
  position: relative;
  width: calc(100% / 4 - var(--ytd-rich-grid-item-margin) - 0.01px);
}

.video_thumb {
  width: 100%;
  background: green;
  border-radius: 12px;
}

.video_title {
  color: var(--yt-spec-text-primary);
  margin-bottom: 6px;
  font-family: 'Roboto', 'Arial', sans-serif;
  letter-spacing: var(--yt-link-letter-spacing, normal);
  white-space: normal;
  -webkit-box-orient: vertical;
  overflow: hidden;
  text-overflow: ellipsis;
  -webkit-line-clamp: 2;
  font-weight: 500;
  display: -webkit-box;
  line-height: 2rem;
  max-height: 4rem;
  min-height: 4rem;
}

.video_link {
  position: absolute;
  width: 100%;
  height: 100%;
  top: 0;
  left: 0;
  z-index: 1;
}

.details_div {
  position: relative;
  display: flex;
  gap: 6px;
  flex-direction: column;
  padding-bottom: var(--ts-container-padding);
}

.details_div > h2 {
  margin: 0;
}

.video_channel_details :first-child{
  margin-bottom: 6px;
}

.video_text,
.video_criteria {
  color: var(--yt-endpoint-color, var(--yt-spec-text-secondary));
  font-family: 'Roboto', 'Arial', sans-serif;
  word-break: break-word;
  font-size: 1.4rem;
  font-weight: 400;
}

.inline_div {
  width: 100%;
  display: flex;
  align-items: center;
  margin-bottom: 16px;
}

.inline_div > *{
  margin-left: 8px;
}

.time_span {
  position: absolute;
  bottom: 0;
  right: 0;
  color: white;
  background-color: var(--yt-spec-static-overlay-background-heavy);
  margin: 4px;
  padding: 3px 4px;
  height: 12px;
  border-radius: 2px;
  flex-direction: row;
  align-items: center;
  cursor: pointer;
  font-size: var(--yt-badge-font-size, 1.2rem);
  font-weight: 500;
  line-height: var(--yt-badge-line-height-size, 1.2rem);
  letter-spacing: var(--yt-badge-letter-spacing, 0.5px);
}

.thumb_div {
  position: relative;
  margin-bottom: 6px;
}

.tournesol_mui_like_button {
  margin: 0;
  padding: 10px 16px;

  min-width: 64px;

  cursor: pointer;
  line-height: 24.5px;
  font-family: Arial, Helvetica, sans-serif;
  font-size: 14px;
  font-weight: normal;
  text-decoration: none;
  text-transform: uppercase;

  color: var(--ts-palette-text-primary);
  background-color: var(--ts-palette-primary-main);

  border-radius: 4px;
  box-shadow:
    0px 3px 1px -2px rgb(0 0 0 / 20%),
    0px 2px 2px 0px rgb(0 0 0 / 14%),
    0px 1px 5px 0px rgb(0 0 0 / 12%);
}

.tournesol_mui_like_button:hover {
  text-decoration: none;
  background-color: rgb(178, 140, 0);
  box-shadow:
    0px 2px 4px -1px rgb(0 0 0 / 20%),
    0px 4px 5px 0px rgb(0 0 0 / 14%),
    0px 1px 10px 0px rgb(0 0 0 / 12%);
}

.view_more_link {
  font-size: 1.2rem;
  margin-left: auto;
  /* MUI <Button size="small"> imitation */
  padding: 4px 10px;
}

#tournesol_container.search{
  width: 100%;
  min-width: 320px;
  margin-left: auto;
  margin-right: auto;
  padding: 0;
  border: none;
  background-color: transparent;
}

#tournesol_container.search h2{
  min-height: auto;
  font-size: 1.8rem;
}

#tournesol_container.search .tournesol_comparison_logo{
  width: 32px;
}

#tournesol_container.search .thumb_div,
#tournesol_container.search .thumb_div img
{ 
  width: 100%;
  min-width: 240px;
  max-width: 360px;
  aspect-ratio: 16/9;
  height: 100%;
  border-radius: 12px;
  margin: 0;
}


#tournesol_container.search .video_box{
  width: 100%;
  display: flex;
  border-radius: 4px;
  
}

#tournesol_container.search .video_box{
  margin-bottom: 16px;
}

#tournesol_container.search #tournesol_refresh_button,
#tournesol_container.search #tournesol_expand_button,
#tournesol_container.search .video_box .dot {
  display: none;
}


#tournesol_container.search .video_box .details_div{
  font-size: 1.3em;
  padding: 1em;
  cursor: initial;
}

#tournesol_container.search .video_box .details_div .video_text{
  font-size: 1.2rem;
}

#tournesol_container.search .video_box .details_div  strong{
  font-weight: 400;
  font-size: 2.4em;
  color: var(--yt-spec-text-primary);
  margin-right: 8px;
  font-style: normal;
}
#tournesol_container.search .video_box .details_div :nth-child(3){
  font-style: italic;
}

#tournesol_container.search .video_box .details_div .video_tournesol_rating,
#tournesol_container.search .video_box .details_div .video_criteria {
  display: flex;
  align-items: center;
  font-size: 1.4rem;
}

#tournesol_container.search .video_criteria img{
  margin: 0 8px;
  width: 32px;
}

#tournesol_container.search .video_box .details_div .contributors{
  color: #B38B00;
}

#tournesol_container.search  .video_title{
  font-weight: 400;
}

#tournesol_container.search .video_channel_details{
  display: flex;
  flex-direction: row-reverse;
  justify-content: flex-end;
}

#tournesol_container.search .video_channel_details :first-child{
  margin-left: 8px;
}

<|MERGE_RESOLUTION|>--- conflicted
+++ resolved
@@ -108,14 +108,13 @@
   align-self: flex-start;
 }
 
-<<<<<<< HEAD
-
 .expand_button_container{
   display: flex;
   justify-content: flex-end;
   padding: 8px;
   width: 100%;
-=======
+}
+
 #tournesol_campaign_button {
   width: 28px;
   float: right;
@@ -138,7 +137,6 @@
   margin-top: 4px;
   margin-left: 12px;
   margin-right: 24px;
->>>>>>> b76370ad
 }
 
 .video_channel_link,
@@ -344,39 +342,6 @@
   margin-bottom: 6px;
 }
 
-.tournesol_mui_like_button {
-  margin: 0;
-  padding: 10px 16px;
-
-  min-width: 64px;
-
-  cursor: pointer;
-  line-height: 24.5px;
-  font-family: Arial, Helvetica, sans-serif;
-  font-size: 14px;
-  font-weight: normal;
-  text-decoration: none;
-  text-transform: uppercase;
-
-  color: var(--ts-palette-text-primary);
-  background-color: var(--ts-palette-primary-main);
-
-  border-radius: 4px;
-  box-shadow:
-    0px 3px 1px -2px rgb(0 0 0 / 20%),
-    0px 2px 2px 0px rgb(0 0 0 / 14%),
-    0px 1px 5px 0px rgb(0 0 0 / 12%);
-}
-
-.tournesol_mui_like_button:hover {
-  text-decoration: none;
-  background-color: rgb(178, 140, 0);
-  box-shadow:
-    0px 2px 4px -1px rgb(0 0 0 / 20%),
-    0px 4px 5px 0px rgb(0 0 0 / 14%),
-    0px 1px 10px 0px rgb(0 0 0 / 12%);
-}
-
 .view_more_link {
   font-size: 1.2rem;
   margin-left: auto;
