--- conflicted
+++ resolved
@@ -81,20 +81,7 @@
         0: (0., 0., 0.),
         2: (2., 0., 0.),
     })
-<<<<<<< HEAD
 } 
- 
-mehestan = Mehestan(
-    lipschitz=100, 
-    min_activity=1, 
-    n_scalers_max=3, 
-    privacy_penalty=0.5,
-    p_norm_for_multiplicative_resilience=4.0,
-    error=1e-5
-)
-=======
-}
->>>>>>> 5963cec0
 
 score_diffs = _compute_score_diffs(learned_models, users, entities)
 activities = _compute_activities(learned_models, users, entities, 
