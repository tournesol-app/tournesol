import pytest
import numpy as np

from solidago.primitives import (
    qr_quantile,
    qr_median,
    qr_standard_deviation,
    lipschitz_resilient_mean,
)


def test_qrmedian_resilience():
    median = qr_median(
        lipschitz=1.0,
        voting_rights=1.0,
        values=np.array([-10.0, 5.0, 10.0]),
        left_uncertainties=np.array([1e-3, 1e-7, 1e-3]),
        right_uncertainties=np.array([1e-5, 1e-3, 1e-4]),
    )
    assert median == pytest.approx(1.0, abs=1e-3)


def test_qrmed_with_high_uncertainty():
    """Each score with a high uncertainty will have less effect on QrMed."""
    median = qr_median(
        lipschitz=1.0,
        voting_rights=1.0,
        values=np.array([-10.0, 1.0, 10.0]),
        left_uncertainties=np.array([1e6]*3),
    )
    assert median == pytest.approx(0.0, abs=1e-5)


def test_qr_quantile_zero_uncertainty_correct_prior():
    quantile = qr_quantile(
        lipschitz=0.1,
        quantile=0.25,
        voting_rights=1.0,
        values=np.array([0.0, 1.0, 2.0, 5.0]),
        left_uncertainties=np.array([1e-6] * 4),
        right_uncertainties=np.array([1e-4] * 4),
        default_value=1.0,
        error=1e-5,
    )
    assert quantile == pytest.approx(1, abs=1e-3)


def test_qr_quantile_zero_uncertainty_incorrect_prior():
    quantile = qr_quantile(
        lipschitz=1e9,
        quantile=0.21,
        voting_rights=1.0,
        values=np.array([0.0, 1.0, 2.0, 6.0, 9.0, 5.0, 3.0, 5.0, 4.0, 7.0]),
        left_uncertainties=np.array([1e-6] * 10),
        right_uncertainties=np.array([1e-4] * 10),
        default_value=0.0,
        error=1e-5,
    )
    assert quantile == pytest.approx(2, abs=1e-3)


def test_qr_quantile_high_uncertainty():
    quantile = qr_quantile(
        lipschitz=1.0,
        quantile=0.5,
        voting_rights=1.0,
        values=np.array([1.0, 2.0, 6.0, 9.0]),
        left_uncertainties=np.array([1e8] * 4),
        right_uncertainties=np.array([1e9] * 4),
        default_value=0.0,
        error=1e-5,
    )
    assert quantile == pytest.approx(0, abs=1e-1)


@pytest.mark.parametrize(
    "lipshitz,w,x,delta,quantile,expected_result",
    [
<<<<<<< HEAD
        (0.1, np.array([0.1]), np.array([0]), np.array([0.1]), 0.5, 0),
        (0.1, np.array([0.1]), np.array([0]), np.array([0.1]), 0.1, 0),
        (0.1, np.array([0.1]), np.array([0]), np.array([0.1]), 0.9, 0),
        (0.1, np.array([1] * 1000), np.array([-1] * 500 + [1] * 500), np.array([0.1] * 1000), 0.10, -0.986816),
        (0.1, np.array([1] * 1000), np.array([-1] * 100 + [1] * 900), np.array([1e-6] * 1000), 0.10, 0.),
        (10000, np.array([1] * 1000), np.array([-1] * 102 + [1] * 898), np.array([1e-6] * 1000), 0.01, -1),
        (1e12, np.array([1000] * 1000), np.arange(1000, 2000, 1), np.array([1e-6] * 1000), 0.90, 1899.1817),
=======
        (0.1, np.array([0.1]), np.array([0.]), np.array([0.1]), 0.5, 0),
        (0.1, np.array([0.1]), np.array([0.]), np.array([0.1]), 0.1, 0),
        (0.1, np.array([0.1]), np.array([0.]), np.array([0.1]), 0.9, 0),
        (0.1, np.array([1.] * 1000), np.array([-1.] * 500 + [1.] * 500), np.array([0.1] * 1000), 0.10, -0.986816),
        (0.1, np.array([1.] * 1000), np.array([-1.] * 100 + [1.] * 900), np.array([1e-6] * 1000), 0.10, 0.),
        (10000., np.array([1.] * 1000), np.array([-1.] * 102 + [1.] * 898), np.array([1e-6] * 1000), 0.01, -1.),
        (1e12, np.array([1000.] * 1000), np.arange(1000., 2000, 1), np.array([1e-6] * 1000), 0.90, 1899.1817),
>>>>>>> 01b9f2ce
    ]
)
def test_qr_quantile_returns_expected_results(lipshitz,w,x,delta,quantile,expected_result):
    assert (
        qr_quantile(
            lipschitz=lipshitz,
            voting_rights=w,
            values=x,
            left_uncertainties=delta,
            quantile=quantile,
        )
        == pytest.approx(expected_result, abs=1e-4)
    )


def test_qr_standard_deviation():
    standard_deviation = qr_standard_deviation(
        lipschitz=1.0,
        values=np.array([-4.0, -2.0, 0.0, 2.0, 4.0]),
        quantile_dev=0.5,
    )
    assert standard_deviation == pytest.approx(2, abs=1e-3)


def test_qr_standard_dev_default():
    default_deviation = 3.0
    dev = qr_standard_deviation(
        lipschitz=0.5,
        default_dev=default_deviation,
        voting_rights=1.0,
        values=np.array([]),
        left_uncertainties=np.array([]),
    )
    assert dev == pytest.approx(default_deviation, abs=1e-5)


def test_qr_standard_dev_with_high_weight():
    x = np.array([-6.0, 0.0, 15.0])
    dev = qr_standard_deviation(
        lipschitz=0.5,
        default_dev=1.0,
        voting_rights=1e5,
        values=x,
    )
    assert dev == pytest.approx(np.median(np.abs(x)), abs=1e-5)


def test_lipschitz_resilient_mean():
    values = np.random.normal(0, 1, 20)
    mean = lipschitz_resilient_mean(
        lipschitz=1e3,
        voting_rights=1.0,
        values=values,
        left_uncertainties=np.array([1e-6] * 20),
        right_uncertainties=np.array([1e-4] * 20),
        default_value=0.0,
        error=1e-5,
    )
    assert mean == pytest.approx(values.mean(), abs=1e-3)<|MERGE_RESOLUTION|>--- conflicted
+++ resolved
@@ -76,15 +76,6 @@
 @pytest.mark.parametrize(
     "lipshitz,w,x,delta,quantile,expected_result",
     [
-<<<<<<< HEAD
-        (0.1, np.array([0.1]), np.array([0]), np.array([0.1]), 0.5, 0),
-        (0.1, np.array([0.1]), np.array([0]), np.array([0.1]), 0.1, 0),
-        (0.1, np.array([0.1]), np.array([0]), np.array([0.1]), 0.9, 0),
-        (0.1, np.array([1] * 1000), np.array([-1] * 500 + [1] * 500), np.array([0.1] * 1000), 0.10, -0.986816),
-        (0.1, np.array([1] * 1000), np.array([-1] * 100 + [1] * 900), np.array([1e-6] * 1000), 0.10, 0.),
-        (10000, np.array([1] * 1000), np.array([-1] * 102 + [1] * 898), np.array([1e-6] * 1000), 0.01, -1),
-        (1e12, np.array([1000] * 1000), np.arange(1000, 2000, 1), np.array([1e-6] * 1000), 0.90, 1899.1817),
-=======
         (0.1, np.array([0.1]), np.array([0.]), np.array([0.1]), 0.5, 0),
         (0.1, np.array([0.1]), np.array([0.]), np.array([0.1]), 0.1, 0),
         (0.1, np.array([0.1]), np.array([0.]), np.array([0.1]), 0.9, 0),
@@ -92,7 +83,6 @@
         (0.1, np.array([1.] * 1000), np.array([-1.] * 100 + [1.] * 900), np.array([1e-6] * 1000), 0.10, 0.),
         (10000., np.array([1.] * 1000), np.array([-1.] * 102 + [1.] * 898), np.array([1e-6] * 1000), 0.01, -1.),
         (1e12, np.array([1000.] * 1000), np.arange(1000., 2000, 1), np.array([1e-6] * 1000), 0.90, 1899.1817),
->>>>>>> 01b9f2ce
     ]
 )
 def test_qr_quantile_returns_expected_results(lipshitz,w,x,delta,quantile,expected_result):
