--- conflicted
+++ resolved
@@ -44,11 +44,7 @@
             voting_rights=w.to_numpy(),
             left_uncertainties=df["left_uncertainties"].to_numpy(),
             right_uncertainties=df["right_uncertainties"].to_numpy(),
-<<<<<<< HEAD
-            default_dev=1,
-=======
             default_dev=1.0,
->>>>>>> 01b9f2ce
             error=self.error,
         )
 
