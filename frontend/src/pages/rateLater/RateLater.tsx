--- conflicted
+++ resolved
@@ -106,8 +106,7 @@
   return (
     <>
       <ContentHeader title={t('myRateLaterListPage.title')} />
-<<<<<<< HEAD
-      <ContentBox noMinPadding maxWidth="md">
+      <ContentBox noMinPaddingX maxWidth="md">
         <Card
           elevation={4}
           sx={{
@@ -118,10 +117,6 @@
             fontSize: '14px',
           }}
         >
-=======
-      <ContentBox noMinPaddingX maxWidth="md">
-        <Card className={classes.rateLaterIntro} elevation={4}>
->>>>>>> 4a09985f
           <CardContent>
             <Typography variant="h6">
               {t('ratelater.addVideosToRateLaterList')}
