--- conflicted
+++ resolved
@@ -53,13 +53,8 @@
 
   return (
     <>
-<<<<<<< HEAD
-      {/* Temporary banner, hardcoded here as long as we don't have an API control them. */}
       <TempStudyBanner />
-      <AlternatingBackgroundColorSectionList lastItemIsPrimary>
-=======
       <Box padding={4} color="white" bgcolor="background.emphatic">
->>>>>>> 9b372ba3
         <TitleSection title={t('home.collaborativeContentRecommendations')}>
           <Typography paragraph fontSize="1.1em">
             {t('home.tournesolIsAParticipatoryResearchProject')}
@@ -125,24 +120,6 @@
             </Box>
           )}
         </TitleSection>
-<<<<<<< HEAD
-        <ComparisonSection
-          comparisonStats={{
-            comparisonCount: stats.comparisonCount,
-            lastMonthComparisonCount: stats.lastMonthComparisonCount,
-          }}
-        />
-        <RecommendationsSection
-          comparedEntityStats={{
-            comparedEntityCount: stats.comparedEntityCount,
-            lastMonthComparedEntityCount: stats.lastMonthComparedEntityCount,
-          }}
-        />
-        <ResearchSection />
-        <UsageStatsSection externalData={stats} />
-        <PollListSection />
-      </AlternatingBackgroundColorSectionList>
-=======
       </Box>
 
       <Grid2 container width="100%" flexDirection="column" alignItems="center">
@@ -175,7 +152,6 @@
           <PollListSection />
         </Grid2>
       </Grid2>
->>>>>>> 9b372ba3
     </>
   );
 };
