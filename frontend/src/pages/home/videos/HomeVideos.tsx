--- conflicted
+++ resolved
@@ -1,16 +1,10 @@
-<<<<<<< HEAD
-import React, { useEffect } from 'react';
-import { useDispatch } from 'react-redux';
-=======
 import React from 'react';
->>>>>>> 4a87cb23
 import { Link } from 'react-router-dom';
 import { useTranslation } from 'react-i18next';
 
 import { Box, Button, Divider, Stack, Typography } from '@mui/material';
 import Grid2 from '@mui/material/Unstable_Grid2/Grid2';
 
-import { fetchStats } from 'src/features/comparisons/statsSlice';
 import UsageStatsSection from 'src/features/statistics/UsageStatsSection';
 import { useCurrentPoll, useLoginState } from 'src/hooks';
 import TitleSection from 'src/pages/home/TitleSection';
@@ -23,7 +17,6 @@
 
 const HomeVideosPage = () => {
   const { t } = useTranslation();
-  const dispatch = useDispatch();
 
   const { isLoggedIn } = useLoginState();
   const { baseUrl, active } = useCurrentPoll();
@@ -34,17 +27,6 @@
     px: { xs: 2, md: 6 },
   };
 
-<<<<<<< HEAD
-  /**
-   * Retrieve the Tournesol's statistics at the root of the home page to
-   * provide them to each section needing them.
-   */
-  useEffect(() => {
-    dispatch(fetchStats());
-  }, [dispatch]);
-
-=======
->>>>>>> 4a87cb23
   return (
     <>
       <TempStudyBanner />
