import React, { useEffect, useState } from 'react';
import { useSelector } from 'react-redux';
import { useLocation } from 'react-router-dom';
import { useTranslation } from 'react-i18next';
<<<<<<< HEAD
import { Box, Typography, useMediaQuery } from '@mui/material';
=======
import { Box, Typography, useMediaQuery, useTheme } from '@mui/material';
>>>>>>> 2aa04702

import { ContentBox, ContentHeader } from 'src/components';
import { useCurrentPoll } from 'src/hooks/useCurrentPoll';
import Comparison from 'src/features/comparisons/Comparison';
import ComparisonSeries from 'src/features/comparisonSeries/ComparisonSeries';
import { TutorialContext } from 'src/features/comparisonSeries/TutorialContext';
import CollectiveGoalWeeklyProgress from 'src/features/goals/CollectiveGoalWeeklyProgress';
import { selectSettings } from 'src/features/settings/userSettingsSlice';
import Tips from 'src/features/tips/Tips';
import {
  BlankEnum,
  ComparisonUi_weeklyCollectiveGoalDisplayEnum,
} from 'src/services/openapi';
import { getUserComparisonsRaw } from 'src/utils/api/comparisons';
import { YT_DEFAULT_UI_WEEKLY_COL_GOAL_MOBILE } from 'src/utils/constants';
import { PollUserSettingsKeys } from 'src/utils/types';

const displayTutorial = (
  tutorialLength: number,
  comparisonsNbr: number,
  comparisonsRetrieved: boolean
) => {
  return comparisonsRetrieved && comparisonsNbr < tutorialLength;
};

const displayWeeklyCollectiveGoal = (
  userPreference: ComparisonUi_weeklyCollectiveGoalDisplayEnum | BlankEnum,
  isEmbedded: boolean,
  userPrefDisplayOnMobile: boolean,
  isSmallScreen: boolean
) => {
  if (isSmallScreen) {
    return userPrefDisplayOnMobile;
  }

  const displayWhenEembedded = [
    ComparisonUi_weeklyCollectiveGoalDisplayEnum.ALWAYS,
    ComparisonUi_weeklyCollectiveGoalDisplayEnum.EMBEDDED_ONLY,
  ];

  const displayWhenWebsite = [
    ComparisonUi_weeklyCollectiveGoalDisplayEnum.ALWAYS,
    ComparisonUi_weeklyCollectiveGoalDisplayEnum.WEBSITE_ONLY,
  ];

  if (!userPreference) {
    return true;
  }

  if (isEmbedded === true && displayWhenEembedded.includes(userPreference)) {
    return true;
  }

  if (isEmbedded === false && displayWhenWebsite.includes(userPreference)) {
    return true;
  }

  return false;
};

interface ComparisonsCountContextValue {
  comparisonsCount: number;
}
export const ComparisonsCountContext =
  React.createContext<ComparisonsCountContextValue>({ comparisonsCount: 0 });

/**
 * Display the standard comparison UI or the poll tutorial.
 */
const ComparisonPage = () => {
  const { t } = useTranslation();
  const pointerFine = useMediaQuery('(pointer:fine)', { noSsr: true });

  const {
    options,
    baseUrl,
    active: pollActive,
    name: pollName,
  } = useCurrentPoll();

  const theme = useTheme();
  const smallScreen = useMediaQuery(theme.breakpoints.down('sm'));

  const location = useLocation();
  const searchParams = new URLSearchParams(location.search);
  const isEmbedded = Boolean(searchParams.get('embed'));

  const [isLoading, setIsLoading] = useState(true);
  const [comparisonsCount, setComparisonsCount] = useState(0);
  const [userComparisons, setUserComparisons] = useState<string[]>();

  const [userComparisonsRetrieved, setUserComparisonsRetrieved] =
    useState(false);

  useEffect(() => {
    async function getUserComparisonsAsync(
      pName: string
    ): Promise<[number, string[]]> {
      const paginatedComparisons = await getUserComparisonsRaw(pName, 20);
      let results: string[] = [];

      if (paginatedComparisons.results) {
        results = paginatedComparisons.results.map(
          (c) => c.entity_a.uid + '/' + c.entity_b.uid
        );
      }

      return [paginatedComparisons.count ?? 0, results];
    }

    getUserComparisonsAsync(pollName)
      .then((results) => {
        setComparisonsCount(results[0]);
        setUserComparisons(results[1]);
        setUserComparisonsRetrieved(true);
      })
      .then(() => {
        // The isLoading state should be updated after the comparisonRetrieved
        // state, to prevent React to quickly mount/unmount the <Comparison>
        // component, which produces errors in the console.
        setIsLoading(false);
      })
      .catch(() => {
        setIsLoading(false);
      });
  }, [pollName]);

  // Tutorial parameters.
  const tutorialLength = options?.tutorialLength ?? 0;
  const tutorialAlternatives = options?.tutorialAlternatives ?? undefined;
  const tutorialDialogs = options?.tutorialDialogs ?? undefined;
  const tutorialDialogActions = options?.tutorialDialogActions ?? undefined;
  const tutorialTips = options?.tutorialTips ?? undefined;
  const redirectTo = options?.tutorialRedirectTo ?? '/comparisons';
  const keepUIDsAfterRedirect = options?.tutorialKeepUIDsAfterRedirect ?? true;

  const dialogs = tutorialDialogs ? tutorialDialogs(t) : undefined;
  const dialogActions = tutorialDialogActions
    ? tutorialDialogActions(t)
    : undefined;
  const tipsTutorialContent = tutorialTips
    ? tutorialTips(t, pointerFine)
    : undefined;

  // User's settings.
  const userSettings = useSelector(selectSettings).settings;
  // By default always display the weekly collective goal.
  const weeklyCollectiveGoalDisplay =
    userSettings?.[pollName as PollUserSettingsKeys]
      ?.comparison_ui__weekly_collective_goal_display ??
    ComparisonUi_weeklyCollectiveGoalDisplayEnum.ALWAYS;

  const weeklyCollectiveGoalMobile =
    userSettings?.[pollName as PollUserSettingsKeys]
      ?.comparison_ui__weekly_collective_goal_mobile ??
    YT_DEFAULT_UI_WEEKLY_COL_GOAL_MOBILE;

  const autoSelectEntities =
    userSettings?.[pollName as PollUserSettingsKeys]
      ?.comparison__auto_select_entities ??
    options?.autoFillEmptySelectors ??
    false;

  return (
    <>
      <ContentHeader title={t('comparison.submitAComparison')} />
      <ContentBox>
        <Box
          sx={{
            display: 'flex',
            alignItems: 'center',
            flexDirection: 'column',
          }}
        >
          {!pollActive && (
            <Box pb={3} textAlign="center" color="neutral.main">
              <Typography>{t('comparison.inactivePoll')}</Typography>
              <Typography>
                {t(
                  'comparison.inactivePollComparisonCannotBeSubmittedOrEdited'
                )}
              </Typography>
            </Box>
          )}

          {/* We don't use a LoaderWrapper here, as we want to initialize
            ComparisonSeries only when userComparisons has been computed, and
            not before. */}
          {!isLoading &&
            (displayTutorial(
              tutorialLength,
              comparisonsCount,
              userComparisonsRetrieved
            ) ? (
              <TutorialContext.Provider value={{ isActive: true }}>
                <Tips
                  content={tipsTutorialContent}
                  step={comparisonsCount}
                  stopAutoDisplay={tutorialLength}
                />
                <ComparisonSeries
                  step={comparisonsCount}
                  onStepUp={setComparisonsCount}
                  length={tutorialLength}
                  initComparisonsMade={userComparisons ?? []}
                  isTutorial={true}
                  dialogs={dialogs}
                  dialogAdditionalActions={dialogActions}
                  getAlternatives={tutorialAlternatives}
                  redirectTo={`${baseUrl}${redirectTo}`}
                  keepUIDsAfterRedirect={keepUIDsAfterRedirect}
                  resumable={true}
                />
              </TutorialContext.Provider>
            ) : (
              <>
                {displayWeeklyCollectiveGoal(
                  weeklyCollectiveGoalDisplay,
                  isEmbedded,
                  weeklyCollectiveGoalMobile,
                  smallScreen
                ) && <CollectiveGoalWeeklyProgress />}
                <ComparisonsCountContext.Provider
                  value={{ comparisonsCount: comparisonsCount }}
                >
                  <Comparison
                    autoFillSelectorA={autoSelectEntities}
                    autoFillSelectorB={autoSelectEntities}
                  />
                </ComparisonsCountContext.Provider>
              </>
            ))}
        </Box>
      </ContentBox>
    </>
  );
};

export default ComparisonPage;<|MERGE_RESOLUTION|>--- conflicted
+++ resolved
@@ -2,12 +2,7 @@
 import { useSelector } from 'react-redux';
 import { useLocation } from 'react-router-dom';
 import { useTranslation } from 'react-i18next';
-<<<<<<< HEAD
-import { Box, Typography, useMediaQuery } from '@mui/material';
-=======
 import { Box, Typography, useMediaQuery, useTheme } from '@mui/material';
->>>>>>> 2aa04702
-
 import { ContentBox, ContentHeader } from 'src/components';
 import { useCurrentPoll } from 'src/hooks/useCurrentPoll';
 import Comparison from 'src/features/comparisons/Comparison';
