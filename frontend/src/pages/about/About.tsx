--- conflicted
+++ resolved
@@ -521,9 +521,8 @@
           </ContentBox>
         </Grid2>
 
-<<<<<<< HEAD
-        <Grid item xs={12} className={classes.container}>
-          <ContentBox className={classes.card}>
+        <Grid2 className={classes.container} size={12}>
+          <ContentBox className={classes.card} maxWidth="100%">
             <img height="84px" src="/logos/Calicarpa_Logo.svg" />
             <Typography variant="h4">
               {t('about.partnershipWithCalicarpa')}
@@ -532,14 +531,10 @@
               {t('about.partnershipWithCalicarpaDetail')}
             </Typography>
           </ContentBox>
-        </Grid>
-
-        <Grid item xs={12} className={classes.container}>
+        </Grid2>
+
+        <Grid2 item xs={12} className={classes.container}>
           <ContentBox className={classes.card}>
-=======
-        <Grid2 className={classes.container} size={12}>
-          <ContentBox className={classes.card} maxWidth="100%">
->>>>>>> ad358778
             <img height="84px" src="/logos/EPFL_Logo.png" />
             <Typography variant="h4">
               {t('about.partnershipWithEpfl')}
