import React, { useState } from 'react';
import { Collapse, Grid, Box } from '@mui/material';

import { CollapseButton } from 'src/components';
import { useListFilter } from 'src/hooks';
import LanguageFilter from './LanguageFilter';
import DateFilter from './DateFilter';
import CriteriaFilter from './CriteriaFilter';
import UploaderFilter from './UploaderFilter';
import AdvancedFilter from './AdvancedFilter';
import {
  recommendationFilters,
  defaultRecommendationFilters,
} from 'src/utils/constants';

/**
 * Filter options for Videos recommendations
 *
 * The "filters" button has a badge when one of its filter is enabled with a non-default value.
 * When adding a new filter, it needs to be defined in constants 'recommendationFilters'
 * and 'defaultRecommendationsFilters'.
 */
function SearchFilter() {
  const [expanded, setExpanded] = useState(false);
  const [filterParams, setFilter] = useListFilter();

  const handleExpandClick = () => {
    setExpanded(!expanded);
  };

  const isFilterActive = () =>
    Object.entries(defaultRecommendationFilters).some(
      ([key, defaultValue]) =>
        ![null, defaultValue].includes(filterParams.get(key))
    );

  return (
    <Box color="text.secondary">
      <CollapseButton
        expanded={expanded}
        onClick={handleExpandClick}
        showBadge={isFilterActive()}
      />
      <Collapse in={expanded} timeout="auto" unmountOnExit>
        {filterParams.get(recommendationFilters.uploader) && (
          <Box marginBottom={1}>
            <UploaderFilter
              value={filterParams.get(recommendationFilters.uploader) ?? ''}
              onDelete={() => setFilter(recommendationFilters.uploader, '')}
            />
          </Box>
        )}
<<<<<<< HEAD
        <Grid container spacing={4} sx={{ marginBottom: '8px' }}>
          <Grid item xs={6} md={3} lg={2} data-testid="search-date-filter">
=======
        <Grid container spacing={4} className={classes.filtersContainer}>
          <Grid item xs={6} md={3} lg={2} data-testid="search-date-safe-filter">
>>>>>>> 4a09985f
            <DateFilter
              value={filterParams.get(recommendationFilters.date) ?? ''}
              onChange={(value) => setFilter(recommendationFilters.date, value)}
            />
            <Box mt={2}>
              <AdvancedFilter
                value={filterParams.get('unsafe') ?? ''}
                onChange={(value) => setFilter('unsafe', value)}
              />
            </Box>
          </Grid>
          <Grid item xs={6} md={3} lg={2} data-testid="search-language-filter">
            <LanguageFilter
              value={filterParams.get(recommendationFilters.language) ?? ''}
              onChange={(value) =>
                setFilter(recommendationFilters.language, value)
              }
            />
          </Grid>
          <Grid item xs={12} sm={12} md={6}>
            <CriteriaFilter setFilter={setFilter} />
          </Grid>
        </Grid>
      </Collapse>
    </Box>
  );
}

export default SearchFilter;<|MERGE_RESOLUTION|>--- conflicted
+++ resolved
@@ -50,13 +50,8 @@
             />
           </Box>
         )}
-<<<<<<< HEAD
         <Grid container spacing={4} sx={{ marginBottom: '8px' }}>
           <Grid item xs={6} md={3} lg={2} data-testid="search-date-filter">
-=======
-        <Grid container spacing={4} className={classes.filtersContainer}>
-          <Grid item xs={6} md={3} lg={2} data-testid="search-date-safe-filter">
->>>>>>> 4a09985f
             <DateFilter
               value={filterParams.get(recommendationFilters.date) ?? ''}
               onChange={(value) => setFilter(recommendationFilters.date, value)}
