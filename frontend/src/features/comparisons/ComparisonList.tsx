import React from 'react';
import { useTranslation } from 'react-i18next';
import { Grid, Container, Tooltip, Fab, Box, useTheme } from '@mui/material';
import { Compare as CompareIcon } from '@mui/icons-material';

import type { Comparison } from 'src/services/openapi';
import VideoCard from '../videos/VideoCard';

const ComparisonThumbnail = ({ comparison }: { comparison: Comparison }) => {
  const { t } = useTranslation();
  const { entity_a, entity_b } = comparison;
  return (
    <Box
      sx={{
        marginBottom: '16px',
        display: 'flex',
        flexDirection: 'row',
        justifyContent: 'space-between',
        alignItems: 'stretch',
        gap: '16px',
      }}
    >
      <VideoCard compact video={entity_a} />
      <Box
        sx={{
          position: 'relative',
          display: 'flex',
          justifyContent: 'center',
          alignItems: 'center',
        }}
      >
        <div
          style={{
            border: '1px solid #F1EFE7',
            position: 'absolute',
            height: 'calc(100% - 32px)',
            width: 0,
          }}
        />
        <Tooltip title={`${t('comparisons.goToComparison')}`} placement="top">
          <Fab
            component="a"
<<<<<<< HEAD
            href={`/comparison/?videoA=${entity_a.video_id}&videoB=${entity_b.video_id}`}
            sx={{ backgroundColor: '#F1EFE7' }}
=======
            href={`/comparison/?uidA=${entity_a.uid}&uidB=${entity_b.uid}`}
            style={{ backgroundColor: '#F1EFE7' }}
>>>>>>> 71395374
            size="small"
          >
            <CompareIcon sx={{ color: '#B6B1A1' }} />
          </Fab>
        </Tooltip>
      </Box>
      <VideoCard compact video={entity_b} />
    </Box>
  );
};

const Comparisons = ({
  comparisons,
}: {
  comparisons: Comparison[] | undefined;
}) => {
  const theme = useTheme();

  return (
    <Container
      sx={{
        padding: theme.spacing(3),
        [theme.breakpoints.down('sm')]: {
          padding: theme.spacing(0),
        },
        maxWidth: '840px !important',
      }}
    >
      <Grid container>
        <Grid item xs={12}>
          {comparisons &&
            comparisons.map((c) => (
              <ComparisonThumbnail
                key={`${c.entity_a.video_id}${c.entity_b.video_id}`}
                comparison={c}
              />
            ))}
        </Grid>
      </Grid>
    </Container>
  );
};

export default Comparisons;<|MERGE_RESOLUTION|>--- conflicted
+++ resolved
@@ -40,13 +40,8 @@
         <Tooltip title={`${t('comparisons.goToComparison')}`} placement="top">
           <Fab
             component="a"
-<<<<<<< HEAD
-            href={`/comparison/?videoA=${entity_a.video_id}&videoB=${entity_b.video_id}`}
+            href={`/comparison/?uidA=${entity_a.uid}&uidB=${entity_b.uid}`}
             sx={{ backgroundColor: '#F1EFE7' }}
-=======
-            href={`/comparison/?uidA=${entity_a.uid}&uidB=${entity_b.uid}`}
-            style={{ backgroundColor: '#F1EFE7' }}
->>>>>>> 71395374
             size="small"
           >
             <CompareIcon sx={{ color: '#B6B1A1' }} />
