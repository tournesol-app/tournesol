--- conflicted
+++ resolved
@@ -20,27 +20,6 @@
 import { UID_YT_NAMESPACE, YOUTUBE_POLL_NAME } from 'src/utils/constants';
 import { idFromUid } from 'src/utils/video';
 
-<<<<<<< HEAD
-=======
-const useStyles = makeStyles((theme: Theme) => ({
-  centering: {
-    display: 'flex',
-    alignItems: 'center',
-    flexDirection: 'column',
-    paddingTop: 16,
-  },
-  content: {
-    maxWidth: '880px',
-    gap: '8px',
-  },
-  card: {
-    alignSelf: 'start',
-  },
-  cardTitle: {
-    color: theme.palette.text.secondary,
-  },
-}));
-
 const UID_PARAMS: { vidA: string; vidB: string } = {
   vidA: 'uidA',
   vidB: 'uidB',
@@ -50,7 +29,6 @@
   vidB: 'videoB',
 };
 
->>>>>>> 7cbacf32
 /**
  * Return an URLSearchParams without legacy parameters.
  */
