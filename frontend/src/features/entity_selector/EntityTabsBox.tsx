import React, { useEffect, useState } from 'react';

import {
  Tabs,
  Tab,
  Paper,
  Alert,
  Box,
  Typography,
  IconButton,
} from '@mui/material';
import { InfoOutlined } from '@mui/icons-material';

import { Trans, useTranslation } from 'react-i18next';
import { EntityResult } from 'src/utils/types';
import { RowEntityCard } from 'src/components/entity/EntityCard';
import LoaderWrapper from 'src/components/LoaderWrapper';
import EntitySearchInput from './EntitySearchInput';
import { getWebExtensionUrl } from 'src/utils/extension';
<<<<<<< HEAD
=======
import { InfoOutlined } from '@mui/icons-material';
import { ExternalLink } from 'src/components';
>>>>>>> 954cbfba

interface Props {
  tabs: EntitiesTab[];
  onSelectEntity?: (entityUid: string) => void;
  width?: string | number;
  elevation?: number;
  maxHeight?: string | number;
  withLink?: boolean;
  entitySearchInput?: boolean;
  displayDescription?: boolean;
}

export interface EntitiesTab {
  name: string;
  label: string;
  fetch: () => Promise<EntityResult[]>;
  disabled?: boolean;
  displayIndividualScores?: boolean;
}

export enum TabStatus {
  Ok = 'ok',
  Loading = 'loading',
  Error = 'error',
}

const getIndividualScores = (res: EntityResult) => {
  if ('individual_rating' in res && res.individual_rating) {
    if ('criteria_scores' in res.individual_rating) {
      return res.individual_rating.criteria_scores;
    }
  }
};

const TabError = ({ message }: { message: string }) => (
  <Typography variant="subtitle1" paragraph m={2} color="neutral.main">
    {message}
  </Typography>
);

const TabInfo = ({
  messageKey,
  handleClose,
}: {
  messageKey: string;
  handleClose?: () => void;
}) => {
  const { t } = useTranslation();

  const descriptionMessages: { [key: string]: React.ReactNode } = {
    'sub-sample': t('tabsBox.subsample'),
    'recently-compared': t('tabsBox.compared'),
    recommendations: t('tabsBox.recommendations'),
    unconnected: t('tabsBox.toConnect'),
    'rate-later': (
      <Trans t={t} i18nKey="tabsBox.rateLater">
        Your rate-later videos appear here. You can add some to your list by
        clicking on the &apos;+&apos; sign on the video cards. You can also add
        them directly from{' '}
        <ExternalLink href={getWebExtensionUrl()} target="_blank">
          the extension
        </ExternalLink>
        .
      </Trans>
    ),
    'good-short-videos': t('tabsBox.goodShortVideos'),
  };

  if (!(messageKey in descriptionMessages)) {
    return null;
  }

  return (
    <Alert severity="info" onClose={handleClose} icon={false}>
      {descriptionMessages[messageKey]}
    </Alert>
  );
};

const EntityTabsBox = ({
  tabs,
  onSelectEntity,
  width = 'min(760px, 100vw)',
  elevation = 1,
  maxHeight = '40vh',
  withLink = false,
  entitySearchInput = false,
  displayDescription = true,
}: Props) => {
  const { t } = useTranslation();

  const [tabValue, setTabValue] = useState(tabs[0]?.name);
  const [status, setStatus] = useState<TabStatus>(TabStatus.Ok);

  const [tabsHidden, setTabsHidden] = useState(false);
  const [tabsDisabled, setTabsDisabled] = useState(false);
  const [searchError, setSearchError] = useState(false);
  const [statusBeforeSearch, setStatusBeforeSearch] = useState<TabStatus>(
    TabStatus.Ok
  );

  const [options, setOptions] = useState<EntityResult[]>([]);
  const [isDescriptionVisible, setIsDescriptionVisible] =
    useState(displayDescription);
  const [displayIndividualScores, setDisplayIndividualScores] = useState(
    tabs[0]?.displayIndividualScores
  );

  const canCloseDescription = !displayDescription;

  const handleToggleDescription = () => {
    setIsDescriptionVisible(!isDescriptionVisible);
  };

  useEffect(() => {
    const tab = tabs.find((t) => t.name === tabValue);
    if (!tab) {
      return;
    }

    let aborted = false;
    const loadTab = async () => {
      setStatus(TabStatus.Loading);
      try {
        const results = await tab.fetch();
        if (!aborted) {
          setOptions(results);
          setStatus(TabStatus.Ok);
        }
      } catch {
        if (!aborted) {
          setOptions([]);
          setStatus(TabStatus.Error);
        }
      }

      setDisplayIndividualScores(tab?.displayIndividualScores ?? false);
    };

    loadTab();
    return () => {
      aborted = true;
    };
  }, [tabs, tabValue]);

  const onSearchStart = () => {
    if (!searchError) {
      setStatusBeforeSearch(status);
    }
    setTabsDisabled(true);
    setStatus(TabStatus.Loading);
  };

  const onSearchError = () => {
    setSearchError(true);
  };

  const onSearchClose = () => {
    setTabsHidden(false);
    setTabsDisabled(false);
    setSearchError(false);
    setStatus(statusBeforeSearch);
  };

  const onSearchResults = () => {
    setTabsHidden(true);
    setStatus(statusBeforeSearch);
  };

  return (
    <Paper
      elevation={elevation}
      sx={{
        display: 'flex',
        flexDirection: 'column',
        ul: {
          listStyleType: 'none',
          p: 0,
          m: 0,
          maxHeight,
          '.MuiModal-root &': {
            maxHeight: 'none',
          },
        },
        li: {
          cursor: onSelectEntity && 'pointer',
          '&:hover': {
            bgcolor: 'grey.100',
          },
        },
        width: width,
        bgcolor: 'white',
        overflow: 'hidden',
        flexGrow: 1,
      }}
    >
      {entitySearchInput && (
        <EntitySearchInput
          onClose={onSearchClose}
          onSearch={onSearchStart}
          onError={onSearchError}
          onResults={onSearchResults}
          onResultSelect={onSelectEntity}
        />
      )}

      <Tabs
        textColor="secondary"
        indicatorColor="secondary"
        value={tabValue}
        onChange={(e, value) => {
          handleToggleDescription;
          setTabValue(value);
        }}
        variant="scrollable"
        scrollButtons="auto"
        sx={{
          display: tabsHidden ? 'none' : 'inital',
          bgcolor: 'grey.100',
          borderBottom: '1px solid rgba(0, 0, 0, 0.12)',
          '& .MuiTabs-scrollButtons.Mui-disabled': {
            opacity: 0.3,
          },
        }}
      >
        {tabs.map(({ label, name, disabled }) => (
          <Tab
            key={name}
            value={name}
            label={label}
            disabled={tabsDisabled || disabled}
          />
        ))}
      </Tabs>
      <LoaderWrapper
        circularProgress={!searchError && !tabsHidden}
        isLoading={status === TabStatus.Loading}
        sx={{ display: tabsHidden ? 'none' : 'initial', overflowY: 'auto' }}
      >
        {isDescriptionVisible ? (
          <TabInfo
            messageKey={tabValue}
            handleClose={
              canCloseDescription
                ? () => {
                    setIsDescriptionVisible(false);
                  }
                : undefined
            }
          />
        ) : (
          <Box display="flex" justifyContent="flex-end">
            <IconButton onClick={handleToggleDescription} color="info">
              <InfoOutlined />
            </IconButton>
          </Box>
        )}
        {status === TabStatus.Error ? (
          <TabError message={t('entitySelector.errorOnLoading')} />
        ) : options.length > 0 ? (
          <ul>
            {options.map((res) => (
              <li
                key={res.entity.uid}
                onClick={
                  onSelectEntity && (() => onSelectEntity(res.entity.uid))
                }
              >
                <RowEntityCard
                  result={res}
                  withLink={withLink}
                  individualScores={
                    displayIndividualScores
                      ? getIndividualScores(res)
                      : undefined
                  }
                />
              </li>
            ))}
          </ul>
        ) : (
          <TabError message={t('tabsBox.emptyList')} />
        )}
      </LoaderWrapper>
    </Paper>
  );
};

export default EntityTabsBox;<|MERGE_RESOLUTION|>--- conflicted
+++ resolved
@@ -13,15 +13,11 @@
 
 import { Trans, useTranslation } from 'react-i18next';
 import { EntityResult } from 'src/utils/types';
+import { ExternalLink } from 'src/components';
 import { RowEntityCard } from 'src/components/entity/EntityCard';
 import LoaderWrapper from 'src/components/LoaderWrapper';
 import EntitySearchInput from './EntitySearchInput';
 import { getWebExtensionUrl } from 'src/utils/extension';
-<<<<<<< HEAD
-=======
-import { InfoOutlined } from '@mui/icons-material';
-import { ExternalLink } from 'src/components';
->>>>>>> 954cbfba
 
 interface Props {
   tabs: EntitiesTab[];
