import React, { useEffect, useCallback, useState } from 'react';
import { useTranslation } from 'react-i18next';
import { useDrag } from '@use-gesture/react';

import { useTheme } from '@mui/material/styles';
import { Box, Grid, Slide, Typography } from '@mui/material';

import { useCurrentPoll, useEntityAvailable, useLoginState } from 'src/hooks';
import { ENTITY_AVAILABILITY } from 'src/hooks/useEntityAvailable';
import EntityCard from 'src/components/entity/EntityCard';
import EmptyEntityCard from 'src/components/entity/EmptyEntityCard';

import {
  UsersService,
  ContributorRating,
  PollsService,
  Recommendation,
} from 'src/services/openapi';
import { UID_YT_NAMESPACE, YOUTUBE_POLL_NAME } from 'src/utils/constants';

import AutoEntityButton from './AutoEntityButton';
import EntitySelectButton from './EntitySelectButton';
import { extractVideoId } from 'src/utils/video';
import { entityCardMainSx } from 'src/components/entity/style';

const ENTITY_CARD_SWIPE_TIMEOUT = 160;

interface Props {
  alignment?: 'left' | 'right';
  value: SelectorValue;
  onChange: (newValue: SelectorValue) => void;
  otherUid: string | null;
  autoFill?: boolean;
  variant?: 'regular' | 'noControl';
}

export interface SelectorValue {
  uid: string | null;
  rating: ContributorRating | null;
  ratingIsExpired?: boolean;
}

const isUidValid = (uid: string | null) =>
  uid === null ? false : uid.match(/\w+:.+/);

const EntitySelector = ({
  alignment = 'left',
  value,
  onChange,
  otherUid,
  variant = 'regular',
  autoFill = false,
}: Props) => {
  const { isLoggedIn } = useLoginState();

  return (
    <>
      {isLoggedIn ? (
        <EntitySelectorInnerAuth
          value={value}
          onChange={onChange}
          otherUid={otherUid}
          alignment={alignment}
          variant={variant}
          autoFill={autoFill}
        />
      ) : (
        <EntitySelectorInnerAnonymous value={value} />
      )}
    </>
  );
};

/**
 * Display the content of an EntitySelector for anonymous users.
 */
const EntitySelectorInnerAnonymous = ({ value }: { value: SelectorValue }) => {
  const { isLoggedIn } = useLoginState();
  const { name: pollName } = useCurrentPoll();

  const { uid } = value;
  const [entityFallback, setEntityFallback] = useState<Recommendation>();
  const [loading, setLoading] = useState(false);

  useEffect(() => {
    async function getEntity() {
      return await PollsService.pollsEntitiesRetrieve({
        name: pollName,
        uid: uid || '',
      });
    }

    // Wait for a not null / not empty UID before making an HTTP request.
    if (uid) {
      getEntity().then((entity) => {
        setLoading(false);
        setEntityFallback(entity);
      });
    }
  }, [isLoggedIn, pollName, uid]);

  return entityFallback ? (
    <EntityCard compact result={entityFallback} />
  ) : (
    <EmptyEntityCard compact loading={loading} />
  );
};

const EntitySelectorInnerAuth = ({
  value,
  onChange,
  otherUid,
  alignment,
  variant,
  autoFill,
}: Props) => {
  const theme = useTheme();
  const { t } = useTranslation();
  const { name: pollName, options } = useCurrentPoll();

  const { uid, rating, ratingIsExpired } = value;

  const [slideIn, setSlideIn] = useState(true);
  const [slideDirection, setSlideDirection] = useState<
    'left' | 'right' | 'up' | 'down'
  >('down');

  const [loading, setLoading] = useState(false);
  const [inputValue, setInputValue] = useState(value.uid);

  const { availability: entityAvailability } = useEntityAvailable(
    value.uid ?? ''
  );

  let showEntityInput = true;
  let showRatingControl = true;

  switch (variant) {
    case 'noControl':
      showEntityInput = false;
      showRatingControl = false;
  }

  const loadRating = useCallback(async () => {
    setLoading(true);
    try {
      const contributorRating =
        await UsersService.usersMeContributorRatingsRetrieve({
          pollName,
          uid: uid || '',
        });
      onChange({
        uid,
        rating: contributorRating,
        ratingIsExpired: false,
      });
    } catch (err) {
      if (err?.status === 404) {
        try {
          const contributorRating =
            await UsersService.usersMeContributorRatingsCreate({
              pollName,
              requestBody: {
                uid: uid || '',
                is_public: options?.comparisonsCanBePublic === true,
              },
            });
          onChange({
            uid,
            rating: contributorRating,
            ratingIsExpired: false,
          });
        } catch (err) {
          console.error('Failed to initialize contributor rating.', err);
        }
      } else {
        console.error('Failed to retrieve contributor rating.', err);
      }
    }
    setLoading(false);
    setSlideIn(true);

    setTimeout(() => {
      setSlideDirection('down');
    }, ENTITY_CARD_SWIPE_TIMEOUT + 1);
  }, [onChange, options?.comparisonsCanBePublic, pollName, uid]);

  /**
   * Load the user's rating.
   */
  useEffect(() => {
    if (isUidValid(uid) && rating == null) {
      loadRating();
    }
  }, [loadRating, rating, uid]);

  /**
   * Reload rating after the parent (comparison) form has been submitted.
   */
  useEffect(() => {
    if (ratingIsExpired) {
      loadRating();
    }
  }, [loadRating, ratingIsExpired]);

  /**
   * Update input value when "uid" has been changed by the parent component.
   */
  useEffect(() => {
    setInputValue((previousValue) => {
      if (previousValue !== uid) {
        return uid;
      }
      return previousValue;
    });
  }, [uid]);

  const handleChange = (value: string) => {
    if (value === '') {
      setInputValue('');
      onChange({
        uid: '',
        rating: null,
      });
      return;
    }

    const videoIdFromValue =
      pollName === YOUTUBE_POLL_NAME ? extractVideoId(value) : null;
    const newUid = videoIdFromValue
      ? UID_YT_NAMESPACE + videoIdFromValue
      : value.trim();
    setInputValue(newUid);
    onChange({
      uid: newUid,
      rating: null,
    });
  };

  const handleRatingUpdate = useCallback(
    (newValue: ContributorRating) => {
      onChange({
        uid: newValue.entity.uid,
        rating: newValue,
      });
    },
    [onChange]
  );

  const bindDrag = useDrag(
    ({ swipe, type }) => {
      if (variant === 'noControl' || slideIn === false) {
        return;
      }

      if (type === 'pointerup' || type === 'touchend') {
        if (swipe[1] < 0) {
          const autoButton = document.getElementById(
            `auto-suggestion-${alignment}`
          ) as HTMLElement;

          if (autoButton) {
            setSlideIn(false);
            setTimeout(() => {
              setSlideDirection('up');
              autoButton.click();
            }, ENTITY_CARD_SWIPE_TIMEOUT + 1);
          }
        }
      }
    },
    { swipe: { velocity: [0.4, 0.4] } }
  );

  return (
    <>
      {showEntityInput && (
        <Box
          mb={1}
          display="flex"
          flexDirection={
            uid
              ? alignment === 'left'
                ? 'row'
                : 'row-reverse'
              : alignment !== 'left'
              ? 'row'
              : 'row-reverse'
          }
          alignItems="center"
          justifyContent="space-between"
        >
          <Grid
            container
            spacing={1}
            display={uid ? 'flex' : 'none'}
            direction={alignment === 'left' ? 'row' : 'row-reverse'}
          >
            <Grid item>
              <EntitySelectButton
                value={inputValue || uid || ''}
                onChange={handleChange}
                otherUid={otherUid}
              />
            </Grid>
            <Grid item>
              <AutoEntityButton
                htmlId={`auto-suggestion-${alignment}`}
                disabled={loading}
                currentUid={uid}
                otherUid={otherUid}
                onClick={() => {
                  setLoading(true);
                  setInputValue('');
                }}
                onResponse={(uid) => {
                  uid ? onChange({ uid, rating: null }) : setLoading(false);
                }}
                autoFill={autoFill}
              />
            </Grid>
          </Grid>
        </Box>
      )}
      <Slide
        in={slideIn}
        direction={slideDirection}
        mountOnEnter
        timeout={ENTITY_CARD_SWIPE_TIMEOUT}
      >
        <Box {...bindDrag()} sx={{ touchAction: 'pan-x' }}>
          {rating ? (
            <EntityCard
              compact
              result={rating}
              showRatingControl={showRatingControl}
              onRatingChange={handleRatingUpdate}
            ></EntityCard>
          ) : (
            <>
              {(loading ||
                !showEntityInput ||
                entityAvailability === ENTITY_AVAILABILITY.UNAVAILABLE) && (
                <EmptyEntityCard compact loading={loading} />
              )}
              {!loading &&
                entityAvailability === ENTITY_AVAILABILITY.UNAVAILABLE && (
                  <Box
                    display="flex"
                    justifyContent="center"
                    alignItems="center"
                    position="absolute"
                    top="0"
                    color="white"
                    bgcolor="rgba(0,0,0,.6)"
                    width="100%"
                    sx={{
                      aspectRatio: '16/9',
                      [theme.breakpoints.down('sm')]: {
                        fontSize: '0.8rem',
                      },
                    }}
                  >
                    <Typography textAlign="center" fontSize="inherit">
                      {pollName === YOUTUBE_POLL_NAME
                        ? t('entitySelector.youtubeVideoUnavailable')
                        : t('entityCard.thisElementIsNotAvailable')}
                    </Typography>
                  </Box>
                )}
              <Grid
                container
                sx={{
                  ...entityCardMainSx,
                  display:
                    uid ||
                    loading ||
                    !showEntityInput ||
                    entityAvailability === ENTITY_AVAILABILITY.UNAVAILABLE
                      ? 'none'
                      : 'flex',
                }}
<<<<<<< HEAD
=======
                height="100%"
                spacing={1}
                alignItems="center"
                justifyContent="space-around"
                wrap="wrap"
>>>>>>> 9f4dbd86
              >
                <Grid
                  container
                  item
                  xs={12}
                  sx={{
                    aspectRatio: '16 / 9',
                    backgroundColor: '#fafafa',
                  }}
                  spacing={1}
                  alignItems="center"
                  justifyContent="space-around"
                  wrap="wrap"
                >
                  <Grid container item xs={12} sm={5} justifyContent="center">
                    <EntitySelectButton
                      value={inputValue || uid || ''}
                      onChange={handleChange}
                      otherUid={otherUid}
                      variant="full"
                    />
                  </Grid>
                  <Grid container item xs={12} sm={5} justifyContent="center">
                    <AutoEntityButton
                      disabled={loading}
                      currentUid={uid}
                      otherUid={otherUid}
                      onClick={() => {
                        setLoading(true);
                        setInputValue('');
                      }}
                      onResponse={(uid) =>
                        uid
                          ? onChange({ uid, rating: null })
                          : setLoading(false)
                      }
                      autoFill={false}
                      variant="full"
                    />
                  </Grid>
                </Grid>
              </Grid>
            </>
          )}
        </Box>
      </Slide>
    </>
  );
};

export default EntitySelector;<|MERGE_RESOLUTION|>--- conflicted
+++ resolved
@@ -380,14 +380,11 @@
                       ? 'none'
                       : 'flex',
                 }}
-<<<<<<< HEAD
-=======
                 height="100%"
                 spacing={1}
                 alignItems="center"
                 justifyContent="space-around"
                 wrap="wrap"
->>>>>>> 9f4dbd86
               >
                 <Grid
                   container
