import React, { useEffect, useState } from 'react';
import { useTranslation } from 'react-i18next';
import { useDispatch } from 'react-redux';

import { Button, Grid, Typography } from '@mui/material';

import {
  DEFAULT_RATE_LATER_AUTO_REMOVAL,
  YOUTUBE_POLL_NAME,
} from 'src/utils/constants';
import { replaceSettings } from 'src/features/settings/userSettingsSlice';
import { useNotifications } from 'src/hooks';
import {
  ApiError,
  BlankEnum,
  ComparisonUi_weeklyCollectiveGoalDisplayEnum,
  Recommendations_defaultDateEnum,
  TournesolUserSettings,
  UsersService,
} from 'src/services/openapi';
import RateLaterAutoRemoveField from './fields/RateLaterAutoRemove';
import WeeklyCollectiveGoalDisplayField from './fields/WeeklyCollectiveGoalDisplay';
import RecommendationsDefaultUnsafe from './fields/RecommendationsDefaultUnsafe';
import RecommendationsDefaultDate from './fields/RecommendationsDefaultDate';
import RecommendationsDefaultLanguage from './fields/RecommendationsDefaultLanguage';

/**
 * Display a generic user settings form that can be used by any poll.
 */
const VideosPollUserSettingsForm = () => {
  const pollName = YOUTUBE_POLL_NAME;

  const { t } = useTranslation();
  const dispatch = useDispatch();
  const { showSuccessAlert, showErrorAlert } = useNotifications();

  const [disabled, setDisabled] = useState(false);
  const [apiErrors, setApiErrors] = useState<ApiError | null>(null);

  // Comparison (page)
  const [compUiWeeklyColGoalDisplay, setCompUiWeeklyColGoalDisplay] = useState<
    ComparisonUi_weeklyCollectiveGoalDisplayEnum | BlankEnum
  >(ComparisonUi_weeklyCollectiveGoalDisplayEnum.ALWAYS);

  // Rate-later settings
  const [rateLaterAutoRemoval, setRateLaterAutoRemoval] = useState(
    DEFAULT_RATE_LATER_AUTO_REMOVAL
  );

<<<<<<< HEAD
  // Recommendations (page)
  const [unsafe, setUnsafe] = useState(
    userSettings?.[pollName]?.recommendations__default_unsafe ?? false
  );
  const [date, setDate] = useState(
    userSettings?.[pollName]?.recommendations__default_date ??
      Recommendations_defaultDateEnum.MONTH
  );
  const [language, setLanguage] = useState(
    userSettings?.[pollName]?.recommendations__default_language ?? ['en', 'fr']
  );
=======
  useEffect(() => {
    UsersService.usersMeSettingsRetrieve().then((settings) => {
      const pollSettings = settings?.[pollName];
      if (
        pollSettings?.comparison_ui__weekly_collective_goal_display != undefined
      ) {
        setCompUiWeeklyColGoalDisplay(
          pollSettings.comparison_ui__weekly_collective_goal_display
        );
      }
      if (pollSettings?.rate_later__auto_remove != undefined) {
        setRateLaterAutoRemoval(pollSettings.rate_later__auto_remove);
      }

      dispatch(replaceSettings(settings));
    });
    // eslint-disable-next-line react-hooks/exhaustive-deps
  }, []);
>>>>>>> 4222f622

  const handleSubmit = async (event: React.FormEvent) => {
    event.preventDefault();
    setDisabled(true);

    const response: void | TournesolUserSettings =
      await UsersService.usersMeSettingsPartialUpdate({
        requestBody: {
          [pollName]: {
            comparison_ui__weekly_collective_goal_display:
              compUiWeeklyColGoalDisplay,
            rate_later__auto_remove: rateLaterAutoRemoval,
            recommendations__default_unsafe: unsafe,
            recommendations__default_date: date,
            recommendations__default_language: language,
          },
        },
      }).catch((reason: ApiError) => {
        showErrorAlert(
          t('pollUserSettingsForm.errorOccurredDuringPreferencesUpdate')
        );

        setApiErrors(reason);
      });

    if (response) {
      showSuccessAlert(
        t('pollUserSettingsForm.preferencesUpdatedSuccessfully')
      );
      setApiErrors(null);
      dispatch(replaceSettings(response));
      (document.activeElement as HTMLElement).blur();
    }
    setDisabled(false);
  };

  return (
    <form onSubmit={handleSubmit}>
      <Grid container spacing={4} direction="column" alignItems="stretch">
        <Grid item>
          <Typography variant="h6">
            {t('pollUserSettingsForm.comparisonPage')}
          </Typography>
        </Grid>
        <Grid item>
          <WeeklyCollectiveGoalDisplayField
            value={compUiWeeklyColGoalDisplay}
            onChange={setCompUiWeeklyColGoalDisplay}
            pollName={pollName}
          />
        </Grid>
        <Grid item>
          <Typography variant="h6">
            {t('pollUserSettingsForm.rateLater')}
          </Typography>
        </Grid>
        <Grid item>
          <RateLaterAutoRemoveField
            apiErrors={apiErrors}
            value={rateLaterAutoRemoval}
            onChange={setRateLaterAutoRemoval}
            pollName={pollName}
          />
        </Grid>
        <Grid item>
          <Typography variant="h6">
            {t('pollUserSettingsForm.recommendationsPage')}
          </Typography>
        </Grid>
        <Grid item>
          <RecommendationsDefaultUnsafe value={unsafe} onChange={setUnsafe} />
        </Grid>
        <Grid item>
          <RecommendationsDefaultDate value={date} onChange={setDate} />
        </Grid>
        <Grid item>
          <RecommendationsDefaultLanguage
            value={language}
            onChange={setLanguage}
          />
        </Grid>
        <Grid item>
          <Button
            fullWidth
            type="submit"
            color="secondary"
            variant="contained"
            disabled={disabled}
          >
            {t('pollUserSettingsForm.updatePreferences')}
          </Button>
        </Grid>
      </Grid>
    </form>
  );
};

export default VideosPollUserSettingsForm;<|MERGE_RESOLUTION|>--- conflicted
+++ resolved
@@ -47,19 +47,13 @@
     DEFAULT_RATE_LATER_AUTO_REMOVAL
   );
 
-<<<<<<< HEAD
   // Recommendations (page)
-  const [unsafe, setUnsafe] = useState(
-    userSettings?.[pollName]?.recommendations__default_unsafe ?? false
+  const [unsafe, setUnsafe] = useState(false);
+  const [date, setDate] = useState<Recommendations_defaultDateEnum | BlankEnum>(
+    Recommendations_defaultDateEnum.MONTH
   );
-  const [date, setDate] = useState(
-    userSettings?.[pollName]?.recommendations__default_date ??
-      Recommendations_defaultDateEnum.MONTH
-  );
-  const [language, setLanguage] = useState(
-    userSettings?.[pollName]?.recommendations__default_language ?? ['en', 'fr']
-  );
-=======
+  const [language, setLanguage] = useState(['en', 'fr']);
+
   useEffect(() => {
     UsersService.usersMeSettingsRetrieve().then((settings) => {
       const pollSettings = settings?.[pollName];
@@ -73,12 +67,20 @@
       if (pollSettings?.rate_later__auto_remove != undefined) {
         setRateLaterAutoRemoval(pollSettings.rate_later__auto_remove);
       }
+      if (pollSettings?.recommendations__default_unsafe != undefined) {
+        setUnsafe(pollSettings.recommendations__default_unsafe);
+      }
+      if (pollSettings?.recommendations__default_date != undefined) {
+        setDate(pollSettings.recommendations__default_date);
+      }
+      if (pollSettings?.recommendations__default_language != undefined) {
+        setLanguage(pollSettings.recommendations__default_language);
+      }
 
       dispatch(replaceSettings(settings));
     });
     // eslint-disable-next-line react-hooks/exhaustive-deps
   }, []);
->>>>>>> 4222f622
 
   const handleSubmit = async (event: React.FormEvent) => {
     event.preventDefault();
