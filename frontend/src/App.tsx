--- conflicted
+++ resolved
@@ -87,13 +87,11 @@
             <PublicRoute path="/faq">
               <FAQ />
             </PublicRoute>
-<<<<<<< HEAD
             <PublicRoute path="/talks">
               <Talks />
-=======
+            </PublicRoute>
             <PublicRoute path="/about/terms-of-service">
               <TermsOfService />
->>>>>>> 16d20bdf
             </PublicRoute>
             <PublicRoute path="/about/privacy_policy">
               <PrivacyPolicy />
