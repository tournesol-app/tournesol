import { TFunction } from 'react-i18next';
import { YouTube, HowToVote } from '@mui/icons-material';

import {
  AddToRateLaterList,
  AnalysisPageLink,
  CompareNowAction,
} from './action';
import {
  getAllCandidates,
  getTutorialDialogs as getPresidentielleTutorialDialogs,
} from './polls/presidentielle2022';
import {
  getTutoFriendlyVideos,
  getTutorialDialogs as getVideoTutorialDialogs,
} from './polls/videos';
import { SelectablePoll, RouteID } from './types';

export const YOUTUBE_POLL_NAME = 'videos';
export const PRESIDENTIELLE_2022_POLL_NAME = 'presidentielle2022';
const PRESIDENTIELLE_2022_ENABLED =
  process.env.REACT_APP_POLL_PRESIDENTIELLE_2022_ENABLED === 'true';

const UID_DELIMITER = ':';
export const UID_YT_NAMESPACE = 'yt' + UID_DELIMITER;

export const recommendationFilters = {
  date: 'date',
  language: 'language',
  uploader: 'uploader',
  unsafe: 'unsafe',
  reliability: 'reliability',
  pedagogy: 'pedagogy',
  importance: 'importance',
  layman_friendly: 'layman_friendly',
  entertaining_relaxing: 'entertaining_relaxing',
  engaging: 'engaging',
  diversity_inclusion: 'diversity_inclusion',
  better_habits: 'better_habits',
  backfire_risk: 'backfire_risk',
};

export const defaultRecommendationFilters = {
  date: null,
  language: null,
  uploader: null,
  unsafe: null,
  reliability: '50',
  pedagogy: '50',
  importance: '50',
  layman_friendly: '50',
  entertaining_relaxing: '50',
  engaging: '50',
  diversity_inclusion: '50',
  better_habits: '50',
  backfire_risk: '50',
};

export const criteriaToEmoji: Record<string, string> = {
  be_president: '🇫🇷',
  energy_environment: '🌳',
  international: '🌍',
  education_culture: '🎓',
  health: '🏥',
  institutions_democracy: '🗳️',
  labour_economy: '🏦',
  solidarity: '🤝',
};

export const getCriteriaTooltips = (t: TFunction, criteria: string) => {
  return {
    // presidentielle2022
    energy_environment: t('criteriaTooltips.energy_environment'),
    international: t('criteriaTooltips.international'),
    education_culture: t('criteriaTooltips.education_culture'),
    health: t('criteriaTooltips.health'),
    institutions_democracy: t('criteriaTooltips.institutions_democracy'),
    labour_economy: t('criteriaTooltips.labour_economy'),
    solidarity: t('criteriaTooltips.solidarity'),
    // videos
    pedagogy: t('criteriaTooltips.pedagogy'),
    importance: t('criteriaTooltips.importance'),
    layman_friendly: t('criteriaTooltips.layman_friendly'),
    entertaining_relaxing: t('criteriaTooltips.entertaining_relaxing'),
    engaging: t('criteriaTooltips.engaging'),
    diversity_inclusion: t('criteriaTooltips.diversity_inclusion'),
    better_habits: t('criteriaTooltips.better_habits'),
    backfire_risk: t('criteriaTooltips.backfire_risk'),
    reliability: t('criteriaTooltips.reliability'),
  }[criteria];
};

export const criteriaLinks: Record<string, string> = {
  reliability: 'https://wiki.tournesol.app/wiki/Reliable_and_not_misleading',
  pedagogy: 'https://wiki.tournesol.app/wiki/Clear_and_pedagogical',
  importance: 'https://wiki.tournesol.app/wiki/Important_and_actionable',
  layman_friendly: 'https://wiki.tournesol.app/wiki/Layman-friendly',
  entertaining_relaxing:
    'https://wiki.tournesol.app/wiki/Entertaining_and_relaxing',
  engaging: 'https://wiki.tournesol.app/wiki/Engaging_and_thought-provoking',
  diversity_inclusion:
    'https://wiki.tournesol.app/wiki/Diversity_and_inclusion',
  better_habits: 'https://wiki.tournesol.app/wiki/Encourages_better_habits',
  backfire_risk:
    'https://wiki.tournesol.app/wiki/Resilience_to_backfiring_risks',
};

export const recommendationsLanguages: {
  [language: string]: (t: TFunction) => string;
} = {
  // This list should contain all the languages that may appear in the backend entities.
  // It currently contains all the languages detected by langdetect except Chinese because
  // it hasn't been decided how to handle the variants.
  //
  // Translation keys must be string literals without interpolation so that i18next-parser can extract them.
  //
  // The list of these language codes is also present in the browser extension (`availableRecommendationsLanguages`)
  // so it must be updated there too if it changes here.
  //
  af: (t: TFunction) => t('language.af'),
  ar: (t: TFunction) => t('language.ar'),
  bg: (t: TFunction) => t('language.bg'),
  bn: (t: TFunction) => t('language.bn'),
  ca: (t: TFunction) => t('language.ca'),
  cs: (t: TFunction) => t('language.cs'),
  cy: (t: TFunction) => t('language.cy'),
  da: (t: TFunction) => t('language.da'),
  de: (t: TFunction) => t('language.de'),
  el: (t: TFunction) => t('language.el'),
  en: (t: TFunction) => t('language.en'),
  es: (t: TFunction) => t('language.es'),
  et: (t: TFunction) => t('language.et'),
  fa: (t: TFunction) => t('language.fa'),
  fi: (t: TFunction) => t('language.fi'),
  fr: (t: TFunction) => t('language.fr'),
  gu: (t: TFunction) => t('language.gu'),
  he: (t: TFunction) => t('language.he'),
  hi: (t: TFunction) => t('language.hi'),
  hr: (t: TFunction) => t('language.hr'),
  hu: (t: TFunction) => t('language.hu'),
  id: (t: TFunction) => t('language.id'),
  it: (t: TFunction) => t('language.it'),
  ja: (t: TFunction) => t('language.ja'),
  kn: (t: TFunction) => t('language.kn'),
  ko: (t: TFunction) => t('language.ko'),
  lt: (t: TFunction) => t('language.lt'),
  lv: (t: TFunction) => t('language.lv'),
  mk: (t: TFunction) => t('language.mk'),
  ml: (t: TFunction) => t('language.ml'),
  mr: (t: TFunction) => t('language.mr'),
  ne: (t: TFunction) => t('language.ne'),
  nl: (t: TFunction) => t('language.nl'),
  no: (t: TFunction) => t('language.no'),
  pa: (t: TFunction) => t('language.pa'),
  pl: (t: TFunction) => t('language.pl'),
  pt: (t: TFunction) => t('language.pt'),
  ro: (t: TFunction) => t('language.ro'),
  ru: (t: TFunction) => t('language.ru'),
  sk: (t: TFunction) => t('language.sk'),
  sl: (t: TFunction) => t('language.sl'),
  so: (t: TFunction) => t('language.so'),
  sq: (t: TFunction) => t('language.sq'),
  sv: (t: TFunction) => t('language.sv'),
  sw: (t: TFunction) => t('language.sw'),
  ta: (t: TFunction) => t('language.ta'),
  te: (t: TFunction) => t('language.te'),
  th: (t: TFunction) => t('language.th'),
  tl: (t: TFunction) => t('language.tl'),
  tr: (t: TFunction) => t('language.tr'),
  uk: (t: TFunction) => t('language.uk'),
  ur: (t: TFunction) => t('language.ur'),
  vi: (t: TFunction) => t('language.vi'),
};

export const getPollName = (t: TFunction, pollName: string) => {
  switch (pollName) {
    case PRESIDENTIELLE_2022_POLL_NAME:
      return t('poll.presidential2022');
    case YOUTUBE_POLL_NAME:
      return t('poll.videos');
    default:
      return pollName;
  }
};

export const getEntityName = (t: TFunction, pollName: string) => {
  switch (pollName) {
    case PRESIDENTIELLE_2022_POLL_NAME:
      return t('poll.entityCandidate');
    case YOUTUBE_POLL_NAME:
      return t('poll.entityVideo');
    default:
      return pollName;
  }
};

export const getRecommendationPageName = (t: TFunction, pollName: string) => {
  switch (pollName) {
    case PRESIDENTIELLE_2022_POLL_NAME:
      return t('recommendationsPage.title.results');
    default:
      return t('recommendationsPage.title.recommendations');
  }
};

/*
  The most specific paths should be listed first,
  to be routed correctly.
*/
export const polls: Array<SelectablePoll> = [
  ...(PRESIDENTIELLE_2022_ENABLED
    ? [
        {
          name: PRESIDENTIELLE_2022_POLL_NAME,
          defaultAuthEntityActions: [CompareNowAction, AnalysisPageLink],
          defaultAnonEntityActions: [AnalysisPageLink],
          displayOrder: 20,
          mainCriterionName: 'be_president',
          path: '/presidentielle2022/',
          disabledRouteIds: [RouteID.MyRateLaterList, RouteID.MyComparedItems],
          iconComponent: HowToVote,
          withSearchBar: false,
          topBarBackground:
            'linear-gradient(60deg, #8b8be8 0%, white 33%, #e16767 100%)',
          tutorialLength: 7,
          tutorialAlternatives: getAllCandidates,
<<<<<<< HEAD
          tutorialDialogs: getPresidentielleTutorialDialogs,
          tutorialRedirectTo: '/personal/feedback',
=======
          tutorialDialogs: getTutorialDialogs,
          unsafeDefault: true,
>>>>>>> c5a5c224
        },
      ]
    : []),
  {
    name: YOUTUBE_POLL_NAME,
    defaultAuthEntityActions: [
      CompareNowAction,
      AddToRateLaterList,
      AnalysisPageLink,
    ],
    defaultAnonEntityActions: [AnalysisPageLink],
    defaultRecoLanguageDiscovery: true,
    defaultRecoSearchParams: 'date=Month',
    mainCriterionName: 'largely_recommended',
    displayOrder: 20,
    path: '/',
    disabledRouteIds: [RouteID.MyFeedback],
    iconComponent: YouTube,
    withSearchBar: true,
    topBarBackground: null,
    comparisonsCanBePublic: true,
    tutorialLength: 4,
    tutorialAlternatives: getTutoFriendlyVideos,
    tutorialDialogs: getVideoTutorialDialogs,
    tutorialRedirectTo: '/comparison',
  },
];

export const LAST_POLL_NAME_STORAGE_KEY = 'last_poll_name';<|MERGE_RESOLUTION|>--- conflicted
+++ resolved
@@ -224,13 +224,9 @@
             'linear-gradient(60deg, #8b8be8 0%, white 33%, #e16767 100%)',
           tutorialLength: 7,
           tutorialAlternatives: getAllCandidates,
-<<<<<<< HEAD
           tutorialDialogs: getPresidentielleTutorialDialogs,
           tutorialRedirectTo: '/personal/feedback',
-=======
-          tutorialDialogs: getTutorialDialogs,
           unsafeDefault: true,
->>>>>>> c5a5c224
         },
       ]
     : []),
