import React from 'react';
import { TFunction } from 'react-i18next';
import { SvgIconComponent } from '@mui/icons-material';
import {
  Entity,
  EntityNoExtraField,
  Recommendation,
  RelatedEntity,
  Video,
  VideoSerializerWithCriteria,
} from 'src/services/openapi';

export type JSONValue =
  | string
  | number
  | boolean
  | null
  | JSONValue[]
  | { [key: string]: JSONValue };

export interface JSONObject {
  [k: string]: JSONValue;
}

export type ActionList = Array<
  (({ uid }: { uid: string }) => JSX.Element) | React.ReactNode
>;

export type RelatedEntityObject =
  | EntityNoExtraField
  | RelatedEntity
  | Recommendation;
export type VideoObject = Video | VideoSerializerWithCriteria;

/**
 * An exhaustive list of route ids helping to enforce type checking in each
 * place a route id is required.
 */
export enum RouteID {
  Home = 'home',
  Recommendations = 'recommendations',
  EntityAnalysis = 'entityAnalysis',
  Comparison = 'comparison',
  MyComparisons = 'myComparisons',
  MyComparedItems = 'myComparedItems',
  MyRateLaterList = 'myRateLaterList',
  MyFeedback = 'myFeedback',
  About = 'about',
}

export type OrderedDialogs = {
  [key: string]: { title: string; messages: Array<string> };
};

/**
 * A poll that can be displayed by <PollSelector>
 */
export type SelectablePoll = {
  name: string;
  // default actions displayed on `EntityCard` for anonymous users
  defaultAnonEntityActions: ActionList;
  // default actions displayed on `EntityCard` for authenticaed users
  defaultAuthEntityActions: ActionList;
  // if true, make the default value of the language filter on the
  // recommendation page match the browser language. not relevant for entities
  // with no language metadata
  defaultRecoLanguageDiscovery?: boolean;
  // default URL search parameters set by the `SideBar` when a user clicks on
  // the recommendation link. can be date=Month to retrieve the entities
  // uploaded during the last month for instance
  defaultRecoSearchParams?: string;
  displayOrder: number;
  // the main criteria name. useful in some situations, like when you want
  // to exclude it from the rated high / rated low metric of the `EntityCard`
  // without hardcoding it everywhere in the application
  mainCriterionName: string;
  // the path used as URL prefix, must include leading and trailing slash
  path: string;
  // a list route id that will be disable in `PollRoutes` and `SideBar`
  disabledRouteIds?: Array<RouteID>;
  iconComponent: SvgIconComponent;
  withSearchBar: boolean;
  topBarBackground: string | null;
  // if false or undefined, the UI must not allow users to mark their
  // comparisons as public, and contributor ratings must be created with
  // is_public = false
  comparisonsCanBePublic?: boolean;
  tutorialLength?: number;
  // can be used by comparison series to limit the pool of entities
  // that are suggested after each comparison
  tutorialAlternatives?: () => Promise<Array<Entity>>;
  tutorialDialogs?: (t: TFunction) => OrderedDialogs;
<<<<<<< HEAD
  tutorialRedirectTo?: string;
=======
  // whether the 'unsafe' recommendations should be included by default
  unsafeDefault?: boolean;
>>>>>>> c5a5c224
};<|MERGE_RESOLUTION|>--- conflicted
+++ resolved
@@ -90,10 +90,7 @@
   // that are suggested after each comparison
   tutorialAlternatives?: () => Promise<Array<Entity>>;
   tutorialDialogs?: (t: TFunction) => OrderedDialogs;
-<<<<<<< HEAD
   tutorialRedirectTo?: string;
-=======
   // whether the 'unsafe' recommendations should be included by default
   unsafeDefault?: boolean;
->>>>>>> c5a5c224
 };