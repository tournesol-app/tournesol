import { UsersService, PollsService } from 'src/services/openapi';
import { YOUTUBE_POLL_NAME } from './constants';
import { VideoObject } from './types';

export function extractVideoId(idOrUrl: string) {
  const host = process.env.PUBLIC_URL || location.host;
  const escapedCurrentHost = host.replace(/[.\\]/g, '\\$&');

  const matchUrl = idOrUrl.match(
    new RegExp(
      '(?:https?:\\/\\/)?(?:www\\.|m\\.)?' +
        '(?:youtube\\.com\\/watch\\?v=|youtube\\.com\\/live\\/|youtu\\.be\\/|' +
        escapedCurrentHost +
        '\\/entities\\/yt:|yt:)([A-Za-z0-9-_]{11})'
    )
  );
  const id = matchUrl ? matchUrl[1] : idOrUrl.trim();
  if (isVideoIdValid(id)) {
    return id;
  }
  return null;
}

export function isVideoIdValid(videoId: string) {
  return !!videoId.match(/^[A-Za-z0-9-_]{11}$/);
}

/**
 * Return the video id of an entity.
 *
 * If no field `uid` is found, return the value of the legacy `video_id`
 * field instead.
 *
 * The `uid` is expected to have the form `{namespace}:{id}`. The potential
 * occurrences of the delimiter `:` in the identifier are considered part of it.
 *
 * Example with different `uid`:
 *
 *     yt:videoABCDEF -> videoABCDEF
 *     yt:video:ABCDE -> video:ABCDE
 */
export function videoIdFromEntity(entity: VideoObject): string {
  if (entity.uid) {
    const id = idFromUid(entity.uid);
    if (id) return id;
  }

  return entity.video_id;
}

export function idFromUid(uid: string): string {
  if (uid) {
    const uidSplit = uid.split(':');

    if (uidSplit[0] !== '' && uidSplit[1] !== '') {
      return uidSplit.slice(1).join();
    }
  }

  return '';
}

function getPseudoRandomInt(max: number) {
  return Math.floor(Math.random() * max);
}

function pick(arr: string[]): string | null {
  // Returns a random element of an array
  return arr.length > 0 ? arr[Math.floor(Math.random() * arr.length)] : null;
}

async function areAlreadyCompared(uidA: string, uidB: string) {
  // TODO implement this method to avoid giving a video that has already been compared
  return uidA === uidB;
}

async function retryRandomPick(
  numberRetries: number,
  uid: string | null,
  uidOther: string | null,
  videoList: string[]
): Promise<string | null> {
  if (numberRetries <= 0 || videoList.length == 0) return null;

  if (uidOther === null) return pick(videoList);

  const newUid = pick(videoList);
  const alreadyCompared =
    newUid && (await areAlreadyCompared(uidOther, newUid));

  if (!alreadyCompared && newUid !== uid) return newUid;

  return await retryRandomPick(
    numberRetries - 1,
    uid,
    uidOther,
    videoList.filter((v) => v !== newUid)
  );
}

export async function getUidFromRateLaterList(
  uid: string | null,
  uidOther: string | null,
  exclude?: string[]
): Promise<string | null> {
  const rateLaters = await UsersService.usersMeRateLaterList({
    pollName: YOUTUBE_POLL_NAME,
    limit: 99,
    offset: 0,
  });

  let newSuggestions =
    rateLaters?.results?.map((rateL) => rateL.entity.uid) || [];

  if (exclude) {
    newSuggestions = newSuggestions.filter((uid) => !exclude.includes(uid));
  }

  const newUid = await retryRandomPick(5, uid, uidOther, newSuggestions);
  return newUid;
}

export async function getUidFromPreviousComparisons(
  uid: string | null,
  uidOther: string | null,
  exclude?: string[]
): Promise<string | null> {
  const comparisonCount: number =
    (
      await UsersService.usersMeComparisonsList({
        pollName: YOUTUBE_POLL_NAME,
        limit: 0,
        offset: 0,
      })
    )?.count || 0;

  const comparisonVideoResult = await UsersService.usersMeComparisonsList({
    pollName: YOUTUBE_POLL_NAME,
    limit: 99,
    offset: Math.floor(Math.random() * comparisonCount),
  });

  const cl = comparisonVideoResult?.results || [];
  const comparisonVideoList = [
    ...cl.map((v) => v.entity_a.uid),
    ...cl.map((v) => v.entity_b.uid),
  ];

  let newSuggestions = comparisonVideoList.filter(
    (uid, index) => comparisonVideoList.indexOf(uid) === index
  );

  if (exclude) {
    newSuggestions = newSuggestions.filter((uid) => !exclude.includes(uid));
  }

  const newUid = retryRandomPick(5, uid, uidOther, newSuggestions);
  return newUid;
}

/**
 * This helper function returns a UID following the strategy:
 *
 *  1. Uniformily random from rate_later list (75% chance)
 *  2. Uniformily random from already rated videos (20% chance)
 *  3. Uniformily random from Tournesol's top 100 videos (5% chance)
 *  If option 1 is selected and fails, option 2 will be tried
 *  If option 2 is selected and fails, option 3 will be tried
 *
 * The exlude parameter allows to exclude a list of UIDs before the random
 * selection.
 */
export async function getUidForComparison(
  uid: string | null,
  uidOther: string | null,
  exclude?: string[]
): Promise<string | null> {
  const x = Math.random();

  let newUid;

  if (x < 0.75) {
    newUid = await getUidFromRateLaterList(uid, uidOther, exclude);
    if (newUid) return newUid;
  }

  if (x < 0.95) {
    const newUid = await getUidFromPreviousComparisons(uid, uidOther, exclude);
    if (newUid) return newUid;
  }

  const videoResult = await PollsService.pollsRecommendationsList({
    name: 'videos',
    limit: 100,
    // Increase the diversity of recommended videos. Changing the `offset`
    // allows us to not increase the range of suggested videos, without
    // increasing size of the downloaded JSON. We may want to adapt/remove
    // this `offset` the day we will filter the results according to the user
    // preferred languages.
    offset: getPseudoRandomInt(10) * 10,
  });
<<<<<<< HEAD

  let newSuggestions = (videoResult?.results || []).map((v) => v.uid);

  if (exclude) {
    newSuggestions = newSuggestions.filter((uid) => !exclude.includes(uid));
  }

  newUid = await retryRandomPick(5, uid, uidOther, newSuggestions);

  if (newUid) return newUid;
  return newSuggestions ? pick(newSuggestions) : null;
=======
  const videoList = (videoResult?.results || []).map((v) =>
    idFromUid(v.entity.uid)
  );
  const videoId = await retryRandomPick(5, otherVideo, currentVideo, videoList);
  if (videoId) return videoId;
  return videoList ? pick(videoList) : null;
>>>>>>> bebb7a5e
}

export const convertDurationToClockDuration = (duration: number) => {
  const roundToTwoDigits = (number: number) => {
    return number < 10 ? `0${number}` : `${number}`;
  };
  const hours = Math.floor(duration / 3600);
  const minutes = roundToTwoDigits(Math.floor((duration % 3600) / 60));
  const seconds = roundToTwoDigits(duration % 60);
  return hours > 0 ? `${hours}:${minutes}:${seconds}` : `${minutes}:${seconds}`;
};<|MERGE_RESOLUTION|>--- conflicted
+++ resolved
@@ -199,9 +199,8 @@
     // preferred languages.
     offset: getPseudoRandomInt(10) * 10,
   });
-<<<<<<< HEAD
-
-  let newSuggestions = (videoResult?.results || []).map((v) => v.uid);
+
+  let newSuggestions = (videoResult?.results || []).map((v) => v.entity.uid);
 
   if (exclude) {
     newSuggestions = newSuggestions.filter((uid) => !exclude.includes(uid));
@@ -211,14 +210,6 @@
 
   if (newUid) return newUid;
   return newSuggestions ? pick(newSuggestions) : null;
-=======
-  const videoList = (videoResult?.results || []).map((v) =>
-    idFromUid(v.entity.uid)
-  );
-  const videoId = await retryRandomPick(5, otherVideo, currentVideo, videoList);
-  if (videoId) return videoId;
-  return videoList ? pick(videoList) : null;
->>>>>>> bebb7a5e
 }
 
 export const convertDurationToClockDuration = (duration: number) => {
