import React from 'react';

import { TitledSection } from 'src/components';
import {
  Typography,
  FormControlLabel,
  Checkbox,
  Box,
  Tooltip,
} from '@mui/material';
import {
  CheckCircle,
  CheckCircleOutline,
  CheckBox,
  CheckBoxOutlineBlank,
} from '@mui/icons-material';

interface Props {
  title: string;
  value: string;
  choices: Record<string, string>;
  multipleChoice?: boolean;
  tooltip?: string;
  onChange: (value: string) => void;
}

const ChoicesFilterSection = ({
  title,
  value,
  choices,
  multipleChoice = false,
  tooltip = '',
  onChange,
}: Props) => {
  const handleChange = (event: React.ChangeEvent<HTMLInputElement>) => {
    if (multipleChoice) {
      // Multiple values allowed
      let all_values = value ? value.split(',') : [];

      if (event.target.checked) {
        // Add the checked value
        all_values.push(event.target.name);
      } else {
        // Remove the unchecked value
        all_values = all_values.filter((item) => item !== event.target.name);
      }
      onChange(all_values.join(','));
    } else {
      // Only one value allowed
      if (event.target.checked) {
        onChange(event.target.name);
      } else {
        onChange('');
      }
    }
  };

  const valuesList = multipleChoice ? value.split(',') : [value];

  return (
    <TitledSection title={title}>
      <Box display="flex" flexDirection="column">
        {Object.entries(choices).map(([choiceValue, choiceLabel]) => {
          const checked = valuesList.includes(choiceValue);

          return (
            <FormControlLabel
              control={
                <Checkbox
                  color="secondary"
                  icon={
                    multipleChoice ? (
                      <CheckBoxOutlineBlank />
                    ) : (
                      <CheckCircleOutline />
                    )
                  }
                  checkedIcon={multipleChoice ? <CheckBox /> : <CheckCircle />}
                  checked={checked}
                  onChange={handleChange}
                  name={choiceValue}
                  size="small"
                  data-testid={`checkbox-choice-${choiceValue}`}
                />
              }
              label={
                <Typography
                  variant="body2"
                  color={checked ? 'secondary' : 'textPrimary'}
<<<<<<< HEAD
                  sx={{ textTransform: 'capitalize' }}
=======
                  sx={{
                    flexGrow: 1,
                    '&::first-letter': {
                      textTransform: 'uppercase',
                    },
                  }}
>>>>>>> 4a09985f
                >
                  <Tooltip title={tooltip} placement="bottom">
                    <span>{choiceLabel}</span>
                  </Tooltip>
                </Typography>
              }
              key={choiceValue}
            />
          );
        })}
      </Box>
    </TitledSection>
  );
};

export default ChoicesFilterSection;<|MERGE_RESOLUTION|>--- conflicted
+++ resolved
@@ -87,16 +87,12 @@
                 <Typography
                   variant="body2"
                   color={checked ? 'secondary' : 'textPrimary'}
-<<<<<<< HEAD
-                  sx={{ textTransform: 'capitalize' }}
-=======
                   sx={{
                     flexGrow: 1,
                     '&::first-letter': {
                       textTransform: 'uppercase',
                     },
                   }}
->>>>>>> 4a09985f
                 >
                   <Tooltip title={tooltip} placement="bottom">
                     <span>{choiceLabel}</span>
