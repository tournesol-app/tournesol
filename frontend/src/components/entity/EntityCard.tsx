import React, { useState, useEffect } from 'react';
import { useTranslation } from 'react-i18next';
import {
  Box,
  Collapse,
  Grid,
  IconButton,
  useTheme,
  useMediaQuery,
  Stack,
  Typography,
} from '@mui/material';
import {
  ExpandMore as ExpandMoreIcon,
  ExpandLess as ExpandLessIcon,
  ArrowDropDown,
  ArrowDropUp,
} from '@mui/icons-material';

<<<<<<< HEAD
import { ContributorCriteriaScore, TypeEnum } from 'src/services/openapi';
=======
import { ContributorRating, TypeEnum } from 'src/services/openapi';
>>>>>>> 31025294
import {
  ActionList,
  EntityResult as EntityResult,
  JSONValue,
} from 'src/utils/types';
import { RatingControl } from 'src/features/ratings/RatingControl';

import EntityCardTitle from './EntityCardTitle';
import EntityCardScores from './EntityCardScores';
import EntityImagery from './EntityImagery';
import EntityMetadata, { VideoMetadata } from './EntityMetadata';
import EntityIndividualScores from './EntityIndividualScores';
import { entityCardMainSx } from './style';

export interface EntityCardProps {
  result: EntityResult;
  actions?: ActionList;
  compact?: boolean;
  isAvailable?: boolean;
  showRatingControl?: boolean;
  onRatingChange?: (rating: ContributorRating) => void;
  // Configuration specific to the entity type.
  entityTypeConfig?: { [k in TypeEnum]?: { [k: string]: JSONValue } };
}

const EntityCard = ({
  result,
  actions = [],
  compact = false,
  entityTypeConfig,
  isAvailable = true,
  showRatingControl = false,
  onRatingChange,
}: EntityCardProps) => {
  const { t } = useTranslation();
  const theme = useTheme();
  const entity = result.entity;

  const isSmallScreen = useMediaQuery(theme.breakpoints.down('sm'), {
    noSsr: true,
  });

  const [contentDisplayed, setContentDisplayed] = useState(true);
  const [ratingVisible, setSettingsVisible] = useState(
    !isSmallScreen && showRatingControl
  );

  useEffect(() => {
    setContentDisplayed(isAvailable);
  }, [isAvailable]);

  const displayEntityCardScores = () => {
    if ('collective_rating' in result && !compact) {
      return (
        <EntityCardScores
          result={result}
          showTournesolScore={entity.type !== TypeEnum.CANDIDATE_FR_2022}
          showTotalScore={entity.type === TypeEnum.CANDIDATE_FR_2022}
        />
      );
    }
    return null;
  };

  const toggleEntityVisibility = () => {
    setContentDisplayed(!contentDisplayed);
  };

  return (
    <Grid container sx={entityCardMainSx}>
      {!isAvailable && (
        <Grid container justifyContent="space-between" alignItems="center">
          <Grid item pl={1} py={2}>
            <Typography>
              {entity.type == TypeEnum.VIDEO
                ? t('video.notAvailableAnymore')
                : t('entityCard.thisElementIsNotAvailable')}
            </Typography>
          </Grid>
          <Grid item>
            <IconButton onClick={toggleEntityVisibility}>
              {contentDisplayed ? (
                <ArrowDropUp sx={{ color: 'rgba(0, 0, 0, 0.42)' }} />
              ) : (
                <ArrowDropDown sx={{ color: 'rgba(0, 0, 0, 0.42)' }} />
              )}
            </IconButton>
          </Grid>
        </Grid>
      )}
      {contentDisplayed && (
        <>
          <Grid
            item
            xs={12}
            sm={compact ? 12 : 'auto'}
            sx={{
              display: 'flex',
              justifyContent: 'center',
              ...(compact
                ? {}
                : { minWidth: '240px', maxWidth: { sm: '240px' } }),
            }}
          >
            <EntityImagery
              entity={entity}
              compact={compact}
              config={entityTypeConfig}
            />
          </Grid>
          <Grid
            item
            xs={12}
            sm={compact ? 12 : true}
            sx={{
              padding: 1,
            }}
            data-testid="video-card-info"
            container
            direction="column"
          >
            <EntityCardTitle
              uid={entity.uid}
              title={entity.metadata.name}
              compact={compact}
            />
            <EntityMetadata entity={entity} />
            {displayEntityCardScores()}
          </Grid>
          <Grid
            item
            xs={12}
            sm={compact ? 12 : 1}
            sx={{
              display: 'flex',
              alignItems: 'end',
              justifyContent: 'space-between',
              flexDirection: 'column',
              [theme.breakpoints.down('sm')]: {
                flexDirection: 'row',
              },
            }}
          >
            {actions.map((Action, index) =>
              typeof Action === 'function' ? (
                <Action key={index} uid={entity.uid} />
              ) : (
                Action
              )
            )}
            {isSmallScreen && showRatingControl && (
              <>
                <Box flexGrow={1} />
                <IconButton
                  size="small"
                  aria-label={t('video.labelShowSettings')}
                  onClick={() => setSettingsVisible(!ratingVisible)}
                >
                  {ratingVisible ? <ExpandLessIcon /> : <ExpandMoreIcon />}
                </IconButton>
              </>
            )}
          </Grid>
          {showRatingControl && (
            <Grid item xs={12}>
              <Collapse in={ratingVisible || !isSmallScreen}>
                <Box
                  paddingY={1}
                  borderTop="1px solid rgba(0, 0, 0, 0.12)"
                  display="flex"
                  gap="16px"
                  color="text.secondary"
                >
                  {'individual_rating' in result && (
                    <RatingControl
                      // Custom key to make sure the state is reset after rating has been updated by another component
                      key={`${entity.uid}__${result.individual_rating?.is_public}`}
                      uid={entity.uid}
                      individualRating={result.individual_rating}
                      onChange={onRatingChange}
                    />
                  )}
                </Box>
              </Collapse>
            </Grid>
          )}
        </>
      )}
    </Grid>
  );
};

export const RowEntityCard = ({
  result,
  withLink = false,
  individualScores,
}: {
  result: EntityResult;
  withLink?: boolean;
  individualScores?: ContributorCriteriaScore[];
}) => {
  const entity = result.entity;
  return (
    <Box
      display="flex"
      flexDirection="row"
      alignItems="center"
      gap={1}
      height="90px"
      sx={{ ...entityCardMainSx, bgcolor: 'transparent' }}
    >
      <Box sx={{ aspectRatio: '16 / 9', height: '100%' }}>
        <EntityImagery
          entity={entity}
          config={{
            [TypeEnum.VIDEO]: {
              displayPlayer: false,
              thumbnailLink: withLink,
            },
          }}
        />
      </Box>
      <Stack gap="4px" alignSelf="start" marginTop={1} width="100%">
        <EntityCardTitle
          uid={entity.uid}
          title={entity.metadata.name}
          titleMaxLines={1}
          withLink={withLink}
          fontSize="1em"
        />
        {entity.type == TypeEnum.VIDEO && (
          <VideoMetadata
            views={entity.metadata.views}
            uploader={entity.metadata.uploader}
            publicationDate={entity.metadata.publication_date}
            withLinks={false}
          />
        )}
        {individualScores && (
          <EntityIndividualScores scores={individualScores} />
        )}
      </Stack>
    </Box>
  );
};

export default EntityCard;<|MERGE_RESOLUTION|>--- conflicted
+++ resolved
@@ -17,11 +17,7 @@
   ArrowDropUp,
 } from '@mui/icons-material';
 
-<<<<<<< HEAD
 import { ContributorCriteriaScore, TypeEnum } from 'src/services/openapi';
-=======
-import { ContributorRating, TypeEnum } from 'src/services/openapi';
->>>>>>> 31025294
 import {
   ActionList,
   EntityResult as EntityResult,
