openapi: 3.0.3
info:
  title: Tournesol API
  version: 0.0.0
paths:
  /accounts/change-password/:
    post:
      operationId: accounts_change_password_create
      description: Change the user password.
      tags:
      - accounts
      requestBody:
        content:
          application/json:
            schema:
              $ref: '#/components/schemas/ChangePasswordRequest'
          application/x-www-form-urlencoded:
            schema:
              $ref: '#/components/schemas/ChangePasswordRequest'
          multipart/form-data:
            schema:
              $ref: '#/components/schemas/ChangePasswordRequest'
        required: true
      security:
      - oauth2:
        - read write groups
      responses:
        '200':
          content:
            application/json:
              schema:
                $ref: '#/components/schemas/ChangePassword'
          description: ''
  /accounts/profile/:
    get:
      operationId: accounts_profile_retrieve
      tags:
      - accounts
      security:
      - oauth2:
        - read write groups
      responses:
        '200':
          content:
            application/json:
              schema:
                $ref: '#/components/schemas/UserProfile'
          description: ''
    post:
      operationId: accounts_profile_create
      tags:
      - accounts
      requestBody:
        content:
          application/json:
            schema:
              $ref: '#/components/schemas/UserProfileRequest'
          application/x-www-form-urlencoded:
            schema:
              $ref: '#/components/schemas/UserProfileRequest'
          multipart/form-data:
            schema:
              $ref: '#/components/schemas/UserProfileRequest'
        required: true
      security:
      - oauth2:
        - read write groups
      responses:
        '200':
          content:
            application/json:
              schema:
                $ref: '#/components/schemas/UserProfile'
          description: ''
    put:
      operationId: accounts_profile_update
      tags:
      - accounts
      requestBody:
        content:
          application/json:
            schema:
              $ref: '#/components/schemas/UserProfileRequest'
          application/x-www-form-urlencoded:
            schema:
              $ref: '#/components/schemas/UserProfileRequest'
          multipart/form-data:
            schema:
              $ref: '#/components/schemas/UserProfileRequest'
        required: true
      security:
      - oauth2:
        - read write groups
      responses:
        '200':
          content:
            application/json:
              schema:
                $ref: '#/components/schemas/UserProfile'
          description: ''
    patch:
      operationId: accounts_profile_partial_update
      tags:
      - accounts
      requestBody:
        content:
          application/json:
            schema:
              $ref: '#/components/schemas/PatchedUserProfileRequest'
          application/x-www-form-urlencoded:
            schema:
              $ref: '#/components/schemas/PatchedUserProfileRequest'
          multipart/form-data:
            schema:
              $ref: '#/components/schemas/PatchedUserProfileRequest'
      security:
      - oauth2:
        - read write groups
      responses:
        '200':
          content:
            application/json:
              schema:
                $ref: '#/components/schemas/UserProfile'
          description: ''
  /accounts/register/:
    post:
      operationId: accounts_register_create
      description: Register new user.
      tags:
      - accounts
      requestBody:
        content:
          application/json:
            schema:
              $ref: '#/components/schemas/RegisterUserRequest'
          application/x-www-form-urlencoded:
            schema:
              $ref: '#/components/schemas/RegisterUserRequest'
          multipart/form-data:
            schema:
              $ref: '#/components/schemas/RegisterUserRequest'
        required: true
      security:
      - oauth2:
        - read write groups
      - {}
      responses:
        '200':
          content:
            application/json:
              schema:
                $ref: '#/components/schemas/RegisterUser'
          description: ''
  /accounts/register-email/:
    post:
      operationId: accounts_register_email_create
      description: Register new email.
      tags:
      - accounts
      requestBody:
        content:
          application/json:
            schema:
              $ref: '#/components/schemas/RegisterEmailRequest'
          application/x-www-form-urlencoded:
            schema:
              $ref: '#/components/schemas/RegisterEmailRequest'
          multipart/form-data:
            schema:
              $ref: '#/components/schemas/RegisterEmailRequest'
        required: true
      security:
      - oauth2:
        - read write groups
      responses:
        '200':
          content:
            application/json:
              schema:
                $ref: '#/components/schemas/RegisterEmail'
          description: ''
  /accounts/reset-password/:
    post:
      operationId: accounts_reset_password_create
      description: Reset password, given the signature and timestamp from the link.
      tags:
      - accounts
      requestBody:
        content:
          application/json:
            schema:
              $ref: '#/components/schemas/ResetPasswordRequest'
          application/x-www-form-urlencoded:
            schema:
              $ref: '#/components/schemas/ResetPasswordRequest'
          multipart/form-data:
            schema:
              $ref: '#/components/schemas/ResetPasswordRequest'
        required: true
      security:
      - oauth2:
        - read write groups
      - {}
      responses:
        '200':
          content:
            application/json:
              schema:
                $ref: '#/components/schemas/ResetPassword'
          description: ''
  /accounts/send-reset-password-link/:
    post:
      operationId: accounts_send_reset_password_link_create
      description: Send email with reset password link.
      tags:
      - accounts
      requestBody:
        content:
          application/json:
            schema:
              $ref: '#/components/schemas/DefaultSendResetPasswordLinkRequest'
          application/x-www-form-urlencoded:
            schema:
              $ref: '#/components/schemas/DefaultSendResetPasswordLinkRequest'
          multipart/form-data:
            schema:
              $ref: '#/components/schemas/DefaultSendResetPasswordLinkRequest'
        required: true
      security:
      - oauth2:
        - read write groups
      - {}
      responses:
        '200':
          content:
            application/json:
              schema:
                $ref: '#/components/schemas/DefaultSendResetPasswordLink'
          description: ''
  /accounts/verify-email/:
    post:
      operationId: accounts_verify_email_create
      description: Verify email via signature.
      tags:
      - accounts
      requestBody:
        content:
          application/json:
            schema:
              $ref: '#/components/schemas/VerifyEmailRequest'
          application/x-www-form-urlencoded:
            schema:
              $ref: '#/components/schemas/VerifyEmailRequest'
          multipart/form-data:
            schema:
              $ref: '#/components/schemas/VerifyEmailRequest'
        required: true
      security:
      - oauth2:
        - read write groups
      - {}
      responses:
        '200':
          content:
            application/json:
              schema:
                $ref: '#/components/schemas/VerifyEmail'
          description: ''
  /accounts/verify-registration/:
    post:
      operationId: accounts_verify_registration_create
      description: Verify registration via signature.
      tags:
      - accounts
      requestBody:
        content:
          application/json:
            schema:
              $ref: '#/components/schemas/VerifyRegistrationRequest'
          application/x-www-form-urlencoded:
            schema:
              $ref: '#/components/schemas/VerifyRegistrationRequest'
          multipart/form-data:
            schema:
              $ref: '#/components/schemas/VerifyRegistrationRequest'
        required: true
      security:
      - oauth2:
        - read write groups
      - {}
      responses:
        '200':
          content:
            application/json:
              schema:
                $ref: '#/components/schemas/VerifyRegistration'
          description: ''
  /backoffice/banners/:
    get:
      operationId: backoffice_banners_list
      description: List all active banners.
      parameters:
      - name: limit
        required: false
        in: query
        description: Number of results to return per page.
        schema:
          type: integer
      - name: offset
        required: false
        in: query
        description: The initial index from which to return the results.
        schema:
          type: integer
      tags:
      - backoffice
      security:
      - oauth2:
        - read write groups
      responses:
        '200':
          content:
            application/json:
              schema:
                $ref: '#/components/schemas/PaginatedBannerList'
          description: ''
  /backoffice/faq/:
    get:
      operationId: backoffice_faq_list
      description: List all questions and their answers, translated in a specific
        language.
      parameters:
      - name: limit
        required: false
        in: query
        description: Number of results to return per page.
        schema:
          type: integer
      - name: offset
        required: false
        in: query
        description: The initial index from which to return the results.
        schema:
          type: integer
      tags:
      - backoffice
      security:
      - oauth2:
        - read write groups
      responses:
        '200':
          content:
            application/json:
              schema:
                $ref: '#/components/schemas/PaginatedFAQEntryList'
          description: ''
  /backoffice/talks/:
    get:
      operationId: backoffice_talks_list
      description: List all scheduled public Talks.
      parameters:
      - name: limit
        required: false
        in: query
        description: Number of results to return per page.
        schema:
          type: integer
      - name: offset
        required: false
        in: query
        description: The initial index from which to return the results.
        schema:
          type: integer
      tags:
      - backoffice
      security:
      - oauth2:
        - read write groups
      responses:
        '200':
          content:
            application/json:
              schema:
                $ref: '#/components/schemas/PaginatedTalkEntryList'
          description: ''
  /domains/:
    get:
      operationId: domains_list
      description: List all accepted (=trusted) email domains.
      parameters:
      - name: limit
        required: false
        in: query
        description: Number of results to return per page.
        schema:
          type: integer
      - name: offset
        required: false
        in: query
        description: The initial index from which to return the results.
        schema:
          type: integer
      tags:
      - domains
      security:
      - oauth2:
        - read write groups
      responses:
        '200':
          content:
            application/json:
              schema:
                $ref: '#/components/schemas/PaginatedEmailDomainList'
          description: ''
  /entities/:
    get:
      operationId: entities_list
      description: Fetch entities and their detailed scores in all polls
      parameters:
      - name: limit
        required: false
        in: query
        description: Number of results to return per page.
        schema:
          type: integer
      - name: offset
        required: false
        in: query
        description: The initial index from which to return the results.
        schema:
          type: integer
      - in: query
        name: type
        schema:
          type: string
          enum:
          - candidate_fr_2022
          - video
        description: Type of entities to return
      - in: query
        name: poll_name
        schema:
          type: string
        description: If defined, only scores related to this poll will be returned
      tags:
      - entities
      security:
      - oauth2:
        - read write groups
      responses:
        '200':
          content:
            application/json:
              schema:
                $ref: '#/components/schemas/PaginatedEntityList'
          description: ''
  /entities/{uid}/:
    get:
      operationId: entities_retrieve
      description: Fetch entities and their detailed scores in all polls
      parameters:
      - in: path
        name: uid
        schema:
          type: string
          description: A unique identifier, build with a namespace and an external
            id.
        required: true
      - in: query
        name: type
        schema:
          type: string
          enum:
          - candidate_fr_2022
          - video
        description: Type of entities to return
      - in: query
        name: poll_name
        schema:
          type: string
        description: If defined, only scores related to this poll will be returned
      tags:
      - entities
      security:
      - oauth2:
        - read write groups
      responses:
        '200':
          content:
            application/json:
              schema:
                $ref: '#/components/schemas/Entity'
          description: ''
  /exports/all/:
    get:
      operationId: exports_all_retrieve
      description: Download the complete public dataset of the `videos` poll in a
        .zip file.
      tags:
      - exports
      security:
      - oauth2:
        - read write groups
      - {}
      responses:
        '200':
          content:
            application/json:
              schema:
                type: string
                format: binary
          description: ''
  /exports/comparisons/:
    get:
      operationId: exports_comparisons_retrieve
      description: Download all public comparisons made in the `videos` poll by all
        users in a CSV file.
      tags:
      - exports
      security:
      - oauth2:
        - read write groups
      - {}
      responses:
        '200':
          content:
            application/json:
              schema:
                type: string
                format: binary
          description: ''
  /exports/polls/{poll_name}/proof_of_vote/:
    get:
      operationId: exports_polls_proof_of_vote_retrieve
      description: Download .csv file with proof of vote signatures
      parameters:
      - in: path
        name: poll_name
        schema:
          type: string
        required: true
      tags:
      - exports
      security:
      - cookieAuth: []
      - oauth2:
        - read write groups
      responses:
        '200':
          content:
            application/json:
              schema:
                type: string
                format: binary
          description: ''
  /polls/{name}/:
    get:
      operationId: polls_retrieve
      description: Fetch a poll and its related criteria.
      parameters:
      - in: path
        name: name
        schema:
          type: string
        required: true
      tags:
      - polls
      security:
      - oauth2:
        - read write groups
      responses:
        '200':
          content:
            application/json:
              schema:
                $ref: '#/components/schemas/Poll'
          description: ''
  /polls/{name}/entities/{uid}:
    get:
      operationId: polls_entities_retrieve
      description: Fetch an entity with its poll specific statistics.
      parameters:
      - in: path
        name: name
        schema:
          type: string
        required: true
      - in: path
        name: uid
        schema:
          type: string
        required: true
      tags:
      - polls
      security:
      - oauth2:
        - read write groups
      responses:
        '200':
          content:
            application/json:
              schema:
                $ref: '#/components/schemas/Recommendation'
          description: ''
  /polls/{name}/entities/{uid}/criteria_scores_distributions:
    get:
      operationId: polls_entities_criteria_scores_distributions_retrieve
      description: Fetch an entity with the distribution of its contributors' ratings
        per criteria.
      parameters:
      - in: path
        name: name
        schema:
          type: string
        required: true
      - in: path
        name: uid
        schema:
          type: string
        required: true
      tags:
      - polls
      security:
      - oauth2:
        - read write groups
      responses:
        '200':
          content:
            application/json:
              schema:
                $ref: '#/components/schemas/EntityCriteriaDistribution'
          description: ''
  /polls/{name}/recommendations/:
    get:
      operationId: polls_recommendations_list
      description: |-
        List the recommended entities of a given poll sorted by decreasing total
        score.
      parameters:
      - in: path
        name: name
        schema:
          type: string
        required: true
      - name: limit
        required: false
        in: query
        description: Number of results to return per page.
        schema:
          type: integer
      - name: offset
        required: false
        in: query
        description: The initial index from which to return the results.
        schema:
          type: integer
      - in: query
        name: date_lte
        schema:
          type: string
          format: date-time
      - in: query
        name: date_gte
        schema:
          type: string
          format: date-time
      - in: query
        name: search
        schema:
          type: string
          minLength: 1
        description: A search query to filter entities
      - in: query
        name: unsafe
        schema:
          type: boolean
          default: false
        description: If true, entities considered as unsafe recommendations because
          of a low score or due to too few contributions will be included.
      - in: query
        name: exclude_compared_entities
        schema:
          type: boolean
          default: false
        description: If true and a user is authenticated, then entities compared by
          the user will be removed from the response
      - in: query
        name: weights
        schema:
          type: object
          additionalProperties: {}
        description: Weights for criteria in this poll. The default weight is 10 for
          each criteria.
        style: deepObject
        examples:
          DefaultWeights:
            summary: Default weights
          WeightsExample:
            value:
              reliability: 10
              importance: 10
              ignored_criteria: 0
            summary: Weights example
      - in: query
        name: metadata
        schema:
          type: object
          additionalProperties: {}
        description: Filter by one or more metadata.
        style: deepObject
        examples:
          NoMetadataFilter:
            summary: No metadata filter
          Videos-SomeExamples:
            value:
              language:
              - en
              - pt
              uploader: Kurzgesagt – In a Nutshell
            summary: Videos - some examples
          Videos-VideosOf8MinutesOrLess(480Sec):
            value:
              duration:lte:int: '480'
            summary: Videos - videos of 8 minutes or less (480 sec)
          Candidates-SomeExamples:
            value:
              name: A candidate full name
              youtube_channel_id: channel ID
            summary: Candidates - some examples
      - in: query
        name: score_mode
        schema:
          type: string
          enum:
          - all_equal
          - default
          - trusted_only
          default: default
      tags:
      - polls
      security:
      - oauth2:
        - read write groups
      responses:
        '200':
          content:
            application/json:
              schema:
                $ref: '#/components/schemas/PaginatedRecommendationList'
          description: ''
  /preview/.:
    get:
      operationId: preview_._retrieve
      description: Default website preview.
      tags:
      - preview
      security:
      - oauth2:
        - read write groups
      responses:
        '200':
          content:
            image/*:
              schema:
                type: string
                format: binary
          description: ''
  /preview/comparison/:
    get:
      operationId: preview_comparison_retrieve
      description: Preview of the website comparison page.
      parameters:
      - in: query
        name: uidA
        schema:
          type: string
        required: true
      - in: query
        name: uidB
        schema:
          type: string
        required: true
      tags:
      - preview
      security:
      - oauth2:
        - read write groups
      responses:
        '200':
          content:
            image/*:
              schema:
                type: string
                format: binary
          description: ''
  /preview/entities/{uid}:
    get:
      operationId: preview_entities_retrieve
      description: Generic preview of an entity.
      parameters:
      - in: path
        name: uid
        schema:
          type: string
        required: true
      tags:
      - preview
      security:
      - oauth2:
        - read write groups
      responses:
        '200':
          content:
            image/*:
              schema:
                type: string
                format: binary
          description: ''
  /preview/faq/:
    get:
      operationId: preview_faq_retrieve
      description: FAQ preview
      parameters:
      - in: query
        name: scrollTo
        schema:
          type: string
      tags:
      - preview
      security:
      - oauth2:
        - read write groups
      responses:
        '200':
          content:
            image/*:
              schema:
                type: string
                format: binary
          description: ''
  /preview/recommendations/:
    get:
      operationId: preview_recommendations_retrieve
      description: |-
        Preview of a Recommendations page.
        Returns HTTP redirection to transform the query parameters into the format used by the backend.
      tags:
      - preview
      security:
      - oauth2:
        - read write groups
      responses:
        '200':
          content:
            image/jpeg:
              schema:
                type: string
                format: binary
          description: ''
  /schema/:
    get:
      operationId: schema_retrieve
      description: |-
        OpenApi3 schema for this API. Format can be selected via content negotiation.

        - YAML: application/vnd.oai.openapi
        - JSON: application/vnd.oai.openapi+json
      parameters:
      - in: query
        name: format
        schema:
          type: string
          enum:
          - json
          - yaml
      - in: query
        name: lang
        schema:
          type: string
          enum:
          - af
          - ar
          - ar-dz
          - ast
          - az
          - be
          - bg
          - bn
          - br
          - bs
          - ca
          - ckb
          - cs
          - cy
          - da
          - de
          - dsb
          - el
          - en
          - en-au
          - en-gb
          - eo
          - es
          - es-ar
          - es-co
          - es-mx
          - es-ni
          - es-ve
          - et
          - eu
          - fa
          - fi
          - fr
          - fy
          - ga
          - gd
          - gl
          - he
          - hi
          - hr
          - hsb
          - hu
          - hy
          - ia
          - id
          - ig
          - io
          - is
          - it
          - ja
          - ka
          - kab
          - kk
          - km
          - kn
          - ko
          - ky
          - lb
          - lt
          - lv
          - mk
          - ml
          - mn
          - mr
          - ms
          - my
          - nb
          - ne
          - nl
          - nn
          - os
          - pa
          - pl
          - pt
          - pt-br
          - ro
          - ru
          - sk
          - sl
          - sq
          - sr
          - sr-latn
          - sv
          - sw
          - ta
          - te
          - tg
          - th
          - tk
          - tr
          - tt
          - udm
          - uk
          - ur
          - uz
          - vi
          - zh-hans
          - zh-hant
      tags:
      - schema
      security:
      - oauth2:
        - read write groups
      - {}
      responses:
        '200':
          content:
            application/vnd.oai.openapi:
              schema:
                type: object
                additionalProperties: {}
            application/yaml:
              schema:
                type: object
                additionalProperties: {}
            application/vnd.oai.openapi+json:
              schema:
                type: object
                additionalProperties: {}
            application/json:
              schema:
                type: object
                additionalProperties: {}
          description: ''
  /stats/:
    get:
      operationId: stats_retrieve
      description: Fetch all Tournesol's public statistics.
      tags:
      - stats
      security:
      - oauth2:
        - read write groups
      - {}
      responses:
        '200':
          content:
            application/json:
              schema:
                $ref: '#/components/schemas/Statistics'
          description: ''
  /users/{username}/recommendations/{poll_name}:
    get:
      operationId: users_recommendations_list
      description: |-
        List the public recommendations of a given user sorted by decreasing total
        score.
      parameters:
      - in: path
        name: username
        schema:
          type: string
        required: true
      - in: path
        name: poll_name
        schema:
          type: string
        required: true
      - name: limit
        required: false
        in: query
        description: Number of results to return per page.
        schema:
          type: integer
      - name: offset
        required: false
        in: query
        description: The initial index from which to return the results.
        schema:
          type: integer
      - in: query
        name: date_lte
        schema:
          type: string
          format: date-time
      - in: query
        name: date_gte
        schema:
          type: string
          format: date-time
      - in: query
        name: search
        schema:
          type: string
          minLength: 1
        description: A search query to filter entities
      - in: query
        name: unsafe
        schema:
          type: boolean
          default: false
        description: If true, entities considered as unsafe recommendations because
          of a low score or due to too few contributions will be included.
      - in: query
        name: exclude_compared_entities
        schema:
          type: boolean
          default: false
        description: If true and a user is authenticated, then entities compared by
          the user will be removed from the response
      - in: query
        name: weights
        schema:
          type: object
          additionalProperties: {}
        description: Weights for criteria in this poll. The default weight is 10 for
          each criteria.
        style: deepObject
        examples:
          DefaultWeights:
            summary: Default weights
          WeightsExample:
            value:
              reliability: 10
              importance: 10
              ignored_criteria: 0
            summary: Weights example
      - in: query
        name: metadata
        schema:
          type: object
          additionalProperties: {}
        description: Filter by one or more metadata.
        style: deepObject
        examples:
          NoMetadataFilter:
            summary: No metadata filter
          Videos-SomeExamples:
            value:
              language:
              - en
              - pt
              uploader: Kurzgesagt – In a Nutshell
            summary: Videos - some examples
          Videos-VideosOf8MinutesOrLess(480Sec):
            value:
              duration:lte:int: '480'
            summary: Videos - videos of 8 minutes or less (480 sec)
          Candidates-SomeExamples:
            value:
              name: A candidate full name
              youtube_channel_id: channel ID
            summary: Candidates - some examples
      tags:
      - users
      security:
      - oauth2:
        - read write groups
      responses:
        '200':
          content:
            application/json:
              schema:
                $ref: '#/components/schemas/PaginatedContributorRecommendationsList'
          description: ''
  /users/me/:
    delete:
      operationId: users_me_destroy
      description: |-
        Deactivate and logout the authenticated user. All related resources (comparisons, etc.)
        will be deleted separately by 'delete_inactive_users' after a delay, in order to avoid
        conflicts with ml-train currently running.
      tags:
      - users
      security:
      - oauth2:
        - read write groups
      responses:
        '204':
          description: No response body
  /users/me/comparisons/{poll_name}:
    get:
      operationId: users_me_comparisons_list
      description: Retrieve all comparisons made by the logged user, in a given poll.
      parameters:
      - in: path
        name: poll_name
        schema:
          type: string
        required: true
      - name: limit
        required: false
        in: query
        description: Number of results to return per page.
        schema:
          type: integer
      - name: offset
        required: false
        in: query
        description: The initial index from which to return the results.
        schema:
          type: integer
      tags:
      - users
      security:
      - oauth2:
        - read write groups
      responses:
        '200':
          content:
            application/json:
              schema:
                $ref: '#/components/schemas/PaginatedComparisonList'
          description: ''
    post:
      operationId: users_me_comparisons_create
      description: |-
        Create a new comparison associated with the logged user, in a given
        poll.
      parameters:
      - in: path
        name: poll_name
        schema:
          type: string
        required: true
      tags:
      - users
      requestBody:
        content:
          application/json:
            schema:
              $ref: '#/components/schemas/ComparisonRequest'
          application/x-www-form-urlencoded:
            schema:
              $ref: '#/components/schemas/ComparisonRequest'
          multipart/form-data:
            schema:
              $ref: '#/components/schemas/ComparisonRequest'
        required: true
      security:
      - oauth2:
        - read write groups
      responses:
        '200':
          content:
            application/json:
              schema:
                $ref: '#/components/schemas/Comparison'
          description: ''
  /users/me/comparisons/{poll_name}/{uid_a}/{uid_b}/:
    get:
      operationId: users_me_comparisons_retrieve
      description: Retrieve a comparison made by the logged user, in the given poll.
      parameters:
      - in: path
        name: poll_name
        schema:
          type: string
        required: true
      - in: path
        name: uid_a
        schema:
          type: string
        required: true
      - in: path
        name: uid_b
        schema:
          type: string
        required: true
      tags:
      - users
      security:
      - oauth2:
        - read write groups
      responses:
        '200':
          content:
            application/json:
              schema:
                $ref: '#/components/schemas/Comparison'
          description: ''
    put:
      operationId: users_me_comparisons_update
      description: Update a comparison made by the logged user, in the given poll
      parameters:
      - in: path
        name: poll_name
        schema:
          type: string
        required: true
      - in: path
        name: uid_a
        schema:
          type: string
        required: true
      - in: path
        name: uid_b
        schema:
          type: string
        required: true
      tags:
      - users
      requestBody:
        content:
          application/json:
            schema:
              $ref: '#/components/schemas/ComparisonUpdateRequest'
          application/x-www-form-urlencoded:
            schema:
              $ref: '#/components/schemas/ComparisonUpdateRequest'
          multipart/form-data:
            schema:
              $ref: '#/components/schemas/ComparisonUpdateRequest'
        required: true
      security:
      - oauth2:
        - read write groups
      responses:
        '200':
          content:
            application/json:
              schema:
                $ref: '#/components/schemas/ComparisonUpdate'
          description: ''
    delete:
      operationId: users_me_comparisons_destroy
      description: Delete a comparison made by the logged user, in the given poll
      parameters:
      - in: path
        name: poll_name
        schema:
          type: string
        required: true
      - in: path
        name: uid_a
        schema:
          type: string
        required: true
      - in: path
        name: uid_b
        schema:
          type: string
        required: true
      tags:
      - users
      security:
      - oauth2:
        - read write groups
      responses:
        '204':
          description: No response body
  /users/me/comparisons/{poll_name}/{uid}/:
    get:
      operationId: users_me_comparisons_list_filtered
      description: |-
        Retrieve a filtered list of comparisons made by the logged user, in
        the given poll.
      parameters:
      - in: path
        name: poll_name
        schema:
          type: string
        required: true
      - in: path
        name: uid
        schema:
          type: string
        required: true
      - name: limit
        required: false
        in: query
        description: Number of results to return per page.
        schema:
          type: integer
      - name: offset
        required: false
        in: query
        description: The initial index from which to return the results.
        schema:
          type: integer
      tags:
      - users
      security:
      - oauth2:
        - read write groups
      responses:
        '200':
          content:
            application/json:
              schema:
                $ref: '#/components/schemas/PaginatedComparisonList'
          description: ''
  /users/me/contributor_ratings/{poll_name}/:
    get:
      operationId: users_me_contributor_ratings_list
      description: Retrieve the logged-in user's ratings per entity in a given poll
        (computed automatically from the user's comparisons).
      parameters:
      - in: path
        name: poll_name
        schema:
          type: string
        required: true
      - name: limit
        required: false
        in: query
        description: Number of results to return per page.
        schema:
          type: integer
      - name: offset
        required: false
        in: query
        description: The initial index from which to return the results.
        schema:
          type: integer
      - in: query
        name: is_public
        schema:
          type: boolean
        description: Filter public or private ratings.
      - in: query
        name: order_by
        schema:
          type: string
        description: 'Order the results by: last_compared_at, -last_compared_at, n_comparisons,
          -n_comparisons, collective_score, -collective_score, individual_score, -individual_score,
          or any allowed metadata field.'
      tags:
      - users
      security:
      - oauth2:
        - read write groups
      responses:
        '200':
          content:
            application/json:
              schema:
                $ref: '#/components/schemas/PaginatedContributorRatingList'
          description: ''
    post:
      operationId: users_me_contributor_ratings_create
      description: Initialize the rating object for the current user about a specific
        video in a given poll, with optional visibility settings.
      parameters:
      - in: path
        name: poll_name
        schema:
          type: string
        required: true
      tags:
      - users
      requestBody:
        content:
          application/json:
            schema:
              $ref: '#/components/schemas/ContributorRatingCreateRequest'
          application/x-www-form-urlencoded:
            schema:
              $ref: '#/components/schemas/ContributorRatingCreateRequest'
          multipart/form-data:
            schema:
              $ref: '#/components/schemas/ContributorRatingCreateRequest'
        required: true
      security:
      - oauth2:
        - read write groups
      responses:
        '201':
          content:
            application/json:
              schema:
                $ref: '#/components/schemas/ContributorRatingCreate'
          description: ''
  /users/me/contributor_ratings/{poll_name}/{uid}/:
    get:
      operationId: users_me_contributor_ratings_retrieve
      description: Retrieve the logged-in user's ratings for a specific entity (computed
        automatically from the user's comparisons).
      parameters:
      - in: path
        name: poll_name
        schema:
          type: string
        required: true
      - in: path
        name: uid
        schema:
          type: string
        required: true
      tags:
      - users
      security:
      - oauth2:
        - read write groups
      responses:
        '200':
          content:
            application/json:
              schema:
                $ref: '#/components/schemas/ContributorRating'
          description: ''
    put:
      operationId: users_me_contributor_ratings_update
      description: Update public / private status of the logged-in user ratings for
        a specific entity.
      parameters:
      - in: path
        name: poll_name
        schema:
          type: string
        required: true
      - in: path
        name: uid
        schema:
          type: string
        required: true
      tags:
      - users
      requestBody:
        content:
          application/json:
            schema:
              $ref: '#/components/schemas/ContributorRatingRequest'
          application/x-www-form-urlencoded:
            schema:
              $ref: '#/components/schemas/ContributorRatingRequest'
          multipart/form-data:
            schema:
              $ref: '#/components/schemas/ContributorRatingRequest'
      security:
      - oauth2:
        - read write groups
      responses:
        '200':
          content:
            application/json:
              schema:
                $ref: '#/components/schemas/ContributorRating'
          description: ''
    patch:
      operationId: users_me_contributor_ratings_partial_update
      description: Update public / private status of the logged-in user ratings for
        a specific entity.
      parameters:
      - in: path
        name: poll_name
        schema:
          type: string
        required: true
      - in: path
        name: uid
        schema:
          type: string
        required: true
      tags:
      - users
      requestBody:
        content:
          application/json:
            schema:
              $ref: '#/components/schemas/PatchedContributorRatingRequest'
          application/x-www-form-urlencoded:
            schema:
              $ref: '#/components/schemas/PatchedContributorRatingRequest'
          multipart/form-data:
            schema:
              $ref: '#/components/schemas/PatchedContributorRatingRequest'
      security:
      - oauth2:
        - read write groups
      responses:
        '200':
          content:
            application/json:
              schema:
                $ref: '#/components/schemas/ContributorRating'
          description: ''
  /users/me/contributor_ratings/{poll_name}/_all/:
    patch:
      operationId: users_me_contributor_ratings__all_partial_update
      description: |-
        Mark all contributor ratings by current user as public or private in the
        given poll.
      parameters:
      - in: path
        name: poll_name
        schema:
          type: string
        required: true
      tags:
      - users
      requestBody:
        content:
          application/json:
            schema:
              $ref: '#/components/schemas/PatchedContributorRatingUpdateAllRequest'
          application/x-www-form-urlencoded:
            schema:
              $ref: '#/components/schemas/PatchedContributorRatingUpdateAllRequest'
          multipart/form-data:
            schema:
              $ref: '#/components/schemas/PatchedContributorRatingUpdateAllRequest'
      security:
      - oauth2:
        - read write groups
      responses:
        '200':
          content:
            application/json:
              schema:
                $ref: '#/components/schemas/ContributorRatingUpdateAll'
          description: ''
  /users/me/criteria_correlations/{poll_name}/:
    get:
      operationId: users_me_criteria_correlations_retrieve
      description: |-
        Retrieves the correlation between each pair of criteria
        of the logged user and the given poll.
      parameters:
      - in: path
        name: poll_name
        schema:
          type: string
        required: true
      tags:
      - users
      security:
      - oauth2:
        - read write groups
      responses:
        '200':
          content:
            application/json:
              schema:
                $ref: '#/components/schemas/ContributorCriteriaCorrelations'
          description: ''
  /users/me/entities_to_compare/{poll_name}/:
    get:
      operationId: users_me_entities_to_compare_list
      description: Retrieve suggested entities to compare for the logged user
      parameters:
      - in: path
        name: poll_name
        schema:
          type: string
        required: true
      - name: limit
        required: false
        in: query
        description: Number of results to return per page.
        schema:
          type: integer
      - name: offset
        required: false
        in: query
        description: The initial index from which to return the results.
        schema:
          type: integer
      - in: query
        name: first_entity_uid
        schema:
          type: string
      tags:
      - users
      security:
      - oauth2:
        - read write groups
      responses:
        '200':
          content:
            application/json:
              schema:
                $ref: '#/components/schemas/PaginatedEntityNoExtraFieldList'
          description: ''
  /users/me/exports/all/:
    get:
      operationId: users_me_exports_all_retrieve
      description: Download the current user's data in a .zip file
      tags:
      - users
      security:
      - oauth2:
        - read write groups
      responses:
        '200':
          content:
            application/json:
              schema:
                type: string
                format: binary
          description: ''
  /users/me/exports/comparisons/:
    get:
      operationId: users_me_exports_comparisons_retrieve
      description: Download all comparisons made in all polls by the logged-in user
        in a CSV file.
      tags:
      - users
      security:
      - oauth2:
        - read write groups
      responses:
        '200':
          content:
            application/json:
              schema:
                type: string
                format: binary
          description: ''
  /users/me/inconsistencies/length_3_cycles/{poll_name}:
    get:
      operationId: users_me_inconsistencies_length_3_cycles_retrieve
      description: |-
        List the cycles of length 3 in the comparisons graphs.

        These "graphs" (one graph per criteria) are modeled by considering
        entities as nodes, and comparisons as directed edges.

        A cycle between 3 entities A, B, C is when A is preferred to
        B, which is preferred to C, which is preferred to A (A > B > C > A).
        Longer cycles are ignored, because it would be too long to count.

        A "comparison trio" is any set of 3 entities that are all compared to each other.
        The ratio cycles_count / comparison_trios_count can be used as an indicator of consistency.
      parameters:
      - in: path
        name: poll_name
        schema:
          type: string
        required: true
      - in: query
        name: date_gte
        schema:
          type: string
          format: date-time
        description: |-
          Restrict the search to comparisons done or edited after this date.
          Accepted formats: ISO 8601 datetime (e.g `2021-12-01T12:45:00`).
      tags:
      - users
      security:
      - oauth2:
        - read write groups
      responses:
        '200':
          content:
            application/json:
              schema:
                $ref: '#/components/schemas/Length3Cycles'
          description: ''
  /users/me/inconsistencies/score/{poll_name}:
    get:
      operationId: users_me_inconsistencies_score_retrieve
      description: |-
        List the comparisons criteria for which the given score is very
        different from what would be expected from both entities' criteria scores.
      parameters:
      - in: path
        name: poll_name
        schema:
          type: string
        required: true
      - in: query
        name: inconsistency_threshold
        schema:
          type: number
          format: double
          default: 5.0
        description: Comparisons with an inconsistency score above this threshold
          are considered inconsistent and listed in the response (max. 100 responses).
      - in: query
        name: date_gte
        schema:
          type: string
          format: date-time
        description: |-
          Restrict the search to comparisons done or edited after this date.
          Accepted formats: ISO 8601 datetime (e.g `2021-12-01T12:45:00`).
      tags:
      - users
      security:
      - oauth2:
        - read write groups
      responses:
        '200':
          content:
            application/json:
              schema:
                $ref: '#/components/schemas/ScoreInconsistencies'
          description: ''
  /users/me/proof/{poll_name}/:
    get:
      operationId: users_me_proof_retrieve
      description: |-
        Return a cryptographic signature of the user id, associated to the
        selected poll and optionally to the specified keyword.

        This signature can act as a proof for the users to guarantee they have an
        activated account, and optionally that they meet specific requirements
        that can be poll dependant.

        The query parameter `keyword` identifies the requested proof, and its set
        of requirements that are expected to be met by the logged-in user. Each
        set of requirements includes at least having an activated user account.

        List of accepted keywords and matching conditions:

            "" (empty): Same as "activated".

            "activated": Only check if the user has an activated account.

            "proof_of_vote": Additionally check if the user has participated in
                             the selected poll.
      parameters:
      - in: path
        name: poll_name
        schema:
          type: string
        required: true
      - in: query
        name: keyword
        schema:
          type: string
        description: A keyword identifying a proof. Used as an input by the signing
          algorithm.
      tags:
      - users
      security:
      - oauth2:
        - read write groups
      responses:
        '200':
          content:
            application/json:
              schema:
                $ref: '#/components/schemas/ProofOfVote'
          description: ''
  /users/me/rate_later/{poll_name}/:
    get:
      operationId: users_me_rate_later_list
      description: List all entities of the logged user's rate-later list, for a given
        poll.
      parameters:
      - in: path
        name: poll_name
        schema:
          type: string
        required: true
      - name: limit
        required: false
        in: query
        description: Number of results to return per page.
        schema:
          type: integer
      - name: offset
        required: false
        in: query
        description: The initial index from which to return the results.
        schema:
          type: integer
      tags:
      - users
      security:
      - oauth2:
        - read write groups
      responses:
        '200':
          content:
            application/json:
              schema:
                $ref: '#/components/schemas/PaginatedRateLaterList'
          description: ''
    post:
      operationId: users_me_rate_later_create
      description: Add a new entity to the logged user's rate-later list, for a given
        poll.
      parameters:
      - in: path
        name: poll_name
        schema:
          type: string
        required: true
      tags:
      - users
      requestBody:
        content:
          application/json:
            schema:
              $ref: '#/components/schemas/RateLaterRequest'
          application/x-www-form-urlencoded:
            schema:
              $ref: '#/components/schemas/RateLaterRequest'
          multipart/form-data:
            schema:
              $ref: '#/components/schemas/RateLaterRequest'
        required: true
      security:
      - oauth2:
        - read write groups
      responses:
        '200':
          content:
            application/json:
              schema:
                $ref: '#/components/schemas/RateLater'
          description: ''
        '409':
          description: The entity is already in the user's rate-later list of this
            poll, or there is an other error with the database query.
  /users/me/rate_later/{poll_name}/{uid}/:
    get:
      operationId: users_me_rate_later_retrieve
      description: Get an entity from the logged user's rate-later list.
      parameters:
      - in: path
        name: poll_name
        schema:
          type: string
        required: true
      - in: path
        name: uid
        schema:
          type: string
        required: true
      tags:
      - users
      security:
      - oauth2:
        - read write groups
      responses:
        '200':
          content:
            application/json:
              schema:
                $ref: '#/components/schemas/RateLater'
          description: ''
    delete:
      operationId: users_me_rate_later_destroy
      description: Delete an entity from the logged user's rate-later list.
      parameters:
      - in: path
        name: poll_name
        schema:
          type: string
        required: true
      - in: path
        name: uid
        schema:
          type: string
        required: true
      tags:
      - users
      security:
      - oauth2:
        - read write groups
      responses:
        '204':
          description: No response body
  /users/me/recommendations/{poll_name}:
    get:
      operationId: users_me_recommendations_list
      description: |-
        List the recommendations of the logged user sorted by decreasing total
        score.
      parameters:
      - in: path
        name: poll_name
        schema:
          type: string
        required: true
      - name: limit
        required: false
        in: query
        description: Number of results to return per page.
        schema:
          type: integer
      - name: offset
        required: false
        in: query
        description: The initial index from which to return the results.
        schema:
          type: integer
      - in: query
        name: date_lte
        schema:
          type: string
          format: date-time
      - in: query
        name: date_gte
        schema:
          type: string
          format: date-time
      - in: query
        name: search
        schema:
          type: string
          minLength: 1
        description: A search query to filter entities
      - in: query
        name: unsafe
        schema:
          type: boolean
          default: false
        description: If true, entities considered as unsafe recommendations because
          of a low score or due to too few contributions will be included.
      - in: query
        name: exclude_compared_entities
        schema:
          type: boolean
          default: false
        description: If true and a user is authenticated, then entities compared by
          the user will be removed from the response
      - in: query
        name: weights
        schema:
          type: object
          additionalProperties: {}
        description: Weights for criteria in this poll. The default weight is 10 for
          each criteria.
        style: deepObject
        examples:
          DefaultWeights:
            summary: Default weights
          WeightsExample:
            value:
              reliability: 10
              importance: 10
              ignored_criteria: 0
            summary: Weights example
      - in: query
        name: metadata
        schema:
          type: object
          additionalProperties: {}
        description: Filter by one or more metadata.
        style: deepObject
        examples:
          NoMetadataFilter:
            summary: No metadata filter
          Videos-SomeExamples:
            value:
              language:
              - en
              - pt
              uploader: Kurzgesagt – In a Nutshell
            summary: Videos - some examples
          Videos-VideosOf8MinutesOrLess(480Sec):
            value:
              duration:lte:int: '480'
            summary: Videos - videos of 8 minutes or less (480 sec)
          Candidates-SomeExamples:
            value:
              name: A candidate full name
              youtube_channel_id: channel ID
            summary: Candidates - some examples
      tags:
      - users
      security:
      - oauth2:
        - read write groups
      responses:
        '200':
          content:
            application/json:
              schema:
                $ref: '#/components/schemas/PaginatedContributorRecommendationsList'
          description: ''
  /users/me/settings/:
    get:
      operationId: users_me_settings_retrieve
      description: Get the logged-in user's settings.
      tags:
      - users
      security:
      - oauth2:
        - read write groups
      responses:
        '200':
          content:
            application/json:
              schema:
                $ref: '#/components/schemas/TournesolUserSettings'
          description: ''
    put:
      operationId: users_me_settings_update
      description: Replace the logged-in user's settings by new ones.
      tags:
      - users
      requestBody:
        content:
          application/json:
            schema:
              $ref: '#/components/schemas/TournesolUserSettingsRequest'
          application/x-www-form-urlencoded:
            schema:
              $ref: '#/components/schemas/TournesolUserSettingsRequest'
          multipart/form-data:
            schema:
              $ref: '#/components/schemas/TournesolUserSettingsRequest'
      security:
      - oauth2:
        - read write groups
      responses:
        '200':
          content:
            application/json:
              schema:
                $ref: '#/components/schemas/TournesolUserSettings'
          description: ''
    patch:
      operationId: users_me_settings_partial_update
      description: Update a subset of the logged-in user's settings.
      tags:
      - users
      requestBody:
        content:
          application/json:
            schema:
              $ref: '#/components/schemas/PatchedTournesolUserSettingsRequest'
          application/x-www-form-urlencoded:
            schema:
              $ref: '#/components/schemas/PatchedTournesolUserSettingsRequest'
          multipart/form-data:
            schema:
              $ref: '#/components/schemas/PatchedTournesolUserSettingsRequest'
      security:
      - oauth2:
        - read write groups
      responses:
        '200':
          content:
            application/json:
              schema:
                $ref: '#/components/schemas/TournesolUserSettings'
          description: ''
  /users/me/subsamples/{poll_name}/:
    get:
      operationId: users_me_subsamples_list
      description: |-
        Return a sub-sample of entities rated by the logged-in user.

        Entities are ranked by the individual score computed for the poll's
        main criterion, in the descending order.
      parameters:
      - in: path
        name: poll_name
        schema:
          type: string
        required: true
      - name: limit
        required: false
        in: query
        description: Number of results to return per page.
        schema:
          type: integer
      - name: offset
        required: false
        in: query
        description: The initial index from which to return the results.
        schema:
          type: integer
      - in: query
        name: ntile
        schema:
          type: integer
          default: 20
        description: Divide the rated entities into `ntile` ranked buckets, then pick
          one entity from each bucket.
      tags:
      - users
      security:
      - oauth2:
        - read write groups
      responses:
        '200':
          content:
            application/json:
              schema:
                $ref: '#/components/schemas/PaginatedSubSampleList'
          description: ''
  /users/me/suggestions/{poll_name}/tocompare/:
    get:
      operationId: users_me_suggestions_tocompare_list
      description: |-
        Suggest a list of entities to compare to the logged-in user.

        The suggestion strategy is determined by the `strategy` query parameter.
      parameters:
      - in: path
        name: poll_name
        schema:
          type: string
        required: true
      - in: query
        name: strategy
        schema:
          type: string
          enum:
          - classic
          default: classic
        description: The strategy used to suggest a entities to compare.
      tags:
      - users
      security:
      - oauth2:
        - read write groups
      responses:
        '200':
          content:
            application/json:
              schema:
                type: array
                items:
                  $ref: '#/components/schemas/EntityToCompare'
          description: ''
  /users/me/unconnected_entities/{poll_name}/{uid}/:
    get:
      operationId: users_me_unconnected_entities_list
      description: List unconnected entities of the current user from a target entity
        and the user's graph of comparisons (entities are vertices and comparisons
        are edges).
      parameters:
      - in: path
        name: poll_name
        schema:
          type: string
        required: true
      - in: path
        name: uid
        schema:
          type: string
        required: true
      - name: limit
        required: false
        in: query
        description: Number of results to return per page.
        schema:
          type: integer
      - name: offset
        required: false
        in: query
        description: The initial index from which to return the results.
        schema:
          type: integer
      - in: query
        name: strict
        schema:
          type: boolean
          default: true
        description: Set to 'false' to include entities connected to the target entity.
          In this case, the returned list contains first all unconnected entities,
          then connected entities sorted by decreasing distance to the target entity.
      tags:
      - users
      security:
      - oauth2:
        - read write groups
      responses:
        '200':
          content:
            application/json:
              schema:
                $ref: '#/components/schemas/PaginatedEntityNoExtraFieldList'
          description: ''
  /users/me/vouchers/:
    post:
      operationId: users_me_vouchers_create
      description: The logged-in user give a voucher to the target user.
      tags:
      - users
      requestBody:
        content:
          application/json:
            schema:
              $ref: '#/components/schemas/GivenVoucherRequest'
          application/x-www-form-urlencoded:
            schema:
              $ref: '#/components/schemas/GivenVoucherRequest'
          multipart/form-data:
            schema:
              $ref: '#/components/schemas/GivenVoucherRequest'
        required: true
      security:
      - oauth2:
        - read write groups
      responses:
        '201':
          content:
            application/json:
              schema:
                $ref: '#/components/schemas/GivenVoucher'
          description: ''
  /users/me/vouchers/given/:
    get:
      operationId: users_me_vouchers_given_list
      description: List all the vouchers given by the the logged-in user.
      tags:
      - users
      security:
      - oauth2:
        - read write groups
      responses:
        '200':
          content:
            application/json:
              schema:
                type: array
                items:
                  $ref: '#/components/schemas/GivenVoucher'
          description: ''
  /users/me/vouchers/given/{username}/:
    delete:
      operationId: users_me_vouchers_given_destroy
      description: Delete a voucher given to a target user by the logged-in user.
      parameters:
      - in: path
        name: username
        schema:
          type: string
        required: true
      tags:
      - users
      security:
      - oauth2:
        - read write groups
      responses:
        '204':
          description: No response body
  /users/me/vouchers/received/:
    get:
      operationId: users_me_vouchers_received_list
      description: List all the vouchers received by the logged-in user
      tags:
      - users
      security:
      - oauth2:
        - read write groups
      responses:
        '200':
          content:
            application/json:
              schema:
                type: array
                items:
                  $ref: '#/components/schemas/ReadOnlyVoucher'
          description: ''
  /video/:
    get:
      operationId: video_list
      description: Retrieve a list of recommended videos, sorted by decreasing total
        score.
      parameters:
      - name: limit
        required: false
        in: query
        description: Number of results to return per page.
        schema:
          type: integer
      - name: offset
        required: false
        in: query
        description: The initial index from which to return the results.
        schema:
          type: integer
      - in: query
        name: search
        schema:
          type: string
      - in: query
        name: language
        schema:
          type: string
        description: Accepted languages separated by commas (e.g. 'en,fr,de'). If
          empty, accept all languages.
      - in: query
        name: uploader
        schema:
          type: string
      - in: query
        name: date_lte
        schema:
          type: string
          format: date-time
        description: "Return videos published **before** this date.  \nAccepted formats:\
          \ ISO 8601 datetime (e.g `2021-12-01T12:45:00`) or legacy: `dd-mm-yy-hh-mm-ss`."
      - in: query
        name: date_gte
        schema:
          type: string
          format: date-time
        description: "Return videos published **after** this date.  \nAccepted formats:\
          \ ISO 8601 datetime (e.g `2021-12-01T12:45:00`) or legacy: `dd-mm-yy-hh-mm-ss`."
      - in: query
        name: unsafe
        schema:
          type: boolean
        description: If true, videos considered as unsafe recommendations because
          of a low score or due to too few contributions will be included.
      - in: query
        name: largely_recommended
        schema:
          type: integer
        description: Weight for criteria 'largely_recommended', between 0 and 100
      - in: query
        name: reliability
        schema:
          type: integer
        description: Weight for criteria 'reliability', between 0 and 100
      - in: query
        name: importance
        schema:
          type: integer
        description: Weight for criteria 'importance', between 0 and 100
      - in: query
        name: engaging
        schema:
          type: integer
        description: Weight for criteria 'engaging', between 0 and 100
      - in: query
        name: pedagogy
        schema:
          type: integer
        description: Weight for criteria 'pedagogy', between 0 and 100
      - in: query
        name: layman_friendly
        schema:
          type: integer
        description: Weight for criteria 'layman_friendly', between 0 and 100
      - in: query
        name: diversity_inclusion
        schema:
          type: integer
        description: Weight for criteria 'diversity_inclusion', between 0 and 100
      - in: query
        name: backfire_risk
        schema:
          type: integer
        description: Weight for criteria 'backfire_risk', between 0 and 100
      - in: query
        name: better_habits
        schema:
          type: integer
        description: Weight for criteria 'better_habits', between 0 and 100
      - in: query
        name: entertaining_relaxing
        schema:
          type: integer
        description: Weight for criteria 'entertaining_relaxing', between 0 and 100
      tags:
      - video
      security:
      - oauth2:
        - read write groups
      - {}
      responses:
        '200':
          content:
            application/json:
              schema:
                $ref: '#/components/schemas/PaginatedVideoSerializerWithCriteriaList'
          description: ''
    post:
      operationId: video_create
      description: Add a video to the db if it does not already exist.
      tags:
      - video
      requestBody:
        content:
          application/json:
            schema:
              $ref: '#/components/schemas/VideoRequest'
          application/x-www-form-urlencoded:
            schema:
              $ref: '#/components/schemas/VideoRequest'
          multipart/form-data:
            schema:
              $ref: '#/components/schemas/VideoRequest'
        required: true
      security:
      - oauth2:
        - read write groups
      responses:
        '201':
          content:
            application/json:
              schema:
                $ref: '#/components/schemas/Video'
          description: ''
  /video/{video_id}/:
    get:
      operationId: video_retrieve
      description: Retrieve details about a single video.
      parameters:
      - in: path
        name: video_id
        schema:
          type: string
        required: true
      tags:
      - video
      security:
      - oauth2:
        - read write groups
      - {}
      responses:
        '200':
          content:
            application/json:
              schema:
                $ref: '#/components/schemas/VideoSerializerWithCriteria'
          description: ''
components:
  schemas:
    ActiveUsersStatistics:
      type: object
      properties:
        total:
          type: integer
        joined_last_month:
          type: integer
        joined_last_30_days:
          type: integer
      required:
      - joined_last_30_days
      - joined_last_month
      - total
    Banner:
      type: object
      properties:
        name:
          type: string
          description: The banner's name.
          maxLength: 255
        date_start:
          type: string
          format: date-time
          description: Date on which the banner should be returned by the API.
        date_end:
          type: string
          format: date-time
          description: After this date the banner should not be returned by the API.
        title:
          type: string
        text:
          type: string
        action_label:
          type: string
        action_link:
          type: string
        priority:
          type: integer
          maximum: 2147483647
          minimum: -2147483648
          description: Allows to order the banners.
        security_advisory:
          type: boolean
          description: If True the banner is a security announcement.
      required:
      - action_label
      - action_link
      - date_end
      - date_start
      - name
      - text
      - title
    BlankEnum:
      enum:
      - ''
    ChangePassword:
      type: object
      properties:
        old_password:
          type: string
        password:
          type: string
      required:
      - old_password
      - password
    ChangePasswordRequest:
      type: object
      properties:
        old_password:
          type: string
          minLength: 1
        password:
          type: string
          minLength: 1
        password_confirm:
          type: string
          writeOnly: true
          minLength: 1
      required:
      - old_password
      - password
      - password_confirm
    CollectiveRating:
      type: object
      properties:
        n_comparisons:
          type: integer
          readOnly: true
          description: Total number of pairwise comparisons for this entityfrom certified
            contributors
        n_contributors:
          type: integer
          readOnly: true
          description: Total number of certified contributors who rated the entity
        tournesol_score:
          type: number
          format: double
          readOnly: true
          nullable: true
          description: The aggregated score of the main criterion for all users, in
            a specific poll.
        unsafe:
          allOf:
          - $ref: '#/components/schemas/UnsafeStatus'
          readOnly: true
      required:
      - n_comparisons
      - n_contributors
      - tournesol_score
      - unsafe
    ComparedEntitiesStatistics:
      type: object
      properties:
        total:
          type: integer
        added_last_month:
          type: integer
        added_last_30_days:
          type: integer
      required:
      - added_last_30_days
      - added_last_month
      - total
    Comparison:
      type: object
      description: |-
        A comparison serializer used for the operations create, retrieve and list.

        Given the context determined by the view, it will represent the comparison
        in the reverse order.

        Use `ComparisonUpdateSerializer` for the update operation.
      properties:
        entity_a:
          $ref: '#/components/schemas/RelatedEntity'
        entity_b:
          $ref: '#/components/schemas/RelatedEntity'
        criteria_scores:
          type: array
          items:
            $ref: '#/components/schemas/ComparisonCriteriaScore'
        duration_ms:
          type: number
          format: double
          nullable: true
          description: Time it took to rate the videos (in milliseconds)
      required:
      - criteria_scores
      - entity_a
      - entity_b
    ComparisonCriteriaScore:
      type: object
      properties:
        criteria:
          type: string
          description: Name of the criteria
          maxLength: 32
        score:
          type: number
          format: double
          maximum: 10.0
          minimum: -10.0
          description: Score for the given comparison
        weight:
          type: number
          format: double
          description: Weight of the comparison
      required:
      - criteria
      - score
    ComparisonCriteriaScoreRequest:
      type: object
      properties:
        criteria:
          type: string
          minLength: 1
          description: Name of the criteria
          maxLength: 32
        score:
          type: number
          format: double
          maximum: 10.0
          minimum: -10.0
          description: Score for the given comparison
        weight:
          type: number
          format: double
          description: Weight of the comparison
      required:
      - criteria
      - score
    ComparisonRequest:
      type: object
      description: |-
        A comparison serializer used for the operations create, retrieve and list.

        Given the context determined by the view, it will represent the comparison
        in the reverse order.

        Use `ComparisonUpdateSerializer` for the update operation.
      properties:
        entity_a:
          $ref: '#/components/schemas/RelatedEntityRequest'
        entity_b:
          $ref: '#/components/schemas/RelatedEntityRequest'
        criteria_scores:
          type: array
          items:
            $ref: '#/components/schemas/ComparisonCriteriaScoreRequest'
        duration_ms:
          type: number
          format: double
          nullable: true
          description: Time it took to rate the videos (in milliseconds)
      required:
      - criteria_scores
      - entity_a
      - entity_b
    ComparisonUi_weeklyCollectiveGoalDisplayEnum:
      enum:
      - ALWAYS
      - EMBEDDED_ONLY
      - WEBSITE_ONLY
      - NEVER
      type: string
      description: |-
        * `ALWAYS` - always
        * `EMBEDDED_ONLY` - embedded_only
        * `WEBSITE_ONLY` - website_only
        * `NEVER` - never
    ComparisonUpdate:
      type: object
      description: |-
        A comparison serializer used only for updates.

        Given the context determined by the view, it will represent or save the
        comparison in the reverse order.

        Use `ComparisonSerializer` for all other operations.
      properties:
        criteria_scores:
          type: array
          items:
            $ref: '#/components/schemas/ComparisonCriteriaScore'
        duration_ms:
          type: number
          format: double
          nullable: true
          description: Time it took to rate the videos (in milliseconds)
        entity_a:
          allOf:
          - $ref: '#/components/schemas/RelatedEntity'
          readOnly: true
        entity_b:
          allOf:
          - $ref: '#/components/schemas/RelatedEntity'
          readOnly: true
      required:
      - criteria_scores
      - entity_a
      - entity_b
    ComparisonUpdateRequest:
      type: object
      description: |-
        A comparison serializer used only for updates.

        Given the context determined by the view, it will represent or save the
        comparison in the reverse order.

        Use `ComparisonSerializer` for all other operations.
      properties:
        criteria_scores:
          type: array
          items:
            $ref: '#/components/schemas/ComparisonCriteriaScoreRequest'
        duration_ms:
          type: number
          format: double
          nullable: true
          description: Time it took to rate the videos (in milliseconds)
      required:
      - criteria_scores
    ComparisonsStatistics:
      type: object
      properties:
        total:
          type: integer
        added_last_month:
          type: integer
        added_last_30_days:
          type: integer
        added_current_week:
          type: integer
      required:
      - added_current_week
      - added_last_30_days
      - added_last_month
      - total
    ContributorCriteriaCorrelations:
      type: object
      description: Contains the criterias, and the matrices of correlations and slopes
      properties:
        criterias:
          type: array
          items:
            type: string
        correlations:
          type: array
          items:
            type: array
            items:
              type: number
              format: double
        slopes:
          type: array
          items:
            type: array
            items:
              type: number
              format: double
      required:
      - correlations
      - criterias
      - slopes
    ContributorCriteriaScore:
      type: object
      properties:
        criteria:
          type: string
          description: Name of the criteria
          maxLength: 32
        score:
          type: number
          format: double
          description: Score for the given criteria, after individual and poll scalings
            applied
        uncertainty:
          type: number
          format: double
          description: Uncertainty about the criteria score
      required:
      - criteria
    ContributorCriteriaScoreRequest:
      type: object
      properties:
        criteria:
          type: string
          minLength: 1
          description: Name of the criteria
          maxLength: 32
        score:
          type: number
          format: double
          description: Score for the given criteria, after individual and poll scalings
            applied
        uncertainty:
          type: number
          format: double
          description: Uncertainty about the criteria score
      required:
      - criteria
    ContributorRating:
      type: object
      properties:
        entity:
          allOf:
          - $ref: '#/components/schemas/EntityNoExtraField'
          readOnly: true
        individual_rating:
          allOf:
          - $ref: '#/components/schemas/ExtendedInvididualRating'
          readOnly: true
        collective_rating:
          allOf:
          - $ref: '#/components/schemas/CollectiveRating'
          readOnly: true
          nullable: true
      required:
      - collective_rating
      - entity
      - individual_rating
    ContributorRatingCreate:
      type: object
      properties:
        entity:
          allOf:
          - $ref: '#/components/schemas/EntityNoExtraField'
          readOnly: true
        individual_rating:
          allOf:
          - $ref: '#/components/schemas/ExtendedInvididualRating'
          readOnly: true
        collective_rating:
          allOf:
          - $ref: '#/components/schemas/CollectiveRating'
          readOnly: true
          nullable: true
      required:
      - collective_rating
      - entity
      - individual_rating
    ContributorRatingCreateRequest:
      type: object
      properties:
        uid:
          type: string
          writeOnly: true
          minLength: 1
          maxLength: 144
        is_public:
          type: boolean
          writeOnly: true
          description: Should the rating be public?
      required:
      - uid
    ContributorRatingRequest:
      type: object
      properties:
        is_public:
          type: boolean
          writeOnly: true
          description: Should the rating be public?
    ContributorRatingUpdateAll:
      type: object
      properties:
        is_public:
          type: boolean
      required:
      - is_public
    ContributorRecommendations:
      type: object
      description: An entity recommended by a user.
      properties:
        entity:
          allOf:
          - $ref: '#/components/schemas/RelatedEntity'
          readOnly: true
        collective_rating:
          allOf:
          - $ref: '#/components/schemas/ExtendedCollectiveRating'
          readOnly: true
          nullable: true
        entity_contexts:
          type: array
          items:
            $ref: '#/components/schemas/EntityContext'
          readOnly: true
        recommendation_metadata:
          allOf:
          - $ref: '#/components/schemas/RecommendationMetadata'
          readOnly: true
        individual_rating:
          allOf:
          - $ref: '#/components/schemas/IndividualRatingWithScores'
          readOnly: true
      required:
      - collective_rating
      - entity
      - entity_contexts
      - individual_rating
      - recommendation_metadata
    CriteriaDistributionScore:
      type: object
      properties:
        criteria:
          type: string
        distribution:
          type: array
          items:
            type: number
            format: double
        bins:
          type: array
          items:
            type: number
            format: double
      required:
      - bins
      - criteria
      - distribution
    Cycle:
      type: object
      description: Serializer for one cycle of length 3
      properties:
        criteria:
          type: string
        entity_1_uid:
          type: string
        entity_2_uid:
          type: string
        entity_3_uid:
          type: string
      required:
      - criteria
      - entity_1_uid
      - entity_2_uid
      - entity_3_uid
    CyclesStats:
      type: object
      description: |-
        Stats for each criteria

        Includes the number of cycles, and the number of "comparison trios". This refers
        to any 3 entities that all have a comparison to each other.

        A useful metric could be the ratio of cycles (= cycles_count / comparison_trios_count).
        We could consider that the better this ratio is, the more consistent the comparisons are.
      properties:
        cycles_count:
          type: integer
        comparison_trios_count:
          type: integer
      required:
      - comparison_trios_count
      - cycles_count
    DefaultSendResetPasswordLink:
      type: object
      description: |-
        Default serializer used for sending reset password link.

        It will use :ref:`send-reset-password-link-serializer-use-email-setting`
        setting.
      properties:
        login:
          type: string
      required:
      - login
    DefaultSendResetPasswordLinkRequest:
      type: object
      description: |-
        Default serializer used for sending reset password link.

        It will use :ref:`send-reset-password-link-serializer-use-email-setting`
        setting.
      properties:
        login:
          type: string
          minLength: 1
      required:
      - login
    EmailDomain:
      type: object
      properties:
        domain:
          type: string
          description: E-mail domain with leading @
          maxLength: 100
        status:
          allOf:
          - $ref: '#/components/schemas/StatusEnum'
          description: |-
            Status of the domain.

            * `RJ` - Rejected
            * `ACK` - Accepted
            * `PD` - Pending
      required:
      - domain
    Entity:
      type: object
      description: |-
        An Entity serializer that also includes polls.

        Use `EntityNoExtraFieldSerializer` if you don't need the related polls.
      properties:
        uid:
          type: string
          readOnly: true
          description: A unique identifier, build with a namespace and an external
            id.
        type:
          allOf:
          - $ref: '#/components/schemas/TypeEnum'
          readOnly: true
        metadata:
          type: object
          additionalProperties: {}
          readOnly: true
        tournesol_score:
          type: number
          format: double
          readOnly: true
          nullable: true
          description: The aggregated of all criteria for all users in a specific
            poll.
        polls:
          type: array
          items:
            $ref: '#/components/schemas/EntityPoll'
          readOnly: true
      required:
      - metadata
      - polls
      - tournesol_score
      - type
      - uid
    EntityContext:
      type: object
      properties:
        origin:
          allOf:
          - $ref: '#/components/schemas/OriginEnum'
          description: |-
            The persons who want to share this context with the rest of the community.

            * `ASSOCIATION` - Association
            * `CONTRIBUTORS` - Contributors
        unsafe:
          type: boolean
          description: If True, this context will make the targeted entities unsafe.
        text:
          type: string
        created_at:
          type: string
          format: date-time
          readOnly: true
      required:
      - created_at
      - text
    EntityCriteriaDistribution:
      type: object
      description: An Entity serializer that show distribution of score for a given
        entity
      properties:
        uid:
          type: string
          readOnly: true
          description: A unique identifier, build with a namespace and an external
            id.
        type:
          allOf:
          - $ref: '#/components/schemas/TypeEnum'
          readOnly: true
        metadata:
          type: object
          additionalProperties: {}
          readOnly: true
        tournesol_score:
          type: number
          format: double
          readOnly: true
          nullable: true
          description: The aggregated of all criteria for all users in a specific
            poll.
        rating_n_contributors:
          type: integer
          readOnly: true
          description: Total number of certified contributors who rated the video
        criteria_scores_distributions:
          type: array
          items:
            $ref: '#/components/schemas/CriteriaDistributionScore'
          readOnly: true
      required:
      - criteria_scores_distributions
      - metadata
      - rating_n_contributors
      - tournesol_score
      - type
      - uid
    EntityCriteriaScore:
      type: object
      properties:
        criteria:
          type: string
          description: Name of the criteria
          maxLength: 32
        score:
          type: number
          format: double
          description: Score of the given criteria
      required:
      - criteria
    EntityNoExtraField:
      type: object
      description: An Entity serializer that doesn't include extra fields.
      properties:
        uid:
          type: string
          readOnly: true
          description: A unique identifier, build with a namespace and an external
            id.
        type:
          allOf:
          - $ref: '#/components/schemas/TypeEnum'
          readOnly: true
        metadata:
          type: object
          additionalProperties: {}
          readOnly: true
      required:
      - metadata
      - type
      - uid
    EntityPoll:
      type: object
      properties:
        name:
          type: string
        criteria_scores:
          type: array
          items:
            $ref: '#/components/schemas/EntityCriteriaScore'
      required:
      - criteria_scores
      - name
    EntityToCompare:
      type: object
      properties:
        entity:
          $ref: '#/components/schemas/RelatedEntity'
        collective_rating:
          allOf:
          - $ref: '#/components/schemas/CollectiveRating'
          readOnly: true
      required:
      - collective_rating
      - entity
    EntityTypeEnum:
      enum:
      - video
      - candidate_fr_2022
      type: string
      description: |-
        * `video` - Video
        * `candidate_fr_2022` - Candidate (FR 2022)
    ExtendedCollectiveRating:
      type: object
      properties:
        n_comparisons:
          type: integer
          readOnly: true
          description: Total number of pairwise comparisons for this entityfrom certified
            contributors
        n_contributors:
          type: integer
          readOnly: true
          description: Total number of certified contributors who rated the entity
        tournesol_score:
          type: number
          format: double
          readOnly: true
          nullable: true
          description: The aggregated score of the main criterion for all users, in
            a specific poll.
        unsafe:
          allOf:
          - $ref: '#/components/schemas/UnsafeStatus'
          readOnly: true
        criteria_scores:
          type: array
          items:
            $ref: '#/components/schemas/EntityCriteriaScore'
      required:
      - criteria_scores
      - n_comparisons
      - n_contributors
      - tournesol_score
      - unsafe
    ExtendedInvididualRating:
      type: object
      properties:
        is_public:
          type: boolean
          readOnly: true
          description: Should the rating be public?
        n_comparisons:
          type: integer
          readOnly: true
          default: 0
        criteria_scores:
          type: array
          items:
            $ref: '#/components/schemas/ContributorCriteriaScore'
          readOnly: true
        last_compared_at:
          type: string
          format: date-time
          readOnly: true
          nullable: true
      required:
      - criteria_scores
      - is_public
      - last_compared_at
      - n_comparisons
    FAQEntry:
      type: object
      description: A translated question with its translated answer.
      properties:
        name:
          type: string
          description: The unique identifier of the question.
          maxLength: 50
          pattern: ^[-a-zA-Z0-9_]+$
        question:
          type: string
        answer:
          type: string
      required:
      - answer
      - name
      - question
    GeneralUserSettings:
      type: object
      description: The general user settings that are not related to Tournesol polls.
      properties:
        notifications__lang:
          $ref: '#/components/schemas/Notifications_langEnum'
        notifications_email__research:
          type: boolean
        notifications_email__new_features:
          type: boolean
    GeneralUserSettingsRequest:
      type: object
      description: The general user settings that are not related to Tournesol polls.
      properties:
        notifications__lang:
          $ref: '#/components/schemas/Notifications_langEnum'
        notifications_email__research:
          type: boolean
        notifications_email__new_features:
          type: boolean
    GivenVoucher:
      type: object
      description: |-
        A voucher given by the logged-in user to a target user.

        As the public status of the voucher is displayed, this serializer
        shouldn't be used to list the vouchers not related to the logged-in user.
        Prefer `PublicGivenVoucherSerializer` instead.
      properties:
        by:
          type: string
          readOnly: true
        to:
          type: string
      required:
      - by
      - to
    GivenVoucherRequest:
      type: object
      description: |-
        A voucher given by the logged-in user to a target user.

        As the public status of the voucher is displayed, this serializer
        shouldn't be used to list the vouchers not related to the logged-in user.
        Prefer `PublicGivenVoucherSerializer` instead.
      properties:
        to:
          type: string
          minLength: 1
      required:
      - to
    IndividualRating:
      type: object
      properties:
        is_public:
          type: boolean
          readOnly: true
          description: Should the rating be public?
        n_comparisons:
          type: integer
          readOnly: true
          default: 0
      required:
      - is_public
      - n_comparisons
    IndividualRatingWithScores:
      type: object
      properties:
        is_public:
          type: boolean
          readOnly: true
          description: Should the rating be public?
        n_comparisons:
          type: integer
          readOnly: true
          default: 0
        criteria_scores:
          type: array
          items:
            $ref: '#/components/schemas/ContributorCriteriaScore'
          readOnly: true
      required:
      - criteria_scores
      - is_public
      - n_comparisons
    Length3Cycles:
      type: object
      description: |-
        Return statistics about length-3 cycles in
        the contributor's comparisons.
      properties:
        count:
          type: integer
        results:
          type: array
          items:
            $ref: '#/components/schemas/Cycle'
        stats:
          type: object
          additionalProperties:
            $ref: '#/components/schemas/CyclesStats'
          title: criteria
      required:
      - count
      - results
      - stats
    Notifications_langEnum:
      enum:
      - en
      - fr
      type: string
      description: |-
        * `en` - en
        * `fr` - fr
    OriginEnum:
      enum:
      - ASSOCIATION
      - CONTRIBUTORS
      type: string
      description: |-
        * `ASSOCIATION` - Association
        * `CONTRIBUTORS` - Contributors
    PaginatedBannerList:
      type: object
      properties:
        count:
          type: integer
          example: 123
        next:
          type: string
          nullable: true
          format: uri
          example: http://api.example.org/accounts/?offset=400&limit=100
        previous:
          type: string
          nullable: true
          format: uri
          example: http://api.example.org/accounts/?offset=200&limit=100
        results:
          type: array
          items:
            $ref: '#/components/schemas/Banner'
    PaginatedComparisonList:
      type: object
      properties:
        count:
          type: integer
          example: 123
        next:
          type: string
          nullable: true
          format: uri
          example: http://api.example.org/accounts/?offset=400&limit=100
        previous:
          type: string
          nullable: true
          format: uri
          example: http://api.example.org/accounts/?offset=200&limit=100
        results:
          type: array
          items:
            $ref: '#/components/schemas/Comparison'
    PaginatedContributorRatingList:
      type: object
      properties:
        count:
          type: integer
          example: 123
        next:
          type: string
          nullable: true
          format: uri
          example: http://api.example.org/accounts/?offset=400&limit=100
        previous:
          type: string
          nullable: true
          format: uri
          example: http://api.example.org/accounts/?offset=200&limit=100
        results:
          type: array
          items:
            $ref: '#/components/schemas/ContributorRating'
    PaginatedContributorRecommendationsList:
      type: object
      properties:
        count:
          type: integer
          example: 123
        next:
          type: string
          nullable: true
          format: uri
          example: http://api.example.org/accounts/?offset=400&limit=100
        previous:
          type: string
          nullable: true
          format: uri
          example: http://api.example.org/accounts/?offset=200&limit=100
        results:
          type: array
          items:
            $ref: '#/components/schemas/ContributorRecommendations'
    PaginatedEmailDomainList:
      type: object
      properties:
        count:
          type: integer
          example: 123
        next:
          type: string
          nullable: true
          format: uri
          example: http://api.example.org/accounts/?offset=400&limit=100
        previous:
          type: string
          nullable: true
          format: uri
          example: http://api.example.org/accounts/?offset=200&limit=100
        results:
          type: array
          items:
            $ref: '#/components/schemas/EmailDomain'
    PaginatedEntityList:
      type: object
      properties:
        count:
          type: integer
          example: 123
        next:
          type: string
          nullable: true
          format: uri
          example: http://api.example.org/accounts/?offset=400&limit=100
        previous:
          type: string
          nullable: true
          format: uri
          example: http://api.example.org/accounts/?offset=200&limit=100
        results:
          type: array
          items:
            $ref: '#/components/schemas/Entity'
    PaginatedEntityNoExtraFieldList:
      type: object
      properties:
        count:
          type: integer
          example: 123
        next:
          type: string
          nullable: true
          format: uri
          example: http://api.example.org/accounts/?offset=400&limit=100
        previous:
          type: string
          nullable: true
          format: uri
          example: http://api.example.org/accounts/?offset=200&limit=100
        results:
          type: array
          items:
            $ref: '#/components/schemas/EntityNoExtraField'
    PaginatedFAQEntryList:
      type: object
      properties:
        count:
          type: integer
          example: 123
        next:
          type: string
          nullable: true
          format: uri
          example: http://api.example.org/accounts/?offset=400&limit=100
        previous:
          type: string
          nullable: true
          format: uri
          example: http://api.example.org/accounts/?offset=200&limit=100
        results:
          type: array
          items:
            $ref: '#/components/schemas/FAQEntry'
    PaginatedRateLaterList:
      type: object
      properties:
        count:
          type: integer
          example: 123
        next:
          type: string
          nullable: true
          format: uri
          example: http://api.example.org/accounts/?offset=400&limit=100
        previous:
          type: string
          nullable: true
          format: uri
          example: http://api.example.org/accounts/?offset=200&limit=100
        results:
          type: array
          items:
            $ref: '#/components/schemas/RateLater'
    PaginatedRecommendationList:
      type: object
      properties:
        count:
          type: integer
          example: 123
        next:
          type: string
          nullable: true
          format: uri
          example: http://api.example.org/accounts/?offset=400&limit=100
        previous:
          type: string
          nullable: true
          format: uri
          example: http://api.example.org/accounts/?offset=200&limit=100
        results:
          type: array
          items:
            $ref: '#/components/schemas/Recommendation'
    PaginatedSubSampleList:
      type: object
      properties:
        count:
          type: integer
          example: 123
        next:
          type: string
          nullable: true
          format: uri
          example: http://api.example.org/accounts/?offset=400&limit=100
        previous:
          type: string
          nullable: true
          format: uri
          example: http://api.example.org/accounts/?offset=200&limit=100
        results:
          type: array
          items:
            $ref: '#/components/schemas/SubSample'
    PaginatedTalkEntryList:
      type: object
      properties:
        count:
          type: integer
          example: 123
        next:
          type: string
          nullable: true
          format: uri
          example: http://api.example.org/accounts/?offset=400&limit=100
        previous:
          type: string
          nullable: true
          format: uri
          example: http://api.example.org/accounts/?offset=200&limit=100
        results:
          type: array
          items:
            $ref: '#/components/schemas/TalkEntry'
    PaginatedVideoSerializerWithCriteriaList:
      type: object
      properties:
        count:
          type: integer
          example: 123
        next:
          type: string
          nullable: true
          format: uri
          example: http://api.example.org/accounts/?offset=400&limit=100
        previous:
          type: string
          nullable: true
          format: uri
          example: http://api.example.org/accounts/?offset=200&limit=100
        results:
          type: array
          items:
            $ref: '#/components/schemas/VideoSerializerWithCriteria'
    PatchedContributorRatingRequest:
      type: object
      properties:
        is_public:
          type: boolean
          writeOnly: true
          description: Should the rating be public?
    PatchedContributorRatingUpdateAllRequest:
      type: object
      properties:
        is_public:
          type: boolean
    PatchedTournesolUserSettingsRequest:
      type: object
      description: |-
        A representation of all user settings of the Tournesol project.

        This representation includes poll-agnostic settings in addition to the
        specific settings of each poll.
      properties:
        general:
          $ref: '#/components/schemas/GeneralUserSettingsRequest'
        videos:
          $ref: '#/components/schemas/VideosPollUserSettingsRequest'
    PatchedUserProfileRequest:
      type: object
      description: |-
        Default serializer used for user profile. It will use these:

        * User fields
        * :ref:`user-hidden-fields-setting` setting
        * :ref:`user-public-fields-setting` setting
        * :ref:`user-editable-fields-setting` setting

        to automagically generate the required serializer fields.
      properties:
        username:
          type: string
          minLength: 1
          description: Required. 150 characters or fewer. Letters, digits and @/./+/-/_
            only.
          pattern: ^[\w.@+-]+$
          maxLength: 150
        first_name:
          type: string
          nullable: true
          description: First name
          maxLength: 100
        last_name:
          type: string
          nullable: true
          description: Last name
          maxLength: 100
    Poll:
      type: object
      properties:
        name:
          type: string
          maxLength: 50
          pattern: ^[-a-zA-Z0-9_]+$
        criterias:
          type: array
          items:
            $ref: '#/components/schemas/PollCriteria'
        entity_type:
          $ref: '#/components/schemas/EntityTypeEnum'
        active:
          type: boolean
          description: On an inactive poll, entity scores are not updated and comparisons
            can't be created, updated or deleted by users.
      required:
      - criterias
      - entity_type
      - name
    PollCriteria:
      type: object
      properties:
        name:
          type: string
        label:
          type: string
        optional:
          type: boolean
      required:
      - label
      - name
    PollStatistics:
      type: object
      properties:
        name:
          type: string
        compared_entities:
          $ref: '#/components/schemas/ComparedEntitiesStatistics'
        comparisons:
          $ref: '#/components/schemas/ComparisonsStatistics'
      required:
      - compared_entities
      - comparisons
      - name
    ProofOfVote:
      type: object
      properties:
        poll_name:
          type: string
        signature:
          type: string
      required:
      - poll_name
      - signature
    RateLater:
      type: object
      properties:
        entity:
          $ref: '#/components/schemas/RelatedEntity'
        collective_rating:
          allOf:
          - $ref: '#/components/schemas/CollectiveRating'
          readOnly: true
          nullable: true
        individual_rating:
          allOf:
          - $ref: '#/components/schemas/IndividualRating'
          readOnly: true
          nullable: true
        rate_later_metadata:
          allOf:
          - $ref: '#/components/schemas/RateLaterMetadata'
          readOnly: true
      required:
      - collective_rating
      - entity
      - individual_rating
      - rate_later_metadata
    RateLaterMetadata:
      type: object
      properties:
        created_at:
          type: string
          format: date-time
          readOnly: true
          description: Time at which the video is saved.
      required:
      - created_at
    RateLaterRequest:
      type: object
      properties:
        entity:
          $ref: '#/components/schemas/RelatedEntityRequest'
      required:
      - entity
    ReadOnlyVoucher:
      type: object
      description: |-
        A read-only `Voucher` serializer.

        Can be used to safely display a given or a received voucher.

        As the public status of the voucher is displayed, this serializer
        shouldn't be used to list the vouchers not related to the logged-in user.
        Prefer `PublicReadOnlyVoucherSerializer` instead.
      properties:
        by:
          type: string
          readOnly: true
        to:
          type: string
          readOnly: true
      required:
      - by
      - to
    ReasonsEnum:
      enum:
      - insufficient_trust
      - insufficient_tournesol_score
      - moderation_by_association
<<<<<<< HEAD
      - moderation_by_contributors
=======
>>>>>>> 9c0dcf24
      type: string
      description: |-
        * `insufficient_trust` - insufficient_trust
        * `insufficient_tournesol_score` - insufficient_tournesol_score
        * `moderation_by_association` - moderation_by_association
<<<<<<< HEAD
        * `moderation_by_contributors` - moderation_by_contributors
=======
>>>>>>> 9c0dcf24
    Recommendation:
      type: object
      properties:
        entity:
          allOf:
          - $ref: '#/components/schemas/RelatedEntity'
          readOnly: true
        collective_rating:
          allOf:
          - $ref: '#/components/schemas/ExtendedCollectiveRating'
          readOnly: true
          nullable: true
        entity_contexts:
          type: array
          items:
            $ref: '#/components/schemas/EntityContext'
          readOnly: true
        recommendation_metadata:
          allOf:
          - $ref: '#/components/schemas/RecommendationMetadata'
          readOnly: true
      required:
      - collective_rating
      - entity
      - entity_contexts
      - recommendation_metadata
    RecommendationMetadata:
      type: object
      properties:
        total_score:
          type: number
          format: double
          readOnly: true
          nullable: true
      required:
      - total_score
    Recommendations_defaultDateEnum:
      enum:
      - TODAY
      - WEEK
      - MONTH
      - YEAR
      - ALL_TIME
      type: string
      description: |-
        * `TODAY` - today
        * `WEEK` - week
        * `MONTH` - month
        * `YEAR` - year
        * `ALL_TIME` - all_time
    RegisterEmail:
      type: object
      description: Default serializer used for e-mail registration (e-mail change).
      properties:
        email:
          type: string
          format: email
      required:
      - email
    RegisterEmailRequest:
      type: object
      description: Default serializer used for e-mail registration (e-mail change).
      properties:
        email:
          type: string
          format: email
          minLength: 1
      required:
      - email
    RegisterUser:
      type: object
      description: |-
        Default serializer used for user registration. It will use these:

        * User fields
        * :ref:`user-hidden-fields-setting` setting
        * :ref:`user-public-fields-setting` setting

        to automagically generate the required serializer fields.
      properties:
        id:
          type: integer
          readOnly: true
        password:
          type: string
          maxLength: 128
        username:
          type: string
          description: Required. 150 characters or fewer. Letters, digits and @/./+/-/_
            only.
          pattern: ^[\w.@+-]+$
          maxLength: 150
        email:
          type: string
          format: email
        first_name:
          type: string
          nullable: true
          description: First name
          maxLength: 100
        last_name:
          type: string
          nullable: true
          description: Last name
          maxLength: 100
        trust_score:
          type: number
          format: double
          readOnly: true
          nullable: true
          description: The trust score assigned to the user based on trusted domains
            and the vouching mechanism.
        settings:
          $ref: '#/components/schemas/TournesolUserSettings'
      required:
      - email
      - id
      - password
      - trust_score
      - username
    RegisterUserRequest:
      type: object
      description: |-
        Default serializer used for user registration. It will use these:

        * User fields
        * :ref:`user-hidden-fields-setting` setting
        * :ref:`user-public-fields-setting` setting

        to automagically generate the required serializer fields.
      properties:
        password:
          type: string
          minLength: 1
          maxLength: 128
        username:
          type: string
          minLength: 1
          description: Required. 150 characters or fewer. Letters, digits and @/./+/-/_
            only.
          pattern: ^[\w.@+-]+$
          maxLength: 150
        email:
          type: string
          format: email
          minLength: 1
        first_name:
          type: string
          nullable: true
          description: First name
          maxLength: 100
        last_name:
          type: string
          nullable: true
          description: Last name
          maxLength: 100
        settings:
          $ref: '#/components/schemas/TournesolUserSettingsRequest'
        password_confirm:
          type: string
          writeOnly: true
          minLength: 1
      required:
      - email
      - password
      - password_confirm
      - username
    RelatedEntity:
      type: object
      description: |-
        An Entity serializer that will lookup and possibly create the Entity
        object on validation, if it does not exist in the database yet.

        Only the field `uid` is provided when using write HTTP methods.

        Used by ModelSerializer(s) having one or more nested relations with Entity,
        and having the constraint to ensure that entity instances exist before
        they can be saved properly.
      properties:
        uid:
          type: string
          maxLength: 144
        type:
          allOf:
          - $ref: '#/components/schemas/TypeEnum'
          readOnly: true
        metadata:
          type: object
          additionalProperties: {}
          readOnly: true
      required:
      - metadata
      - type
      - uid
    RelatedEntityRequest:
      type: object
      description: |-
        An Entity serializer that will lookup and possibly create the Entity
        object on validation, if it does not exist in the database yet.

        Only the field `uid` is provided when using write HTTP methods.

        Used by ModelSerializer(s) having one or more nested relations with Entity,
        and having the constraint to ensure that entity instances exist before
        they can be saved properly.
      properties:
        uid:
          type: string
          minLength: 1
          maxLength: 144
      required:
      - uid
    ResetPassword:
      type: object
      properties:
        user_id:
          type: string
        timestamp:
          type: integer
        signature:
          type: string
        password:
          type: string
      required:
      - password
      - signature
      - timestamp
      - user_id
    ResetPasswordRequest:
      type: object
      properties:
        user_id:
          type: string
          minLength: 1
        timestamp:
          type: integer
        signature:
          type: string
          minLength: 1
        password:
          type: string
          minLength: 1
      required:
      - password
      - signature
      - timestamp
      - user_id
    ScoreInconsistencies:
      type: object
      description: |-
        Returns the score inconsistencies and some statistics.
        Used from a dictionary, not a queryset.
      properties:
        count:
          type: integer
        results:
          type: array
          items:
            $ref: '#/components/schemas/ScoreInconsistency'
        stats:
          type: object
          additionalProperties:
            $ref: '#/components/schemas/ScoreInconsistenciesStats'
          title: criteria
      required:
      - count
      - results
      - stats
    ScoreInconsistenciesStats:
      type: object
      description: |-
        Return some statistics for each criteria,
        to be able to compare the results for the different criteria
      properties:
        mean_inconsistency:
          type: number
          format: double
        inconsistent_comparisons_count:
          type: integer
        comparisons_count:
          type: integer
      required:
      - comparisons_count
      - inconsistent_comparisons_count
      - mean_inconsistency
    ScoreInconsistency:
      type: object
      description: Serializer for one element
      properties:
        inconsistency:
          type: number
          format: double
        criteria:
          type: string
        entity_1_uid:
          type: string
        entity_2_uid:
          type: string
        entity_1_rating:
          type: number
          format: double
        entity_2_rating:
          type: number
          format: double
        comparison_score:
          type: number
          format: double
        expected_comparison_score:
          type: number
          format: double
      required:
      - comparison_score
      - criteria
      - entity_1_rating
      - entity_1_uid
      - entity_2_rating
      - entity_2_uid
      - expected_comparison_score
      - inconsistency
    Statistics:
      type: object
      description: A representation of the Tournesol public statistics.
      properties:
        active_users:
          $ref: '#/components/schemas/ActiveUsersStatistics'
        polls:
          type: array
          items:
            $ref: '#/components/schemas/PollStatistics'
      required:
      - active_users
      - polls
    StatusEnum:
      enum:
      - RJ
      - ACK
      - PD
      type: string
      description: |-
        * `RJ` - Rejected
        * `ACK` - Accepted
        * `PD` - Pending
    SubSample:
      type: object
      properties:
        entity:
          $ref: '#/components/schemas/RelatedEntity'
        individual_rating:
          allOf:
          - $ref: '#/components/schemas/ExtendedInvididualRating'
          readOnly: true
        collective_rating:
          allOf:
          - $ref: '#/components/schemas/CollectiveRating'
          readOnly: true
        subsample_metadata:
          allOf:
          - $ref: '#/components/schemas/SubSampleMetadata'
          readOnly: true
      required:
      - collective_rating
      - entity
      - individual_rating
      - subsample_metadata
    SubSampleMetadata:
      type: object
      properties:
        bucket:
          type: integer
          readOnly: true
      required:
      - bucket
    TalkEntry:
      type: object
      properties:
        name:
          type: string
          description: Used as an URL slug. Leave it blank to automatically build
            it from the title.
          maxLength: 255
          pattern: ^[-a-zA-Z0-9_]+$
        title:
          type: string
          description: The title of the Talk.
          maxLength: 255
        date:
          type: string
          format: date-time
          nullable: true
          description: Date and time of the Talk according to the server time.
        date_as_tz_europe_paris:
          type: string
          nullable: true
          readOnly: true
        speakers:
          type: string
          nullable: true
          description: A list of speakers and their titles (researcher, PhD student,
            etc.).
        abstract:
          type: string
          nullable: true
          description: Description of the Talk.
        invitation_link:
          type: string
          format: uri
          nullable: true
          description: Allows the users to join the Talk.
          maxLength: 200
        youtube_link:
          type: string
          format: uri
          nullable: true
          description: The Talk's YouTube link.
          maxLength: 200
      required:
      - date_as_tz_europe_paris
      - title
    TournesolUserSettings:
      type: object
      description: |-
        A representation of all user settings of the Tournesol project.

        This representation includes poll-agnostic settings in addition to the
        specific settings of each poll.
      properties:
        general:
          $ref: '#/components/schemas/GeneralUserSettings'
        videos:
          $ref: '#/components/schemas/VideosPollUserSettings'
    TournesolUserSettingsRequest:
      type: object
      description: |-
        A representation of all user settings of the Tournesol project.

        This representation includes poll-agnostic settings in addition to the
        specific settings of each poll.
      properties:
        general:
          $ref: '#/components/schemas/GeneralUserSettingsRequest'
        videos:
          $ref: '#/components/schemas/VideosPollUserSettingsRequest'
    TypeEnum:
      enum:
      - video
      - candidate_fr_2022
      type: string
      description: |-
        * `video` - Video
        * `candidate_fr_2022` - Candidate (FR 2022)
    UnsafeStatus:
      type: object
      properties:
        status:
          type: boolean
        reasons:
          type: array
          items:
            $ref: '#/components/schemas/ReasonsEnum'
      required:
      - reasons
      - status
    UnsafeStatusRequest:
      type: object
      properties:
        status:
          type: boolean
        reasons:
          type: array
          items:
            $ref: '#/components/schemas/ReasonsEnum'
      required:
      - reasons
      - status
    UserProfile:
      type: object
      description: |-
        Default serializer used for user profile. It will use these:

        * User fields
        * :ref:`user-hidden-fields-setting` setting
        * :ref:`user-public-fields-setting` setting
        * :ref:`user-editable-fields-setting` setting

        to automagically generate the required serializer fields.
      properties:
        id:
          type: integer
          readOnly: true
        username:
          type: string
          description: Required. 150 characters or fewer. Letters, digits and @/./+/-/_
            only.
          pattern: ^[\w.@+-]+$
          maxLength: 150
        email:
          type: string
          format: email
          readOnly: true
          title: Email address
        first_name:
          type: string
          nullable: true
          description: First name
          maxLength: 100
        last_name:
          type: string
          nullable: true
          description: Last name
          maxLength: 100
        trust_score:
          type: number
          format: double
          readOnly: true
          nullable: true
          description: The trust score assigned to the user based on trusted domains
            and the vouching mechanism.
        settings:
          type: object
          additionalProperties: {}
          readOnly: true
          description: The user' preferences.
        is_trusted:
          type: boolean
          readOnly: true
      required:
      - email
      - id
      - is_trusted
      - settings
      - trust_score
      - username
    UserProfileRequest:
      type: object
      description: |-
        Default serializer used for user profile. It will use these:

        * User fields
        * :ref:`user-hidden-fields-setting` setting
        * :ref:`user-public-fields-setting` setting
        * :ref:`user-editable-fields-setting` setting

        to automagically generate the required serializer fields.
      properties:
        username:
          type: string
          minLength: 1
          description: Required. 150 characters or fewer. Letters, digits and @/./+/-/_
            only.
          pattern: ^[\w.@+-]+$
          maxLength: 150
        first_name:
          type: string
          nullable: true
          description: First name
          maxLength: 100
        last_name:
          type: string
          nullable: true
          description: Last name
          maxLength: 100
      required:
      - username
    VerifyEmail:
      type: object
      properties:
        user_id:
          type: string
        email:
          type: string
          format: email
        timestamp:
          type: integer
        signature:
          type: string
      required:
      - email
      - signature
      - timestamp
      - user_id
    VerifyEmailRequest:
      type: object
      properties:
        user_id:
          type: string
          minLength: 1
        email:
          type: string
          format: email
          minLength: 1
        timestamp:
          type: integer
        signature:
          type: string
          minLength: 1
      required:
      - email
      - signature
      - timestamp
      - user_id
    VerifyRegistration:
      type: object
      properties:
        user_id:
          type: string
        timestamp:
          type: integer
        signature:
          type: string
      required:
      - signature
      - timestamp
      - user_id
    VerifyRegistrationRequest:
      type: object
      properties:
        user_id:
          type: string
          minLength: 1
        timestamp:
          type: integer
        signature:
          type: string
          minLength: 1
      required:
      - signature
      - timestamp
      - user_id
    Video:
      type: object
      properties:
        uid:
          type: string
          readOnly: true
          description: A unique identifier, build with a namespace and an external
            id.
        name:
          type: string
          readOnly: true
          description: Video title
        description:
          type: string
          readOnly: true
          nullable: true
          description: Video description, from YouTube
        publication_date:
          type: string
          format: date-time
          readOnly: true
          nullable: true
        views:
          type: integer
          readOnly: true
          nullable: true
        uploader:
          type: string
          readOnly: true
          nullable: true
          description: Name of the channel on YouTube
        language:
          type: string
          readOnly: true
          nullable: true
        rating_n_ratings:
          type: integer
          readOnly: true
          description: Total number of pairwise comparisons for this videofrom certified
            contributors
        rating_n_contributors:
          type: integer
          readOnly: true
          description: Total number of certified contributors who rated the video
        duration:
          type: integer
          readOnly: true
          nullable: true
        video_id:
          type: string
          description: Video ID from YouTube URL, matches ^[A-Za-z0-9-_]{11}$
          pattern: ^([A-Za-z0-9-_]{11})$
      required:
      - description
      - duration
      - language
      - name
      - publication_date
      - rating_n_contributors
      - rating_n_ratings
      - uid
      - uploader
      - video_id
      - views
    VideoRequest:
      type: object
      properties:
        video_id:
          type: string
          minLength: 1
          description: Video ID from YouTube URL, matches ^[A-Za-z0-9-_]{11}$
          pattern: ^([A-Za-z0-9-_]{11})$
      required:
      - video_id
    VideoSerializerWithCriteria:
      type: object
      properties:
        uid:
          type: string
          description: A unique identifier, build with a namespace and an external
            id.
          maxLength: 144
        name:
          type: string
          readOnly: true
          description: Video title
        description:
          type: string
          readOnly: true
          nullable: true
          description: Video description, from YouTube
        publication_date:
          type: string
          format: date-time
          readOnly: true
          nullable: true
        views:
          type: integer
          readOnly: true
          nullable: true
        uploader:
          type: string
          readOnly: true
          nullable: true
          description: Name of the channel on YouTube
        language:
          type: string
          readOnly: true
          nullable: true
        rating_n_ratings:
          type: integer
          maximum: 2147483647
          minimum: -2147483648
          description: Total number of pairwise comparisons for this videofrom certified
            contributors
        rating_n_contributors:
          type: integer
          maximum: 2147483647
          minimum: -2147483648
          description: Total number of certified contributors who rated the video
        duration:
          type: integer
          readOnly: true
          nullable: true
        video_id:
          type: string
          description: Video ID from YouTube URL, matches ^[A-Za-z0-9-_]{11}$
          pattern: ^([A-Za-z0-9-_]{11})$
        tournesol_score:
          type: number
          format: double
          readOnly: true
          nullable: true
          description: The aggregated of all criteria for all users in a specific
            poll.
        criteria_scores:
          type: array
          items:
            $ref: '#/components/schemas/EntityCriteriaScore'
      required:
      - criteria_scores
      - description
      - duration
      - language
      - name
      - publication_date
      - tournesol_score
      - uid
      - uploader
      - video_id
      - views
    VideosPollUserSettings:
      type: object
      description: |-
        The settings specific to the `videos` poll.

        Also inherit the settings common to each poll.
      properties:
        comparison__auto_select_entities:
          type: boolean
        comparison__criteria_order:
          type: array
          items:
            type: string
        comparison_ui__weekly_collective_goal_display:
          oneOf:
          - $ref: '#/components/schemas/ComparisonUi_weeklyCollectiveGoalDisplayEnum'
          - $ref: '#/components/schemas/BlankEnum'
        rate_later__auto_remove:
          type: integer
        extension__search_reco:
          type: boolean
          description: Whether Tournesol recommendations should be integrated in Youtube.com
            search results.
        recommendations__default_date:
          oneOf:
          - $ref: '#/components/schemas/Recommendations_defaultDateEnum'
          - $ref: '#/components/schemas/BlankEnum'
        recommendations__default_languages:
          type: array
          items:
            type: string
        recommendations__default_unsafe:
          type: boolean
        recommendations__default_exclude_compared_entities:
          type: boolean
    VideosPollUserSettingsRequest:
      type: object
      description: |-
        The settings specific to the `videos` poll.

        Also inherit the settings common to each poll.
      properties:
        comparison__auto_select_entities:
          type: boolean
        comparison__criteria_order:
          type: array
          items:
            type: string
            minLength: 1
        comparison_ui__weekly_collective_goal_display:
          oneOf:
          - $ref: '#/components/schemas/ComparisonUi_weeklyCollectiveGoalDisplayEnum'
          - $ref: '#/components/schemas/BlankEnum'
        rate_later__auto_remove:
          type: integer
        extension__search_reco:
          type: boolean
          description: Whether Tournesol recommendations should be integrated in Youtube.com
            search results.
        recommendations__default_date:
          oneOf:
          - $ref: '#/components/schemas/Recommendations_defaultDateEnum'
          - $ref: '#/components/schemas/BlankEnum'
        recommendations__default_languages:
          type: array
          items:
            type: string
            minLength: 1
        recommendations__default_unsafe:
          type: boolean
        recommendations__default_exclude_compared_entities:
          type: boolean
  securitySchemes:
    cookieAuth:
      type: apiKey
      in: cookie
      name: sessionid
    oauth2:
      type: oauth2
      flows:
        password:
          tokenUrl: http://127.0.0.1:8000/o/token/
          refreshUrl: http://127.0.0.1:8000/o/token/
          scopes:
            openid: OpenID Connect scope
            read: Read scope
            write: Write scope
            groups: Access to your groups<|MERGE_RESOLUTION|>--- conflicted
+++ resolved
@@ -3841,19 +3841,13 @@
       - insufficient_trust
       - insufficient_tournesol_score
       - moderation_by_association
-<<<<<<< HEAD
       - moderation_by_contributors
-=======
->>>>>>> 9c0dcf24
       type: string
       description: |-
         * `insufficient_trust` - insufficient_trust
         * `insufficient_tournesol_score` - insufficient_tournesol_score
         * `moderation_by_association` - moderation_by_association
-<<<<<<< HEAD
         * `moderation_by_contributors` - moderation_by_contributors
-=======
->>>>>>> 9c0dcf24
     Recommendation:
       type: object
       properties:
