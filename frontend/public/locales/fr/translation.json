{
  "copyUriToClipboard": {
    "copy": "Copier URI",
    "copied": "Copié !"
  },
  "preferencesIconButtonLink": {
    "linkToThePreferencesPage": "Lien vers la page des préférences"
  },
  "components": {
    "filtersButton": "filtres"
  },
  "criteriaBarChart": {
    "personalScoreTooltip": "Votre score personnel",
    "scoreTooltip": "Score collectif"
  },
  "dialogBox": {
    "continue": "continuer"
  },
  "video": {
    "notAvailableAnymore": "Cette vidéo n'est plus disponible sur YouTube.",
    "labelShowSettings": "Voir les paramètres de cette video",
    "insufficientScore": "Le score de cette vidéo est inférieur au seuil de recommendabilité défini par Tournesol.",
    "unsafeNotEnoughContributor": "La pertinence de ce score est incertaine, en raison d'un trop faible nombre de contributeurs.",
    "discardedByAssociation": "L'Association Tournesol a temporairement écarté cette vidéo des recommandations. Consultez la FAQ pour plus de détails.",
    "discardedByContributors": "Les contributeur·rices ont écarté cette vidéo des recommandations.",
    "nbComparisonsBy_one": "{{count}} comparaison par",
    "nbComparisonsBy_many": "{{count}} comparaisons par",
    "nbComparisonsBy_other": "{{count}} comparaisons par",
    "nbContributors_one": "{{count}} contributeur",
    "nbContributors_many": "{{count}} contributeurs",
    "nbContributors_other": "{{count}} contributeurs",
    "criteriaRatedHigh": "Noté haut:",
    "criteriaRatedLow": "Noté bas:",
    "seeRecommendedVideosSameUploader": "Voir les vidéos recommandées de cette chaîne",
    "nbViews": "{{nbViews}} vues",
    "nComparisonsByYou_one": "{{count}} comparaison par vous",
    "nComparisonsByYou_many": "{{count}} comparaisons par vous",
    "nComparisonsByYou_other": "{{count}} comparaisons par vous",
    "notYetComparedByYou": "Vous ne l'avez pas encore comparée",
    "contributionsArePublicMessage": "Vos contributions impliquant cet élement sont actuellement publiques. Une comparaison n'est publiquement associée à votre profil que lorsque vous marquez explicitement ses deux élements comme publics.",
    "contributionsArePrivateMessage": "Vos contributions impliquant cet élément sont actuellement privées. Les détails de vos jugements ne sont pas publiés, mais ils sont tout de même pris en compte pour calculer des scores agrégés publics.",
    "personalScore": "Score personnel\u00a0: {{score}}"
  },
  "entityCard": {
    "thisElementIsNotAvailable": "Cet élément n'est plus disponible."
  },
  "score": {
    "totalScoreBasedOnRankingChoice": "Score basé sur les critères de classement sélectionnés"
  },
  "entityContextChip": {
    "context": "contexte"
  },
  "entityIndividualScores": {
    "inYourOpinion": "selon vous <1></1>"
  },
  "pagination": {
    "showingCounts_one": "Élément {{firstElementIdx}} à {{lastElementIdx}} sur {{count}}",
    "showingCounts_many": "Éléments {{firstElementIdx}} à {{lastElementIdx}} sur {{count}}",
    "showingCounts_other": "Éléments {{firstElementIdx}} à {{lastElementIdx}} sur {{count}}"
  },
  "personalCriteriaScores": {
    "reasonWhyItCannotBeActivated": {
      "notLoggedIn": "Vous devez être connecté.e pour afficher les scores personnels.",
      "noPersonalScore": "Vous n'avez pas comparé cette vidéo, ou vos scores n'ont pas encore été calculés."
    },
    "activatePersonalScores": "Afficher les scores personnels"
  },
  "stackedCard": {
    "showAll": "Tout montrer"
  },
  "tempStudyBanner": {
    "join": "Participer",
    "loginToParticipate": "Connectez-vous pour participer",
    "isTheTournesolProjectReallyEffective": "Le projet Tournesol est-il vraiment efficace? Nous étudions actuellement l'impact de notre extension navigateur sur les habitudes d'utilisation de YouTube. Rejoignez notre étude pour nous aider à améliorer Tournesol !"
  },
  "criteriaScoresDistribution": {
    "lessThan": "< {{score}}",
    "fromTo": "{{from}} à {{to}}",
    "greaterThan": "> {{score}}",
    "label": "Quantité",
    "scores": "scores",
    "numberOfRatings": "nombre de notes",
    "title": "Distribution des scores par critère"
  },
  "comparison": {
<<<<<<< HEAD
    "ok": "OK",
=======
    "newComparison": "Nouvelle comparaison",
>>>>>>> affdb599
    "successfullySubmitted": "Comparaison bien enregistrée.",
    "itemsAreSimilar": "Ces deux éléments sont très similaires, ce n'est probablement pas une bonne idée de les comparer.",
    "removeOptionalCriterias": "Supprimer les critères optionnels",
    "addOptionalCriterias": "Ajouter les critères optionnels",
    "changeOneItem": "Changez l'un des deux éléments pour faire une nouvelle comparaison.",
    "comparisonInPublicData": "Cette comparaison fait partie des données publiques.",
    "comparisonInPublicDataAfterSubmission": "Après enregistrement, cette comparaison fera partie des données publiques.",
    "editComparison": "Modifier la comparaison",
    "criteriaSkipped": "ignoré",
    "submitAComparison": "Soumettre une comparaison",
    "inactivePoll": "Ce scrutin est fermé.",
    "inactivePollComparisonCannotBeSubmittedOrEdited": "Aucune comparaison ne peut être ajoutée ou modifiée.",
    "comparisonCriteria": "Critères de comparaison"
  },
  "entityContext": {
    "entityAtheAssociationWouldLikeToGiveYouContext": "<0>{{entityName}} A</0> - L'association Tournesol souhaite vous apporter du contexte.",
    "entityBtheAssociationWouldLikeToGiveYouContext": "<0>{{entityName}} B</0> - L'association Tournesol souhaite vous apporter du contexte.",
    "theAssociationWouldLikeToGiveYouContext": "L'association Tournesol souhaite vous apporter du contexte sur cet élément.",
    "about": "A propos de"
  },
  "comparisonHelper": {
    "hideHelp": "Cacher l'aide",
    "showHelp": "Montrer l'aide pour les comparaisons"
  },
  "comparisonInput": {
    "thisComparisonWasMadeOnAMobileDevice": "Cette comparaison a été faite sur un périphérique mobile. L'interface mobile remplace exceptionnellement l'interface habituelle.",
    "thisComparisonWasMadeOnAComputer": "Cette comparaison a été faite sur un ordinateur. Elle ne peut pas être modifiée sur un périphérique mobile."
  },
  "comparisons": {
    "goToComparison": "Voir la comparaison"
  },
  "submit": "enregistrer",
  "comparisonCriteriaButtons": {
    "nextQualityCriterion": "Critère de qualité suivant",
    "previousQualityCriterion": "Critère de qualité précédent"
  },
  "comparisonSeries": {
    "skipTheSeries": "Passer la série"
  },
  "entityCardContextAlert": {
    "contextHasBeenAddedToThisElement": "Du contexte a été ajouté à cet élément.",
    "see": "Voir"
  },
  "entityContextTextList": {
    "whyThisMessage": "Pourquoi ce message ?"
  },
  "entitySelector": {
    "newVideo": "Sélectionner une nouvelle vidéo automatiquement",
    "letTournesolSelectAVideo": "Laisser Tournesol choisir une vidéo",
    "auto": "Auto",
    "errorOnLoading": "Une erreur est survenue lors du chargement des résultats.",
    "suggestions": "Suggestions",
    "rateLater": "À comparer",
    "recentlyCompared": "Comparées",
    "recommendations": "Top du mois",
    "yourScores": "Vos scores",
    "unconnected": "À relier",
    "goodShortVideos": "Vidéos courtes",
    "selectAVideo": "Sélectionner une vidéo",
    "select": "Sélectionner",
    "youtubeVideoUnavailable": "Vidéo YouTube indisponible.",
    "backButton": "Retour"
  },
  "entitySearchInput": {
    "searchResults_one": "<0>{{nResults}}</0> résultat pour « {{lastSearch}} »",
    "searchResults_many": "<0>{{nResults}}</0> résultats pour « {{lastSearch}} »",
    "searchResults_other": "<0>{{nResults}}</0> résultats pour « {{lastSearch}} »",
    "searchByTextOrPasteUrl": "Rechercher par texte ou URL",
    "closeSearch": "Fermer la recherche",
    "search": "Rechercher"
  },
  "entitySelectorControls": {
    "next": "suivant"
  },
  "tabsBox": {
    "subsample": "Un extrait ordonné de votre classement personnel. Les éléments que vous recommandez le plus apparaissent en premier.",
    "compared": "Les vidéos que vous avez comparées apparaissent ici.",
    "recommendations": "Les vidéos recommandées par la communauté apparaissent ici.",
    "toConnect": "Les vidéos isolées du reste de vos comparaisons apparaissent ici. Comparez-les pour améliorer les recommandations.",
    "rateLater": "Vos vidéos à comparer plus tard apparaissent ici. Vous pouvez en ajouter sur le site web via le bouton '+'. Vous pouvez aussi les ajouter directement depuis YouTube grâce à <2>l'extension</2>.",
    "goodShortVideos": "Un échantillon aléatoire de vidéos courtes recommandées par la communauté.",
    "emptyList": "Cette liste est vide."
  },
  "stackedCandidatesPaper": {
    "title_one": "Votre classement des candidat·es",
    "title_many": "Votre classement des candidat·es d'après vos {{comparisonsNbr}} comparaisons",
    "title_other": "Votre classement des candidat·es d'après vos {{comparisonsNbr}} comparaisons",
    "withNComparisons_one": "avec {{nComp}} comparaison",
    "withNComparisons_many": "avec {{nComp}} comparaisons",
    "withNComparisons_other": "avec {{nComp}} comparaisons",
    "score": "score :",
    "onCriteria": "Selon le critère :",
    "ifYourRankingSeemsOff": "Si votre classement vous semble inadéquat, vous pouvez soit modifier vos comparaisons existantes, soit en ajouter de nouvelles en utilisant les boutons ci-dessous.",
    "seeMyComparisons": "voir mes comparaisons",
    "addNewComparisons": "ajouter des comparaisons"
  },
  "stackedCriteriaPaper": {
    "score": "Coéfficient de corrélation :",
    "tweet": {
      "intro": "J'ai comparé les candidat·e·s à la présidentielle sur @TournesolApp. Selon moi les critères les plus importants pour être président·e sont :",
      "conclusion": "Vous aussi, allez tester cette manière différente de voter !"
    },
    "title": "Les critères les plus corrélés avec qui devrait être président·e selon vous",
    "ifYourRankingSeemsOff": "Si ces corrélations vous semblent incorrectes, vous pouvez ajouter de nouvelles comparaisons.",
    "addNewComparisons": "ajouter des comparaisons",
    "shareOnTwitter": "Partager sur Twitter"
  },
  "footer": {
    "getRecommendations": "Recommandations",
    "chromeExtension": "Extension Chrome",
    "firefoxExtension": "Extension Firefox",
    "youtubePlaylistEn": "Playlist YouTube EN",
    "youtubePlaylistFr": "Playlist YouTube FR",
    "followUs": "Suivez-nous",
    "events": "Évènements",
    "supportUs": "Nous soutenir",
    "directTransfer": "Virement direct",
    "compareVideos": "Comparez des videos 🌻",
    "research": "Recherche",
    "whitePaper": "White Paper",
    "publicDatabase": "Base de données publique",
    "tournesolTalks": "Tournesol Talks",
    "tournesolTalksMailingList": "Tournesol Talks - liste de diffusion",
    "tournesolTalksYTPlaylist": "Tournesol Talks - playlist YouTube",
    "more": "Plus",
    "privacyPolicy": "Politique de confidentialité",
    "takeAction": "Passer à l'action 👈️"
  },
  "terms": {
    "termsOfService": "Conditions Générales d'Utilisation",
    "acceptableUse": {
      "acceptableUse": "C. Bon usage",
      "shortVersion": "Lorsque vous utilisez le Service, vous devez respecter les conditions de cette section, notamment ne pas nuire aux autres Utilisateur·rices, ne pas perturber le Service et avoir une activité authentique.",
      "titles": {
        "1ComplianceWithLawsAndRegulation": "1. Respect des lois et des réglementations",
        "2UserSafety": "2. Sécurité des Utilisateur·rices",
        "3InauthenticActivityAndSpam": "3. Activité non authentique et spam"
      },
      "p": {
        "complianceWithLawsAndRegulation": "Vous êtes responsable de l'utilisation du Service en conformité avec toutes les lois et réglementations applicables, ainsi qu'avec toutes nos règles de bon usage.",
        "userSafetyIntro": "Nous n'autorisons pas les activités sur la Plateforme, ce qui comprend le choix d'un nom d'Utilisateur·rice, qui\u00a0:",
        "isUnlawlfulOrPromoteUnlawful": "sont illégales ou encouragent des activités illégales\u00a0;",
        "isFalseInaccurateOrDeceptive": "constituent une information fausse, inexacte ou intentionnellement trompeuse et sont susceptibles de nuire à l'intérêt général (comme la santé, la sécurité, l'intégrité des élections et la participation civique)\u00a0;",
        "orGoesAgainstOurCodeOfConduct": "ou vont à l'encontre de notre <2>Code de Conduite</2>.",
        "inauthenticActivityAndSpamIntro": "Il est attendu des Utilisateur·rices un comportement authentique sur la Plateforme\u00a0: cela implique d'exprimer ses opinions sincères lors de la soumission de données, sans aucune intention de tromper, manipuler ou déformer les informations. Nous n'autorisons pas les interactions non authentiques sur la Plateforme\u00a0; en particulier, mais pas seulement, l'utilisation de faux comptes et l'automatisation ou la coordination d'activités non authentiques."
      }
    },
    "shortVersion": "Version courte",
    "accountTerms": {
      "accountTerms": "B. Conditions relatives aux Comptes",
      "shortVersion": "Votre Compte doit être créé par un humain\u00a0; vous devez avoir 15 ans ou plus\u00a0; vous devez fournir une adresse électronique valide\u00a0; et vous ne pouvez pas avoir plus d'un seul Compte. Vous êtes seul·e responsable de votre Compte et de tout ce qui se passe pendant que vous êtes connecté à votre Compte ou que vous l'utilisez. Vous êtes responsable de la sécurité de votre Compte.",
      "accountControls": "1. Contrôles du Compte",
      "userRetainsUltimateAdministrativeControl": "Sous réserve des présentes Conditions, vous conservez un contrôle administratif ultime sur votre Compte personnel.",
      "accountRequirements": "2. Exigences relatives au Compte",
      "inOrderToCreateAccount": "Pour créer un Compte, l'Utilisateur·rice doit respecter les conditions suivantes\u00a0:",
      "aUserMayNotUseMoreThanOneAccount": "L'Utilisateur·rice ne doit pas utiliser, ou avoir plus d'un seul Compte.",
      "aUserLoginMayNotBeShared": "Un Compte ne peut pas être partagé par plusieurs personnes.",
      "aUserMustProvideAValidEmailAddress": "L'Utilisateur·rice doit fournir une adresse électronique valide.",
      "userMustBeALeast15": "L'Utilisateur·rice ne doit pas créer un Compte à l'usage d'une personne âgée de moins de 15 ans. Si l'Association Tournesol a connaissance d'un·e Utilisateur·rice âgé·e de moins de 15 ans, elle résiliera immédiatement son Compte. Si l'Utilisateur·rice réside dans un pays où l'âge minimum est plus élevé, il lui incombe de se conformer aux lois de ce pays.",
      "accountSecurity": "3. Sécurité du Compte",
      "userIsResponsibleFor": "Vous êtes responsable\u00a0: (i) de tout le Contenu publié et de toute l'activité qui a lieu sous votre Compte\u00a0; (ii) de maintenir la sécurité des identifiants de connexion de votre Compte\u00a0; et (iii) d'informer rapidement l'Association Tournesol si vous avez connaissance d’une utilisation ou d'un accès non autorisé à notre Service par l'intermédiaire de votre Compte. L'Association ne sera pas responsable de toute perte ou dommage résultant du non-respect par l'Utilisateur·rice des conditions relatives au Compte."
    },
    "cancellationAndTermination": {
      "cancellationAndTermination": "E. Annulation et résiliation",
      "shortVersion": "Vous pouvez fermer votre Compte à tout moment. Dans ce cas, nous traiterons vos informations de manière responsable.",
      "titles": {
        "1accountCancellation": "1. Annulation du Compte",
        "2uponCancellation": "2. En cas d'annulation",
        "3theTournesolAssociationMayTerminate": "3. Résiliation par l'Association"
      },
      "p": {
        "accountCancellation": "Il est de votre responsabilité d'annuler correctement votre Compte. Vous pouvez annuler votre Compte à tout moment en accédant à vos paramètres depuis le menu personnel situé en haut à droite de l’écran. L’écran Compte fournit un bouton d'annulation simple, sans poser de questions. Nous ne pouvons pas annuler des comptes en réponse à une demande par e-mail.",
        "weWillDelete": "Nous supprimerons votre profil complet et le Contenu que vous avez ajouté dans les 7 jours suivant l'annulation ou la résiliation. Ces informations ne peuvent pas être récupérées une fois que votre Compte est annulé.",
        "theAssociationWillCancel": "L'Association supprimera votre Compte s'il n'a pas été activé dans les 7 jours suivant sa création.",
        "theTournesolAssociationHasTheRight": "L'Association a le droit de suspendre ou de résilier votre accès à tout ou partie du Service à tout moment, avec ou sans préavis, avec effet immédiat, si une violation de l'Accord de votre part est détectée.",
        "suspendAllAccessInCaseOfThreat": "L'Association peut suspendre l'accès de tous·tes les Utilisateur·rices ou d'un groupe d'Utilisateur·rices, à tout ou partie du Service, à tout moment, avec ou sans préavis, avec effet immédiat, pour une durée indéterminée, si la sécurité des Utilisateur·rice, de leurs données ou du Service est susceptible d'être compromise par un événement identifié comme une menace directe ou indirecte."
      }
    },
    "changesToTheseTerms": {
      "changesToTheseTerms": "G. Modifications des présentes Conditions",
      "shortVersion": "Nous voulons que les Utilisateur·rices soient informé·es des changements apportés à nos conditions, mais certains ne sont pas importants. Nous ne voulons pas vous déranger pour chaque faute d'orthographe corrigée. C'est pourquoi, bien que nous puissions modifier le présent Accord à tout moment, nous informerons les Utilisateur·rices des modifications importantes et nous leur donnerons le temps de s'y adapter.",
      "weMayAmendTheseTermsAtAnyTime": "Nous nous réservons le droit, à notre seule discrétion, de modifier les présentes Conditions Générales d'Utilisation à tout moment.",
      "weWillNotifyTheUsers": "Nous informerons les Utilisateur·rices des modifications importantes apportées au présent Accord au moins 30 jours avant l'entrée en vigueur de ladite modification en publiant un avis sur notre Site Web ou en envoyant un e-mail à l'adresse électronique spécifiée dans votre Compte. L'utilisation continue du Service par l'Utilisateur·rice après ces 30 jours constitue une acceptation de ces révisions du présent Accord. Pour les révisions non importantes, le fait de continuer à utiliser le Service constitue une acceptation des révisions du présent Accord. Vous pouvez consulter toutes les modifications apportées aux présentes Conditions sur notre <2>dépôt GitHub</2>."
    },
    "communicationsWithAssociation": {
      "communicationsWithAssociation": "F. Communications avec l'Association",
      "shortVersion": "Nous utilisons les e-mails pour rester en contact avec les Utilisateur·rices. Vous acceptez de recevoir les e-mails nécessaires au fonctionnement du Service. Nous n'envoyons pas d'autres e-mails sans votre consentement explicite.",
      "titles": {
        "1electronicCommunicationRequired": "1. Communication électronique requise",
        "2necessaryEmails": "2. E-mails nécessaires"
      },
      "p": {
        "youConsentToReceiveEmails": "Vous (i) consentez à recevoir des communications de notre part sous forme électronique par l'intermédiaire de l'adresse électronique que vous avez fournie ou par le biais du Service\u00a0; et (ii) vous acceptez que l'ensemble des Conditions Générales d'Utilisation, accords, avis, divulgations et autres communications que nous vous fournissons par voie électronique satisfassent à toute exigence légale que ces communications satisferaient si elles étaient sur papier. La présente section ne porte pas atteinte à vos droits inaliénables.",
        "necessaryEmails": "Vous reconnaissez que certaines parties du Service, comme la procédure d'activation du Compte, la procédure de réinitialisation de mot de passe, ou la procédure de rappel d'inscription nécessitent des courriels pour fonctionner correctement, et vous consentez à les recevoir.",
        "additionalNecessaryEmails": "Nous considérons également les avis de sécurité et les mises à jour du présent Accord comme des courriels nécessaires."
      }
    },
    "definitions": {
      "definitions": "A. Définitions",
      "shortVersion": "Nous utilisons ces termes tout au long de l'Accord. Cette section précise leur signification spécifique.",
      "account": "Un « Compte » représente votre relation juridique avec l'Association Tournesol. Il représente l'autorisation d'un·e Utilisateur·rice individuel·le à se connecter au Service et à l'utiliser, et sert d'identité pour l'Utilisateur·rice sur la Plateforme. ",
      "agreement": "« Accord » désigne, collectivement, l'ensemble des dispositions, conditions, avis contenus ou référencés dans le présent document (les « Conditions Générales d'Utilisation » ou les « Conditions ») et toutes les autres règles de fonctionnement, politiques (y compris notre <2>Politique de confidentialité</2>) et procédures que nous pouvons publier de temps à autre sur le Site Web.",
      "association": "« Association », « Association Tournesol », « Nous » et « Notre » désignent l'association à but non lucratif qui développe le projet Tournesol.",
      "content": "Le « Contenu » désigne tous les différents types de contenu qui peuvent être ajoutés par l'Utilisateur·rice sur la Plateforme, tels que les entités (comme les vidéos) et les comparaisons entre les entités.",
      "service": "Le « Service », parfois appelé « Plateforme », désigne les sites web, les extensions de navigateur, les applications, les formulaires, les enquêtes et les services fournis par l'Association Tournesol dans le cadre du projet Tournesol.",
      "user": "L'« Utilisateur·rice », « Vous » et « votre » désignent la personne physique qui a visité ou utilise la Plateforme ou le Service\u00a0; qui accède à une partie quelconque du Compte ou qui l'utilise. Un·e Utilisateur·rice doit être âgé·e d'au moins 15 ans.",
      "website": "Le « Site Web » désigne le site web du projet Tournesol situé à l'adresse <1>tournesol.app</1>, ainsi que tous les contenus et services fournis par l'Association sur ou par l'intermédiaire du Site Web. Il désigne également les sous-domaines de tournesol.app appartenant à l'Association, tels que <4>api.tournesol.app</4>. Occasionnellement, les sites web appartenant à l'Association peuvent fournir des conditions d'utilisation différentes ou supplémentaires. Si ces conditions supplémentaires entrent en conflit avec le présent Accord, les conditions plus spécifiques s'appliquent à la page ou au service concerné."
    },
    "moderation": {
      "moderation": "D. Modération",
      "shortVersion": "Si une infraction au présent Accord est détectée, nous pouvons suspendre temporairement ou résilier définitivement votre Compte.",
      "p": {
        "theTournesolAssociationWill": "L'association Tournesol prendra des mesures en cas de violation de cet Accord",
        "dependingOnTheSeverityWe": "En fonction de la gravité de la violation et de l'impact sur les Utilisateur.rices ou le Service, nous pouvons prendre les mesures suivantes\u00a0:",
        "accountSuspension": "suspension de Compte\u00a0;",
        "accountTermination": "résiliation de Compte\u00a0;",
        "removalOfAddedContents": "suppression du Contenu ajouté."
      }
    },
    "copying": {
      "thisDocumentIsInspiredByTheGitHubTos": "Ce document est inspiré par les Conditions Générales d'Utilisations du site web GitHub.",
      "thePresentTextsAreDedicatedToThePublicDomain": "Les présents textes sont dédiés au Domaine Public, comme indiqué par la licence <2>Creative Commons Zero v1.0 Universal (CC0 1.0)</2>."
    }
  },
  "menu": {
    "home": "Accueil",
    "homeAriaLabel": "Lien vers la page d'accueil",
    "recommendationsAriaLabel": "Lien vers la page des recommandations",
    "compare": "Comparer 🌻",
    "compareAriaLabel": "Lien vers la page comparer",
    "myComparisons": "Mes comparaisons",
    "myComparisonsAriaLabel": "Lien vers la page des comparaisons",
    "comparedItems": "Élements comparés",
    "myComparedItemsAriaLabel": "Lien vers mes objets comparés",
    "myRateLaterList": "À comparer plus tard",
    "myRateLaterListAriaLabel": "Lien vers ma liste à comparer plus tard",
    "myResults": "Mes résultats",
    "myFeedbackAriaLabel": "Lien vers ma réaction",
    "faq": "FAQ",
    "FAQAriaLabel": "Lien vers la page FAQ",
    "about": "À propos",
    "aboutAriaLabel": "Lien vers la page à propos",
    "installTheApp": "Installer l'appli",
    "donate": "Faire un don"
  },
  "frame": {
    "onChromeOrDerivatives": "Sur Chrome, Chromium, ou dérivés",
    "addWebsiteToChromeExceptions": "Sur la page de paramètres concernant les Cookies et autres données des sites (<1>{{page}}</1>), ajoutez <4>{{host}}</4> à la liste des <7>\"Sites autorisés à utiliser des cookies\"</7>.",
    "findMoreDetailsOnPage": "Plus de détails sur <2>cette page</2>.",
    "onFirefox": "Sur Firefox",
    "addWebsiteToFirefoxExceptions": "Sur la page de paramètres Vie Privée et sécurité (<1>{{page}}</1>), dans la section concernant les <3>Cookies et données de sites</3>, cliquez sur <6>Gérer les exceptions</6>.<8></8>Ajoutez alors <10>{{host}}</10> à la liste des sites web qui sont toujours autorisés à utiliser des cookies ou des données de site.",
    "tournesolInFrameIsCurrentlyBlocked": "L'intégration de Tournesol est bloquée sur ce site",
    "thirdPartyStorageIsBlockedAddException": "Il semble que l'utilisation d'un stockage intersite est bloquée sur votre navigateur. Afin d'accéder à l'ensemble des fonctionnalités de l'extension Tournesol, y compris l'intégration avec YouTube, vous pouvez simplement ajouter une exception concernant le site <1>{{host}}</1> dans les paramètres de votre navigateur en suivant les instructions ci-dessous.",
    "storageErrorReloadPageAfterApplyingChanges": "Après avoir appliqué ces changements, veuillez rafraîchir cette page."
  },
  "logoutNonImpactingError": "Une petite erreur est survenue pendant la déconnexion.",
  "loginButton": "Se connecter",
  "joinUsButton": "S'inscrire",
  "personalMenu": {
    "yourRecommendations": "Mes recommandations",
    "vouching": "Me porter garant"
  },
  "logoutButton": "Se déconnecter",
  "pwaBanner": {
    "message": "En installant l'appli Tournesol, vous pourrez plus facilement comparer les vidéos que vous regardez, en les partageant depuis d'autres applications telles que YouTube.",
    "ignore": "Ignorer",
    "install": "Installer"
  },
  "topbar": {
    "search": "Rechercher"
  },
  "collectiveGoalWeeklyProgress": {
    "weeklyCollectiveGoal": "Objectif collectif hebdomadaire - {{collectiveComparisonsPercent}}%"
  },
  "login": {
    "loginToTournesol": "Se connecter à Tournesol",
    "logInAction": "Connexion",
    "forgotYourPassword": "Mot de passe oublié ?",
    "noAccountYet": "Pas encore de compte sur Tournesol ?",
    "signUp": "Inscription"
  },
  "usernameOrEmail": "Nom d'utilisateur ou E-mail",
  "password": "Mot de passe",
  "shareMenu": {
    "shareAddress": "Partager un lien vers cette page",
    "copyAddress": "Copier un lien vers cette page",
    "shareAsMessage": "Partager sous forme de message",
    "copyShareMessage": "Copier le message de partage",
    "shareOnTwitter": "Partager sur Twitter",
    "shareYoutubeLink": "Partager le lien YouTube"
  },
  "ratelater": {
    "videoIdOrURL": "ID de vidéo ou URL",
    "youtubeOrTournesolURL": "Utilisez des URLs YouTube ou Tournesol",
    "add": "Ajouter",
    "findVideosTitle": "Où trouver des vidéos ?",
    "findVideosYoutube": "Vous trouverez des vidéos dans votre <2>historique YouTube</2> ou dans votre <6>playlist de vidéos aimées</6>.",
    "findVideosTournesol": "Vous pouvez aussi ajouter les vidéos que vous trouvez sur Tournesol à l'aide du bouton « plus » affiché avec chaque carte de vidéo.",
    "errorOccurredCannotAddVideo": "Désolé, une erreur est survenue. Impossible d'ajouter la vidéo à votre liste.",
    "videoAlreadyInList": "La video est déjà dans votre liste.",
    "videoAdded": "Vidéo bien ajoutée à votre liste de vidéos à comparer plus tard.",
    "addVideosToRateLaterList": "Ajouter des videos à votre liste",
    "addVideosToYourListToCompareThemLater": "Ajoutez des vidéos à votre liste pour les comparer plus tard.",
    "useOurBrowserExtension": "Utilisez notre <2>extension navigateur</2> pour ajouter sans effort des vidéos directement depuis YouTube.",
    "orCopyPasteVideoUrlHere": "Ou copiez collez des URLs de vidéos ici.",
    "listHasNbVideos_one": "Votre liste contient actuellement <1>{{entityCount}}</1> vidéo. Elle sera automatiquement retirée après <1>{{rateLaterSetting}}</1> comparaison(s).",
    "listHasNbVideos_many": "Votre liste contient actuellement <1>{{entityCount}}</1> vidéos. Elles seront automatiquement retirées après <1>{{rateLaterSetting}}</1> comparaison(s).",
    "listHasNbVideos_other": "Votre liste contient actuellement <1>{{entityCount}}</1> vidéos. Elles seront automatiquement retirées après <1>{{rateLaterSetting}}</1> comparaison(s)."
  },
  "public": "publique",
  "private": "privée",
  "filter": {
    "filterByVisibility": "Filtrer par visibilité",
    "includeAllVideos": "Inclure toutes les vidéos",
    "excludeComparedVideos": "Exclure les vidéos comparées",
    "unsafeTooltip": "Afficher aussi les vidéos avec peu de contributeurs et les vidéos avec des scores négatifs.",
    "excludeComparedTooltip": "Enlever de la liste de recommandations les vidéos que vous avez déjà comparées",
    "advanced": "Avancés",
    "ignore": "Ignoré",
    "notImportant": "Pas important",
    "neutral": "Neutre",
    "important": "Important",
    "crucial": "Crucial",
    "criteria": "Critères",
    "multipleCriteria": "Plusieurs critères",
    "today": "Un jour",
    "thisWeek": "Une semaine",
    "thisMonth": "Un mois",
    "thisYear": "Une année",
    "allTime": "Toujours",
    "uploadDate": "Mises en ligne depuis",
    "duration": {
      "title": "Durée (minutes)",
      "min": {
        "label": "min",
        "clearAriaLabel": "Effacer la durée min"
      },
      "max": {
        "label": "max",
        "clearAriaLabel": "Effacer la durée max"
      }
    },
    "allLanguages": "Toutes",
    "language": "Langues",
    "scoreMode": {
      "default": {
        "description": "Davantage d'importance est donnée aux comptes associés à une adresse e-mail considérée comme fiable",
        "label": "Par défaut"
      },
      "allEqual": {
        "description": "Importance égale pour tous les comptes",
        "label": "À égalité"
      },
      "trustedOnly": {
        "description": "Seuls les comptes associés à <2>une adresse e-mail considérée comme fiable</2> sont inclus",
        "label": "E-mails considérés comme fiable seulement"
      }
    },
    "scoreModeSection": "Droits de vote",
    "uploader": "Chaîne"
  },
  "ratings": {
    "allRatingsMarkedPublic": "Toutes vos comparaisons sont maintenant publiques.",
    "allRatingsMarkedPrivate": "Toutes vos comparaisons sont maintenant privées.",
    "updateVisibility": "Changer la visibilité",
    "markAllAsPublic": "Tout marquer comme <1>public</1>",
    "markAllAsPrivate": "Tout marquer comme <1>privé</1>",
    "noVideoCorrespondsToFilter": "Aucune vidéo de correspond à votre filtre.",
    "noVideoComparedYet": "Vous n'avez pas encore comparé de vidéo",
    "compareVideosButton": "Comparer des vidéos"
  },
  "ratingOrderByInput": {
    "lastComparisonDate": "Dernière comparaison",
    "numberOfComparisons": "Nombre de comparaisons",
    "collectiveTournesolScore": "Tournesol score collectif",
    "individualTournesolScore": "Tournesol score individuel",
    "orderBy": "Trier par",
    "order": "Ordre"
  },
  "options": "Options",
  "contextualRecommendations": {
    "channel": "Chaîne",
    "comparedWith": "Comparé avec"
  },
  "recommendationsSubset": {
    "noRecommendationHasBeenFound": "Aucune recommandation n'a été trouvée dans la langue actuelle."
  },
  "recommendationsSubsetControls": {
    "bestOfLastMonth": "Top du mois dernier",
    "bestOfAllTime": "Top de tous les temps"
  },
  "settings": {
    "typeKeywordDeleteAccount": "Écrivez les mots <1>{{DELETE_ACCOUNT_KEYWORD}}</1> dans le champ ci-dessous pour déverrouiller la suppression de votre compte.",
    "deleteYourAccount": "Supprimer votre compte",
    "emailStatus": "Statut de l'adresse",
    "emailTrusted": "Fiable",
    "emailNonTrusted": "Non-fiable",
    "learnMoreAboutTrustedDomains": "À propos des domaines considérés comme fiables",
    "verificationEmailSentNewEmail": "Un courriel de vérification a été envoyé pour confirmer votre nouvelle adresse.",
    "currentEmailAddressIs": "Votre adresse actuelle est",
    "newEmailAddress": "Nouvelle adresse e-mail",
    "sendVerificationEmail": "Envoyer un courriel de confirmation",
    "downloadAllComparisons": "Télécharger toutes les comparaisons que vous avez faites sur Tournesol.",
    "downloadFile": "Télécharger le fichier",
    "prepareExport": "Préparer l'export",
    "errorOccurredDuringPasswordUpdate": "Désolé, une erreur est survenue, impossible de mettre à jour votre mot de passe.",
    "passwordChangedSuccessfully": "Mot de passe bien mis à jour.",
    "oldPassword": "Ancien mot de passe",
    "newPassword": "Nouveau mot de passe",
    "confirmNewPassword": "Confirmez le mot de passe",
    "passwordsDoNotMatch": "Les mots de passe ne correspondent pas",
    "updatePassword": "Mettre à jour le mot de passe",
    "errorOccurredWhenRetrievingProfile": "Désolé, une erreur est survenue, impossible de récupérer votre profil.",
    "errorOccurredWhenUpdatingProfile": "Désolé, une erreur est survenue, impossible de mettre à jour votre mot de passe.",
    "profileChangedSuccessfully": "Profil bien mis à jour.",
    "captionUsernameWillAppearInPublicDatabase": "Votre nom d'utilisateur apparaîtra dans les données publiques de Tournesol, si vous choisissez de rendre publique au moins l'une de vos données. Vous pouvez le changer à n'importe quel moment.",
    "updateProfile": "Mettre à jour le profil",
    "title": "Paramètres",
    "account": "Compte",
    "changeEmailAddress": "Changer d'adresse e-mail",
    "changePassword": "Changer de mot de passe",
    "exportAllData": "Télécharger vos données",
    "deleteAccount": "Supprimer votre compte"
  },
  "pollUserSettingsForm": {
    "moveTheFollowingCriterionUp": "Déplacer le critère suivant vers le haut:",
    "moveTheFollowingCriterionDown": "Déplacer le critère suivant vers le bas:",
    "selectTheCriteriaYouWantToDisplay": "Sélectionnez les critères que vous souhaitez afficher par défaut",
    "optionalCriteria": "Critères optionnels",
    "optionalCriteriaEmptyText": "Tous les critères optionnels seront affichés par défaut.",
    "alwaysDisplayedCriteria": "Critères toujours affichés",
    "alwaysDisplayedCriteriaEmptyText": "Aucun critère sélectionné. Tous les critères optionnels seront masqués par défaut.",
    "includeTournesolResultsInYouTubeSearch": "Inclure les recommandations Tournesol dans les résultats de recherche sur YouTube.",
    "preferredLanguage": "Langue préférée",
    "autoRemove": "Suppression automatique",
    "autoRemoveHelpText_one": "Les éléments seront supprimés de votre liste à comparer plus tard après {{value}} comparison.",
    "autoRemoveHelpText_many": "Les éléments seront supprimés de votre liste à comparer plus tard après {{value}} comparisons.",
    "autoRemoveHelpText_other": "Les éléments seront supprimés de votre liste à comparer plus tard après {{value}} comparisons.",
    "always": "Toujours",
    "websiteOnly": "Seulement sur le site web",
    "embeddedOnly": "Seulement dans l'extension",
    "never": "Jamais",
    "displayTheTheWeeklyCollectiveGoal": "Affichage de l'objectif collectif hebdomadaire",
    "errorOccurredDuringPreferencesUpdate": "Désolé, une erreur est survenue, impossible de mettre à jour vos préférences.",
    "preferencesUpdatedSuccessfully": "Préférences mises à jour avec succès.",
    "updatePreferences": "Mettre à jour les préférences",
    "comparisonPage": "Comparaison (page)",
    "displayCollectiveGoalOnMobile": "Afficher l'objectif collectif hebdomadaire sur les périphériques mobiles.",
    "letTournesolSuggestElements": "Laisser Tournesol suggérer des éléments à comparer lors de l'ouverture de l'interface de comparaison.",
    "extensionYoutube": "Extension (YouTube)",
    "rateLater": "Liste à comparer plus tard",
    "recommendations": "Recommandations (flux)",
    "recommendationsPage": "Recommandations (page)",
    "customizeYourDefaultSearchFilter": "Personnalisez <1>les filtres de recherche par défaut</1> selon vos préférences. Ces filtres sont appliqués <4>seulement</4> lorsque vous accédez aux recommandations depuis le <7>menu principal</7>."
  },
  "generalUserSettingsForm": {
    "notificationsEmailNewFeatures": "Je veux être informé·e des nouvelles fonctionnalités (~ 1 par mois).",
    "notificationsEmailResearch": "Je veux recevoir les invitations aux études de recherches et aux enquêtes concernant le projet (~ 6 par an).",
    "emailNotifications": "Notifications par e-mail",
    "joinTheResearchStudies": "Participez aux études de recherche !",
    "joinTheResearchStudiesDesc": "Plusieurs projets de recherches ont choisi Tournesol ou sa communauté comme sujet d'étude. Si vous souhaitez faire avancer la science nous vous invitons à accepter de recevoir des invitations par e-mail. Vous serez notifié·e lorsque d'éventuelles études démarreront."
  },
  "language": {
    "en": "Anglais",
    "fr": "Français",
    "af": "Afrikaans",
    "ar": "Arabe",
    "bg": "Bulgare",
    "bn": "Bengali",
    "ca": "Catalan",
    "cs": "Tchèque",
    "cy": "Gallois",
    "da": "Danois",
    "de": "Allemand",
    "el": "Grec",
    "es": "Espagnol",
    "et": "Estonien",
    "fa": "Perse",
    "fi": "Finlandais",
    "gu": "Gujarati",
    "he": "Hébreu",
    "hi": "Hindi",
    "hr": "Croate",
    "hu": "Hongrois",
    "id": "Indonésien",
    "it": "Italien",
    "ja": "Japonais",
    "kn": "Kannada",
    "ko": "Coréen",
    "lt": "Lituanien",
    "lv": "Letton",
    "mk": "Macédonien",
    "ml": "Malayalam",
    "mr": "Marathi",
    "ne": "Népalais",
    "nl": "Hollandais",
    "no": "Norvégien",
    "pa": "Penjabi",
    "pl": "Polonais",
    "pt": "Portugais",
    "ro": "Roumain",
    "ru": "Russe",
    "sk": "Slovaque",
    "sl": "Slovène",
    "so": "Somali",
    "sq": "Albanais",
    "sv": "Suédois",
    "sw": "Swahili",
    "ta": "Tamoul",
    "te": "Télougou",
    "th": "Thaï",
    "tl": "Tagalog",
    "tr": "Turc",
    "uk": "Ukrainien",
    "ur": "Ourdou",
    "vi": "Vietnamien"
  },
  "videosUserSettingsForm": {
    "recommendations": {
      "defaultUploadDate": "Valeur par défaut du filtre date de mise en ligne",
      "defaultLanguages": "Langues des vidéos",
      "keepEmptyToSelectAllLang": "Laisser vide pour tout sélectionner. (S'applique aussi à l'extension de navigateur.)",
      "defaultUnsafe": "Afficher par défaut les éléments avec un score négatif et ceux avec peu de contributeur·rices.",
      "defaultExcludeCompared": "Exclure par défault les vidéos que vous avez déjà comparées."
    }
  },
  "preferences": {
    "generalPreferences": "Préférences générales",
    "preferencesRegarding": "Préférences concernant :",
    "errorOccurredWhileRetrievingPreferences": "Désolé, une erreur est survenue, impossible de récupérer vos préférences.",
    "preferences": "Préférences"
  },
  "poll": {
    "videos": "Vidéos",
    "presidential2022": "Présidentielle FR 2022",
    "entityCandidate": "candidat",
    "entityVideo": "vidéo"
  },
  "username": "Nom d'utilisateur",
  "metrics": {
    "evolutionDuringTheLast30Days": "Évolution au cours des 30 derniers jours.",
    "duringTheLast30Days": "les 30 derniers jours."
  },
  "stats": {
    "ratedVideos": "Vidéos notées",
    "ratedCandidates": "Candidats notés",
    "activatedAccounts": "Comptes activés",
    "comparisons": "Comparaisons"
  },
  "statsSection": {
    "statistics": "Statistiques"
  },
  "tip": {
    "less": "Moins",
    "showMore": "Voir plus ..."
  },
  "notifications": {
    "errorOccurred": "Désolé, une erreur est survenue.",
    "tryAgainLaterOrContactAdministrator": "Veuillez réessayer plus tard, ou contacter un administrateur si le problème persiste.",
    "nonImpactingError": "Oups, une erreur non impactante est survenue.",
    "pleaseContactAnAdministratorToReportIssue": "S'il vous plaît, contacter un administrateur pour rapporter le problème.",
    "youTemporarilyMadeTooManyRequests": "Désolé, vous avez momentanément fait trop de requêtes. Veuillez réessayer plus tard."
  },
  "pageNotFound": {
    "sorryPageNotFound": "Désolé, page non trouvée.",
    "theRequestedAddressIsErroneous": "L'adresse demandée est erronée, ou n'est simplement plus disponible.",
    "backToHomePage": "Retourner à l'accueil"
  },
  "about": {
    "whatIsTournesol": "Qu'est-ce que Tournesol ?",
    "introductionTournesol": "Tournesol est une plateforme libre et open source qui propose un outil de décision collaboratif. Le but principal de cet outil est d'identifier les vidéos d'utilité publique de grandes qualités, de manière collaborative, en s'appuyant sur le jugement de contributeurs. Nous espérons rendre les algorithmes d'aujourd'hui et de demain robustement bénéfiques à grande échelle, pour toute l'humanité. Une autre application que nous explorons en ce moment est d'utiliser l'algorithme de Tournesol pour évaluer des candidats à une élection. Pour en savoir plus consultez notre <2>white paper</2>, notre <5>dépôt GitHub</5>, notre <8>serveur Discord</8>, et notre <11>page LinkedIn </11>.",
    "tournesolVision": "Nous souhaitons construire les fondations d'une gouvernance algorithmique robuste et bénéfique à grande échelle pour l'information",
    "tournesolVisionRaisingAwareness": "À travers la sensibilisation à la crise globale de l'information",
    "tournesolVisionCollaborativePlatform": "À travers le développement d'une plateforme collaborative pour l'évaluation et la recommandation de contenu en ligne",
    "tournesolVisionResearchOnEthicsOfAlgorithms": "À travers la recherche sur l'éthique des algorithmes en construisant une grande base de données fiable de jugements humains",
    "whoBuildsTournesol": "Qui fabrique Tournesol ?",
    "tournesolTransparency": "Tournesol se veut être un projet extrêmement transparent. Toutes les contributions au code source de la plateforme sont visibles sur GitHub\u00a0; la description des concepts importants et la vision du projet sont consultables sur ce site\u00a0; enfin les discussions relatives au développement de Tournesol se déroulent ouvertement sur Discord.",
    "considerHelpingWithDonation": "Si vous en avez la possibilité, n'hésitez pas à nous aider <2>en faisant un don</2>.",
    "tournesolAssociation": "L'association Tournesol",
    "tournesolAssociationDetail": "Le projet est porté par l'association à but non lucratif « Association Tournesol » basée à Lausanne en Suisse.",
    "rolePresident": "Président",
    "roleTreasurer": "Trésorier",
    "roleSecretary": "Secrétaire",
    "significantContributors": "Contributeur·rices important·es",
    "weThankOurContributors": "Nous sommes extrêmement reconnaissant envers les contributrices et contributeurs qui ont eu un très grand impact sur le projet.",
    "sergeiDescription": "Sergei était une des quelques personnes qui ont décidé de développer le projet Tournesol. Il a au début assumé la majorité des efforts de developpement pour le back end, les algorithmes et le front end de la première vesion de la plateforme.",
    "sigmikeDescription": "Michael contribue volontairement au développement open source de beaucoup d'aspects du project comme le site web et l'extension navigateur.",
    "weThankOurPartners": "Nous remercions nos partenaires",
    "partnershipWithEpfl": "Partenariat avec l'EPFL",
    "partenershipWithEpflDetail": "Pendant une courte période, un ingénieur de recherche à l'École Polytechnique Fédérale de Lausanne (EPFL) s'est consacré au développement de la plateforme Tournesol. Plusieurs chercheurs et chercheuses du laboratoire d'informatique distributée (DCL) ont également participé à la conception et poursuivent la recherche sur les algorithmes de Tournesol.",
    "partnershipWithPolyconseil": "Partenariat avec Polyconseil",
    "partnershipWithPolyconseilDetail": "Nous sommes également accompagné par l'entreprise Polyconseil, dans le cadre de leur programme #Tech4Good. Depuis août 2021, Polyconseil met à disposition un jour par semaine un ingénieur logiciel en stage pour travailler sur le développement de la plateforme Tournesol et nous apporte chaque mois des conseils d'organisation, et de design UX/UI. Merci beaucoup !",
    "partnershipWithKleis": "Partenariat avec Kleis Technology",
    "partnershipWithKleisDetail": "Nous avons pu bénéficier de l'accompagnement de l'entreprise Kleis Technology pour définir nos processus organisationnels, et adopter des pratiques de développement efficaces. Notre partenariat avec Kleis est extrêmement structurant pour le développement de la vision de notre produit et nous apporte des solutions pour réaliser des choix techniques essentiels. Merci beaucoup !",
    "openSourceContributions": "Contributions Bénévoles",
    "openSourceContributors": "Tournesol étant un projet de développement ouvert, nous avons la chance de pouvoir bénéficier des contributions de nombreux volontaires. Consultez la liste de nos merveilleux contributeurs sur <2>leur page Github</2>.",
    "donateHowTo": "Comment faire un don ?",
    "donateByDirectTransferEUR": "Par virement direct en Euros (EUR)",
    "donateByDirectTransferCHF": "Par virement direct en Francs Suisses (CHF)",
    "publicDatabase": "Base de données publique",
    "publicDatabaseDetailAndLicense": "Les contributeurs de Tournesol peuvent décider de rendre leurs données publiques. Nous espérons que ces données importantes se révéleront utiles pour les chercheurs et chercheuses travaillant sur l'éthique des algorithmes, et les systèmes de recommandation à grande échelle. Notre base de données publique, disponible sous licence <2>Open Data Commons Attribution License (ODC-By)</2>, peut être téléchargée en cliquant sur le bouton ci-dessous.",
    "publicDatabaseThanksToContributors": "Enfin, nous souhaitons vivement remercier tous les contributeurs qui comparent des vidéos sur Tournesol. Nous comptons actuellement environ {{userCount}} utilisateurs qui ont comparé {{comparisonCount}} fois plus de {{comparedEntityCount}} vidéos. ❤️",
    "trustedEmailDomains": "Noms de domaine considérés comme fiables",
    "trustedDomainsToProtectTournesol": "Dans le but de protéger Tournesol des faux comptes, la plateforme assigne par défaut un score de confiance limité aux nouveaux comptes créés.",
    "trustedDomainsGainMoreVotingRights": "Vous pouvez augmenter significativement votre score de confiance en validant <2>une adresse e-mail provenant d'un domaine considéré comme fiable</2>, ou lorsque d'autres personnes se portent garant·es pour vous.",
    "trustedDomainsValuable": "Dans tous les cas, vos contributions sont utiles car elles motiveront et aideront la recherche en éthique des algorithmes et de l'intelligence artificielle",
    "trustedDomainsCurrentList": "Liste actuelle des domaines considérés fiables"
  },
  "donate": {
    "ifPossibleConsiderUsingDirectTransfers": "Si possible, préférez les virements directs (voir au-dessous). Cela permet à l'association de ne pas payer de frais supplémentaires, et permet de tirer le meilleur parti de vos dons.",
    "donateWithKKBB": "Faire un don avec KissKissBankBank",
    "donateWithPaypal": "Faire un don avec PayPal",
    "doYouPreferDirectTransfer": "Vous préférez les virements directs ?",
    "whatDoWeDoQuestion": "Comment dépensons-nous nos fonds\u00a0?",
    "whatDoWeDoAnswer": "Tout d'abord, nous engageons un développeur de logiciels pour travailler sur le code source de Tournesol (environ 4\u00a0000€ par mois avec taxes). Ensuite, nous payons des infrastructures et des services pour héberger et faire fonctionner la plateforme Tournesol (environ 150€ par mois).",
    "whatWeWouldDoQuestion": "Que ferions-nous avec plus de fonds\u00a0?",
    "whatWeWouldDoAnswer": "Notre priorité est de promouvoir Tournesol et d'embaucher un·e deuxième employé·e. La personne serait soit axée sur la croissance de l'association et le financement, soit serait un·e ingénieur·e qui développerait le site web avec une expertise en UX/Design ou en apprentissage automatique.",
    "howMuchDoWeHaveQuestion": "Combien avons-nous actuellement\u00a0?",
    "howMuchDoWeHaveAnswer": "Depuis la création de l'association en 2021, nous avons reçu plusieurs dons généreux qui nous ont grandement aidés à construire la première version de la plateforme (environ 60\u00a0000€). Depuis lors, nous avons reçu moins de 1\u00a0000€ par mois, ce qui n'est pas suffisant pour couvrir nos coûts à long terme.",
    "howMuchWeCurrentlySpendQuestion": "Combien dépensons-nous actuellement\u00a0?",
    "howMuchWeCurrentlySpendAnswer": "L'association dépense un peu plus de 4\u00a0000€ par mois.",
    "haveWeConsideredQuestion": "Avons-nous envisagé d'autres opportunités de financement\u00a0?",
    "haveWeConsideredAnswer": "Oui, nous avons essayé de postuler à plusieurs sources de financement mais n'avons pas encore été sélectionnés avec succès. Si vous êtes une agence de financement et que vous trouvez notre projet prometteur, veuillez nous contacter à l'adresse hello\u00a0(at)\u00a0tournesol.app."
  },
  "privacyPolicy": {
    "privacyPolicy": "Politique de confidentialité",
    "whatPersonalDataTournesolCollectAndWhy": "Quelles données sont collectées par Tournesol et dans quel but ?",
    "ratings": "Notes",
    "whyTournesolCollectsRatings": "La plateforme Tournesol est un outil de décision collaboratif. Le fonctionnement de cet outil nécessite de récolter, déduire et agréger les jugements de contributeurs sur la qualité de multiples alternatives. Les alternatives peuvent être par exemple des vidéos en ligne ou bien des candidats à une élection présidentielle. Nous attirons l'attention des utilisateurs sur le fait que les opinions politiques sont des données sensibles et que Tournesol collecte et utilise les données renseignées et sauvegardées sur la plateforme. Pour ce faire, Tournesol collecte les données renseignées par les contributeurs lorsqu'ils comparent des contenus par paire.",
    "search": "Requêtes",
    "whyTournesolCollectsSearchQueries": "Y compris quand un contributeur n'est pas connecté à son compte, Tournesol collecte les paramètres des requêtes effectuées, de manière à mieux comprendre le besoin des utilisateurs. Nous pensons que de telles données peuvent avoir un intérêt scientifique et éthique pour construire des systèmes de recommandations plus robustement bénéfiques pour l'humanité.",
    "contributorProfile": "Profils des contributeurs",
    "whyTournesolCollectsContributorProfile": "Afin de distinguer l'expertise des différents contributeurs, Tournesol demande à ce que les contributeurs certifient leur adresse e-mail, décrivent leurs domaines de compétences et ajoutent des liens vers leurs profils publics. Nous pensons que de telles données peuvent avoir un intérêt scientifique et éthique pour construire des systèmes de recommandations plus robustement bénéfiques pour l'humanité.",
    "contactForm": "Formulaire de contact",
    "thereIsNoContactForm": "Il n'y a actuellement pas de formulaire de contact. Pour nous contacter, veuillez utiliser l'adresse e-mail suivante: hello(at)tournesol.app",
    "loginInformation": "Données de connexion",
    "loginInformationDetails": "Si un contributeur possède un compte et se connecte à Tournesol, Tournesol déposera un jeton unique et temporaire afin d'authentifier la session de l'utilisateur auprès des serveurs de Tournesol. Ce jeton ne contient aucune données personnelle, et est utilisé exclusivement à but d'authentification. De plus, Tournesol peut également persister localement sur le navigateur des données relatives aux fonctionnalités de la plateforme, telles que des préférences d'affichage ou de langues. Lors de la déconnexion, les données de connexion sont supprimées. Tournesol n'utilise aucun cookie (ou autre dispositif) à des fins de pistage.",
    "embeddedContentFromOtherWebsites": "Contenu intégré provenant d'autres sites",
    "whatDataCollectEmbeddedWebsites": "Tournesol intègre du contenu vidéo provenant de YouTube et des images provenant de Wikimedia. Le contenu intégré d'autres sites se comporte de la même façon que lorsque l'utilisateur visite le site en question. Ces sites tiers sont susceptibles de collecter des données sur l'utilisateur, d'utiliser leurs propres cookies et intégrer des outils tiers à des fins de pistage. Ils peuvent suivre l'interaction des utilisateurs avec le contenu intégré, y compris en les associant à leur compte existant sur ce site externe si l'utilisateur y est connecté.",
    "whoTournesolSharesUsersNContributorsDataWith": "Avec qui Tournesol partage-t-il les données des utilisateurs et des contributeurs ?",
    "whoTournesolSharesUsersNContributorsDataWithParagraph": "Tournesol accorde beaucoup d'importance à la protection des données de ses utilisateurs et contributeurs. En particulier, Tournesol sait que les jugements des contributeurs peuvent entrer en conflit avec les opinions de leaders politiques et d'employeurs. Nous souhaitons que des contributeurs puissent exprimer leurs jugements sans craindre de conséquences sur leur vie personnelle. C'est pourquoi Tournesol offre la possibilité de soumettre des jugements de manière privée ou anonyme. Ces jugements privés ne sont partagés avec aucune tierce partie.",
    "publicData": "Données publiques",
    "whereGoPublicData": "Les contributeur·ices sont encouragé·es, si possible, à comparer des vidéos publiquement. Cela nous permettra de constituer une base de données publique, qui, nous l'espérons, stimulera la recherche menée sur des algorithmes de recommandations plus bénéfiques. Cette base de données comprend le detail des contributions publiques, associées aux noms d'utilisateur des contributeurs qui les ont transmises. Les jugements privés, c'est-à-dire les comparaisons pour lesquelles au moins l'une des vidéos est évaluée en privé par le contributeur, ne sont jamais rendues publiques, et ne sont partagées avec aucune tierce partie. En plus de cela les comparaisons de candidats à une élection présidentielles sont toutes considérés privées et Tournesol n'offre pas la possibilité aux utilisateurs de rendre ces données publiques. Si vous avez au moins une comparaison de videos publiques, Tournesol inclut dans la base de données publique votre score de confiance calculé en fonction de votre e-mail et des garants.",
    "aggregateData": "Données aggrégées",
    "whereGoAggregateData": "Nos algorithmes combinent les contributions publiques et privées pour produire des statistiques agrégées, qui sont rendues publiques. Cela est notamment le cas des scores Tournesol associés aux différentes vidéos et candidats à une élection. Tournesol prévoit également de mettre à disposition des statistiques sur des sous-ensembles de contributeurs, pour par exemple déterminer dans quelle mesure une vidéo traitant de physique est considérée comme pédagogique pour les biologistes. Dans ce cas de figure, nous appliquons les principes de confidentialité différentielle, en ajoutant un degré d'aléa au résultat agrégé, de façon à renforcer le caractère privé de ces données. Les statistiques agrégées sont suceptibles d'être utilisées dans des articles de recherche scientifiques sur l'éthique des algorithmes et de l'intelligence artificielle.",
    "researchPurposes": "Objectifs de recherche",
    "researchPurposesParagraph": "Nous croyons que les données produites par les contributeurs ont un important intérêt scientifique et éthique pour rendre les systèmes de recommandations plus robustement bénéfiques pour l'humanité. C'est pourquoi les données publiquement transmises par les contributeurs seront aisément téléchargeables par toute personne. Nous espérons que cela pourra stimuler la recherche académique et privée dans le domaine des algorithmes de recommandations robustement bénéfiques.",
    "howLongTournesolRetainsContributorsData": "Pendant combien de temps les données des contributeurs sont-elles conservées par Tournesol ?",
    "howLongTournesolRetainsContributorsDataParagraph": "Si un utilisateur fait une recherche ou compare des alternatives, ses données seront conservées indéfiniment et accompagnées de métadonnées. Tournesol fait cela pour accomplir sa mission visant à identifier le contenu de plus haute qualité, que les contributeurs souhaitent voir être promu à grande échelle. Tous les contributeurs peuvent voir, modifier, et supprimer les informations les concernant sur leur page de contribution. Les administrateurs de la plateforme peuvent également accéder et modifier ces informations.",
    "whatRightsContributorsHaveOverTheirData": "Quels droits les contributeurs possèdent-ils sur leurs données ?",
    "whatRightsContributorsHaveOverTheirDataParagraph": "En accédant à la page de leur compte, les contributeurs peuvent télécharger les données transmises à la plateforme. Ils ont également la possibilité de demander la suppression de toutes les données personnelles les concernant que Tournesol conserve. Cela n'inclut pas les données que Tournesol a l'obligation de conserver pour des raisons administratives, légales ou à des fins de sécurité."
  },
  "clickToDownload": "Télécharger",
  "actionsPage": {
    "title": "Passez à l'action",
    "whatCanYouDoToProtectSocietiesFromAIs": "Que pouvez-vous faire pour protéger les sociétés des conséquences des intelligences artificielles ?",
    "whatCanYouDoToProtectYourselfAndYourRelatives": "Que pouvez-vous faire pour vous protéger et protéger vos proches ?",
    "applicationOfLaws": {
      "demandTheApplicationOfLaws": "Demander l'application des lois existantes",
      "why": "A venir..."
    },
    "beEducated": {
      "readAndOfferMoreBooksLike": "Lire et offrir d'autres livres comme :",
      "watchAndShareVideosFrom": "Visionner et partager les vidéos de :",
      "andMore": "et d'autres...",
      "beTrainedAndTrainOthers": "Être formé et former les autres aux fondamentaux de la démocratie numérique",
      "why": "En comprenant les différents enjeux et leur ampleur vous prendrez des décisions plus informées et bénéfiques.",
      "readAndOfferBooksResultingFromAssociationWorks": "Lire et offrir le livre issu des travaux de l'Association Tournesol :",
      "listenAndSharePodcastsLike": "Écouter et partager des podcasts comme",
      "discoverAndShareEducationalGamesLike": "Découvrir et partager des jeux éducatifs, comme ceux de <2>Nicky Case</2>."
    },
    "inEnglish": "en anglais",
    "inFrench": "en français",
    "beWellSurrounded": {
      "beWellSurrounded": "Être bien entouré",
      "joinDiscord": "Rejoindre le <2>Discord de Tournesol</2> (venez dire bonjour et vous présenter 👋).",
      "joinGroups": "Rejoindre des groupes où l'information de qualité est socialement valorisée.",
      "takeCareMentalHealth": "Si vous suspectez ou constatez des répercussions négatives sur votre état de santé (par exemple : idées noires récurrentes, crises d'angoisse, perte d'appétit, isolement social progressif, etc.), envisagez de consulter un professionnel de santé."
    },
    "donate": {
      "website": "site web",
      "donate": "faire un don",
      "algorithmWatchDesc": "AlgorithmWatch est une organisation de défense des droits humains basée à Berlin et à Zurich. Nous luttons pour un monde où les algorithmes et l'intelligence artificielle (IA) n'affaiblissent pas la justice, la démocratie et la durabilité, mais les renforcent.",
      "associationTournesolDesc": "C'est nous 🌻",
      "mozillaFoundationDesc": "La Fondation Mozilla est à pied d'œuvre pour s'assurer qu'Internet demeure un bien commun ouvert et accessible à tout le monde.",
      "wikimediaFoundationDesc": "Wikimedia est un mouvement mondial dont la mission est de diffuser des contenus éducatifs gratuits dans le monde entier.",
      "yourLocalWikimediaChapter": "Votre chapitre Wikimedia local",
      "localWikimediaChaptersDesc": "Les chapitres Wikimedia sont des organisations indépendantes fondées pour soutenir et promouvoir les projets Wikimedia dans une région géographique donnée (dans la plupart des cas, un pays).",
      "donateToOrganisationsFightingForQualityOfInformation": "Donner aux organisations qui luttent pour la qualité de l'information",
      "hereIsAlist": "Voici une liste non exhaustive de projets et d'organisations qui, par leurs actions et leur philosophie, luttent pour la qualité de l'information, et mettent en lumière les grands enjeux démocratiques et numériques associés."
    },
    "qualityInformation": {
      "readAndOfferBooksLike": "Lire et offir des livres comme :",
      "increaseYourExposureToQualityInformation": "Augmenter votre exposition à des informations de qualité",
      "installTournesol": "Installer <2>l'extension Tournesol</2> sur votre navigateur et installer <6>l'application mobile Tournesol</6> (installable depuis votre navigateur sur Android).",
      "improveUnderstandingOfPsychology": "Améliorer la compréhension de notre psychologie",
      "watchShareVideos": "Regarder et partager des vidéos sur ce sujet, comme <2>Dissatisfaction</2>.",
      "readAboutProcrastination": "Lire cette série d'articles sur la procrastination : <2>Why procrastinators procrastinate?</2>, ou visionner la <5>conférence TED</5> de leur auteur."
    },
    "helpResearch": {
      "promoteAndTakePartInResearchProjectsLike": "Promouvoir et participer à des projets de recherche comme :",
      "helpScientificResearchThatServesPublicInterest": "Aider la recherche scientifique au service de l'intérêt général",
      "attendTournesolTalks": "Assister aux <2>Tournesol Talks</2>, ou <5>demander à intervenir</5>."
    },
    "increaseFriction": {
      "installApplications": "Installer des applications qui favorisent les volitions comme, entre autres :",
      "increaseFrictionBetweenYouAndUndesirableInformationUsage": "Créer des frictions entre vous et les usages indésirables de l'information",
      "deleteSocialMediaFromYourPhones": "Supprimer les réseaux sociaux de vos téléphones, et/ou éloigner vos téléphones de vous.",
      "findOutAboutAndApplyOtherStrategies": "S'informer et appliquer d'autres stratégies, comme celles de l'article <2>Control Your Tech Use</2>.",
      "takeRegularInternetBreaks": "Se couper régulièrement d'Internet.",
      "organizeYourEnvironment": "Façonner votre environnement pour que vos mauvais réflexes soient physiquement impossibles."
    },
    "joinMovements": {
      "contributeToTheOpenSourceCodeOf": "Contribuer aux codes open source de :",
      "getInvolvedInDigitalDemocracyMovements": "S'engager dans des mouvements de démocratie numérique",
      "makeComparisonsOnTournesol": "Faire des <1>comparaisons</1> sur Tournesol.",
      "takePartInFactCheckingOnCaptainFact": "Participer à la <2>vérifications des faits</2> des videos sur CaptainFact."
    },
    "orientYourCareer": {
      "orientYourCareerToImprove": "Orienter sa carrière pour améliorer l'écosystème de l'information",
      "questionYourCareerPath": "Questionner sa carrière et envisager des alternatives. Lire, par exemple, l'article <2>How to pick a career (that actually fits you)</2>.",
      "leadActionsAsPartOfYourCurrentJob": "Mener des actions dans le cadre de votre travail pour sensibiliser aux enjeux de l'information et des intelligences artificielles."
    },
    "volition": {
      "useToolsAndPlatforms": "Utiliser des outils et des plateformes qui favorisent la volition comme :",
      "readAndOfferBooksOnThisDistinction": "Lire et offrir des livres sur cette distinction comme :",
      "favourThoughtfulVolitionsToInstinctivePreferences": "Favoriser les volitions réfléchies par rapport aux préférences instinctives",
      "preventYourselfFromCompulsivePosting": "S'empêcher de poster impulsivement sur les réseaux sociaux, par exemple en désinstallant des applications de votre téléphone.",
      "watchAndShareVideosOnThisDistinctionLike": "Regarder et partager des vidéos sur cette distinction, comme"
    }
  },
  "myComparisonsPage": {
    "noComparisonYet": "Aucune comparaison",
    "listHasNbComparisons_one": "Vous avez déjà fait <1>{{comparisonCount}}</1> comparaison.",
    "listHasNbComparisons_many": "Vous avez déjà fait <1>{{comparisonCount}}</1> comparaisons.",
    "listHasNbComparisons_other": "Vous avez déjà fait <1>{{comparisonCount}}</1> comparaisons.",
    "title": "Mes comparaisons"
  },
  "criteriaDescriptions": {
    "backfire_risk": "<0>Est-ce adapté au public ayant des opinions opposées\u00a0? Le risque de malentendus ou de réactions indésirables est-il faible\u00a0?</0><1>Ce critère vise à mesurer la probabilité qu'une personne puisse mal comprendre ou réagir négativement à l'information présentée. Cela peut s'appliquer particulièrement aux contenus présentés avec un fort clivage \"nous contre eux\" sur des sujets controversés <1>(<1>BailABBC+-18</1>)</1>. Notez cependant que cette <4>vidéo de Veritasium</4> (basée sur sa <8>thèse de doctorat</8>) montre que l'effet inverse se produit également pour une présentation claire d'un concept scientifique contre-intuitif, si le contenu ne met pas en évidence les risques de malentendus.</1><2>Les contenus qui obtiennent un score élevé en termes de \"résistance aux retours négatifs\" devraient être sûrs à recommander à tous les types de publics, avec des risques limités de malentendus.</2>",
    "better_habits": "<0>Est-ce que cela incite à adopter des habitudes bénéfiques, pour soi-même et au-delà?</0><1>Ce critère vise à mettre en évidence le contenu qui pousse les spectateur·ices vers de meilleures habitudes, pour eux-mêmes ou pour la société. Il peut s'agir d'habitudes plus saines, en termes d'alimentation, d'activités sportives, de santé mentale, ou qui incite à davantage de prudence lors de la consommation de contenus informatifs. Elles peuvent également inclure des habitudes plus altruistes, comme faire preuve de davantage de gentillesse envers les autres (y compris sur Internet), inciter à réduire son empreinte carbone, ou sensibiliser à l'excès de confiance. Évidemment, les contenus qui ne favorisent pas de meilleures habitudes devraient avoir une note plus basse, tandis que les contenus qui favorisent de mauvaises habitudes, délibérément ou non, devraient avoir une note très basse.</1><2>Les contenus qui obtiennent un score élevé en termes d'\"encouragement à de meilleures habitudes\" devraient réussir à motiver le public à se développer et à s'améliorer.</2>",
    "diversity_inclusion": "<0>Cela favorise-t-il tolérance, compassion et élargissement de nos considérations morales\u00a0?</0><<1>Ce critère vise à identifier les contenus qui promeuvent une vision plus diversifiée et inclusive de la vie en général. Les contenus qui obtiennent un score élevé en matière de \"diversité et inclusion\" doivent célébrer la diversité et être attractifs pour les groupes minoritaires. Parmi d'autres choses, un contenu diversifié et inclusif peut promouvoir:</1><2><0>la diversité des ethnies, des croyances et des préférences de l'humanité, surtout dans des domaines qui en manquent profondément</0><1>la vie de tous les êtres sensibles (par exemple, les animaux non humains)</1><2>le bien-être des jeunes et des générations futures</2><3>la diversité des genres et des orientations sexuelles</3><4>l'inclusion de toutes les espèces dans nos cercles moraux et la protection de la biodiversité.</4></2><3>Lors de l'évaluation de cette caractéristique, les contributeur·ices sont encouragé·es à réfléchir à ce que les spectateur·ices privilégié·es ou défavorisé·es peuvent ressentir en visionnant le contenu. Les contenus qui normalisent les préjugés ou qui ignorent les intérêts des groupes sous-représentés, délibérément ou non, sont à évaluer négativement sur ce critère.</3><4>Exemple</4><5>Typiquement, les vidéos ci-dessous peuvent être considérées comme favorisant une grande diversité et inclusion.</5><6><0><0>Vidéo de Tibees \"The First Computer Program\"</0></0><1><0>Vidéo de Mark Robert \"The Truth About my Son\"</0></1><2><0>Vidéo de Jaiden Animations \"Being not Straight\"</0></2><3><0>Vidéo de Vox \"Are we Automating Racism?\"</0></3></6>",
    "engaging": "<0>Est-ce captivant\u00a0? Est-ce que cela attise la curiosité et invite à réexaminer des croyances\u00a0?</0><1>Lors de l'évaluation de cette caractéristique, les contributeur·ices sont invité·es à se demander si leurs proches s'ennuieraient en regardant le contenu, ou si ce contenu a une chance de susciter une discussion intéressante et d'encourager des recherches supplémentaires sur le sujet.</1><2>Les contenus qui obtiennent une note élevée pour \"stimulant & suscite la réflexion\" devraient attirer l'attention d'un plus large public, susciter leur curiosité et créer le désir d'en savoir plus, y compris en remettant en question leurs propres croyances.</2><3>Captivant</3><4>Le dynamisme de la vidéo, l'utilisation de l'humour ou la qualité audiovisuelle de la narration sont des éléments importants à considérer.</4><5>Cette <2>vidéo de Veritasium</2> présente des conseils pour des vidéos scientifiques plus captivantes.</5><6>Stimulant</6><7>Une vidéo est stimulante si elle invite à des réflexions supplémentaires, peut-être inhabituelles pour le public. Elle peut généralement y parvenir si elle soulève d'autres questions, encourage à mieux réfléchir avant et fournit des indications pour en savoir plus.</7><8>Curiosité</8><9>Contrairement à de nombreuses métriques, y compris l'\"intelligence scientifique\"<1>(<1>KahanPCS-17</1>)</1>, la curiosité scientifique a été liée à une convergence de croyances malgré des opinions politiques divergentes <4>(<1>KahanLCHH-17</1>)</4>.</9><10><0>Galef-21</0> affirme que la plus grande difficulté pour aboutir à un bon jugement est souvent d'adopter l'esprit d'éclaireur (\"scout mindset\"), qui est défini comme un raisonnement motivé par l'exactitude ou l'honnêteté intellectuelle. Cela s'oppose à l'état d'esprit du \"soldat\", qui s'attache à un raisonnement motivé par la croyance.</10>",
    "entertaining_relaxing": "<0>Y passe-t-on un bon moment\u00a0?</0><1>Les contenus qui obtiennent une note élevée sur le critère \"Divertissant & relaxant\" devraient permettre aux spectateur·ices de s'amuser et de se détendre.</1>",
    "importance": "<0>Le fait d'accorder plus d'attention à ce sujet peut-il significativement améliorer le monde\u00a0?</0><1>Ce critère vise à lutter contre le problème des <1>mute news</1>, qui sont des informations qui ne reçoivent pas l'attention qu'elles devraient avoir pour le bien de l'humanité et au-delà. Par exemple, comme expliqué dans <4>cette vidéo de PBS Hot Mess</4>, en ce qui concerne la lutte contre le changement climatique, demander au public d'éteindre la lumière lorsqu'ils quittent leur domicile est de plusieurs ordres de grandeur moins important que, par exemple, éviter de prendre l'avion.</1><2>Les contenus qui obtiennent un score élevé pour \"important & actionnable\" doivent présenter des données et des arguments ayant des conséquences majeures, ainsi que des plans d'action qui auraient des impacts à grande échelle.</2><3>Échelle</3><4>Les plans d'actions ayant des impacts à grande échelle sont plus importants car ils affectent un plus grand nombre d'individus en une seule fois.</4><5>Actionable et tangible</5><6>Un contenu qui se contente de lister les problèmes est sans doute moins important à partager qu'un contenu qui liste à la fois les problèmes et propose des solutions réalisables.</6><7>Le contenu est d'autant plus important s'il appelle à des plans d'action de la part des spectateur·ices (même si ces plans consistent à créer une pression sociale sur d'autres individus).</7><8>Autres aspects</8><9>Lors de l'évaluation de l'importance d'un contenu, il peut être pertinent de savoir si celui-ci souligne les caractéristiques importantes du sujet qu'il aborde. En particulier, les introductions et les conclusions peuvent être ce qui retient le plus l'attention du public. Le contenu ouvre-t-il et se clôt-il sur des considérations importantes\u00a0?</9><10> Selon le bayésianisme, des données <1>surprenantes</1> devraient avoir un impact beaucoup plus important sur les croyances d'un·e spectateur·ices (bayésien·ne). En pratique, les spectateur·ices ne sont pas bayésien·nes. C'est pourquoi, en plus de présenter des données surprenantes aux spectateur·ices, il est également important de mettre en évidence le caractère surprenant des données ou de l'argument. Cela signifie souligner l'aspect jusqu'ici négligé des données ou de l'argument.</10>",
    "largely_recommended": "<0>Il s'agit du critère de qualité principal sur Tournesol 🌻</0><1>Ce critère vise à mesurer à quel point un contenu devrait être recommandé à un public très large, selon le jugement du contributeur.</1><2>La principale motivation pour faire de ce critère celui utilisé par défaut est de mettre en évidence le cœur de la mission de Tournesol ; à savoir, identifier les contenus qui méritent d'être diffusés à grande échelle.</2><3>Une deuxième motivation est de le rendre aussi accessible que possible pour les nouveaux contributeur·ices.</3><4>Une troisième motivation est enfin d'utiliser ce critère de qualité pour déduire l'importance donnée par les contributeur·ices aux autres critères de qualité. En particulier, nous souhaiterions bientôt étudier comment combiner au mieux les différents critères de qualité optionnels (ainsi que celui par défaut) en un score Tournesol unique plus fiable pour chaque vidéo.</4>",
    "layman_friendly": "<0>Est-ce facilement compréhensible, avec peu de connaissances préalables\u00a0?</0><1>Ce critère vise à identifier les contenus adaptés à celles et ceux ayant très peu de connaissances préalables sur les thématiques abordées. Lorsqu'ils jugent cette caractéristique, les contributeur·ices sont encouragé·es à réfléchir à la pertinence du contenu pour leurs grands-parents ou pour leurs enfants.</1><2>Les contenus qui obtiennent un score élevé en matière d'\"accessibilité aux non-spécialistes\" devraient être abordables pour un très large public.</2><3>Distinction avec \"Clair & pédagogique\"</3><4>Un exemple de vidéo non pédagogique qui reste pourant accessible pour les non-initiés est une vidéo qui aborde des concepts de manière très superficielle.</4><5>Un exemple de vidéo très pédagogique qui pourrait ne pas être très conviviale pour les non-initiés est <2>cette vidéo de 3Blue1Brown</2>.</5>",
    "pedagogy": "<0>À quel point le public est-il guidé dans sa compréhension\u00a0?</0><1>Ce critère vise à mesurer la clarté des explications d'un contenu. Plus important encore, cette <2>vidéo de Veritasium</2> soutient que ce qui importe vraiment, c'est ce qui se passe dans la tête du spectateur pendant qu'il regarde la vidéo. Un contenu pédagogique doit donc accompagner adéquatement les spectateur·ices à chaque étape difficile d'un argument ou de l'analyse de certaines données.</1><2>Les contenus qui obtiennent un score élevé en matière de \"clarté et pédagogie\" devraient aider le public à comprendre tous les éléments qui conduisent à une conclusion.</2>",
    "reliability": "<0>Les informations présentées sont-elles dignes de confiance et correctement nuancées\u00a0? Reposent-elles sur des bases solides\u00a0?</0><1>Cet indicateur vise à mesurer la fiabilité de l'information présentée dans un contenu, mais aussi dans quelle mesure cette information peut être trompeuse. En particulier, un contenu factuel qui sélectionne des données pour les présenter afin de corroborer une vision du monde et qui manque de complétude, devrait être considéré comme partiellement trompeur. De même, les contenus qui manquent de prudence épistémique et souffrent d'excès de confiance peuvent être considérés comme moins fiables que les contenus qui mesurent adéquatement l'étendue de leur ignorance.</1><2>Les contenus qui obtiennent un score élevé pour « fiable et non trompeur » devraient permettre à presque tout à chacun d'améliorer sa vision du monde, malgré les biais et le raisonnement motivé des spectateur·ices.</2><3>Fiabilité</3><4>La multiplicité et la diversité des sources et des preuves jouent un rôle important dans la fiabilité d'un contenu. Il devrait idéalement être corroboré par des <2>publications scientifiques évaluées par les pairs</2>. Cependant, comme expliqué dans <5>cette vidéo de Veritasium</5>, même les recherches publiées ont généralement des lacunes importantes. Des informations plus fiables peuvent être obtenues par des méta-analyses de plusieurs publications scientifiques, ou en s'appuyant sur un consensus scientifique.</4><5>Cependant, même la méta-analyse <1>peut ne pas être concluante</1>, surtout lorsque les données ne sont pas assez convaincantes. Une analyse fiable des données devrait reconnaître l'incertitude<3> (<1>WassersteinSL-19</1>)</3> en montrant de la prudence épistémique, combattant ainsi l'excès de confiance. Idéalement, le niveau de certitude devrait aussi être bien calibré.</5><6>Non trompeur</6><7>Malheureusement, les informations factuelles peuvent être profondément trompeuses. Par exemple, le 21 octobre 2020, NBC News a publié une nouvelle intitulée <2>\"Volunteer in AstraZeneca Covid-19 vaccine trial dies in Brazil\"</2>. Cependant, des nouvelles ultérieures ont rapporté que le volontaire n'a pas reçu le vaccin, car il faisait partie du groupe témoin. Étrangement, cela a été rapporté par Healthcare Finance dans une nouvelle intitulée <5>\"28-year-old volunteer in AstraZeneca COVID-19 vaccine trial dies\"</5>. Seul le sous-titre clarifie l'histoire, affirmant que \"L'essai n'a pas été interrompu car le volontaire n'a pas reçu le vaccin COVID-19 mais faisait partie du groupe témoin.\". Pourtant, de manière plus générale, même la mort d'un seul individu vacciné ne devrait pas affecter radicalement notre estimation de la dangerosité du vaccin, car la cause de la mort peut être sans rapport avec la vaccination de l'individu. En fait, si des dizaines de milliers de personnes sont vaccinées, la mort d'au moins un individu devrait être attendue dans les mois à venir, car selon <8>Statista</8>, chaque adulte a une probabilité plus grande qu'une chance sur mille de mourir dans un horizon d'un an.</7><8><0>ChevrePensante-21<1>FR</1></0> a observé la manière dont les actualités traitent des vaccins de manière disproportionnellement négative.</8><9>Plus généralement, pour d'éviter d'être trompé, les informations devraient être présentées de manière argumentée en se basant sur les connaissances scientifiques de base, replacer les nouvelles dans leur contexte, analyser les meilleures données statistiques disponibles, discuter des interprétations contradictoires et utiliser des formulations prudentes.</9>"
  },
  "entityAnalysisPage": {
    "candidate": {
      "goToGlobalRanking": "Voir le classement global"
    },
    "chart": {
      "criteriaScores": {
        "title": "Scores par critère"
      }
    },
    "twitter": {
      "intro": "J'ai vu cette vidéo sur @TournesolApp",
      "conclusion": "Je vous invite à la regarder et à la comparer avec d'autres vidéos 🌻"
    },
    "video": {
      "shareMessageIntro": "J'ai vu cette vidéo sur Tournesol.",
      "shareMessageConclusion": "Je vous invite à la regarder et à la comparer avec d'autres vidéos 🌻",
      "description": "Description (provenant de YouTube)"
    },
    "generic": {
      "compare": "Comparer"
    }
  },
  "entityNotFound": {
    "404": {
      "title": "Non trouvée",
      "message": "L'entité demandée est invalide, ou n'est simplement plus disponible."
    },
    "unexpected": {
      "title": "Erreur inconnue",
      "message": "Une erreur innatendu est survenue."
    }
  },
  "eventsPage": {
    "title": "Évènements",
    "live": "En direct",
    "replay": "Revoir",
    "join": "Rejoindre",
    "upcomingEvents": "Évènement(s) à venir",
    "noEventsPlannedForTheMoment": "Aucun évènement prévu pour l'instant.",
    "pastEvents": "Passés"
  },
  "tournesolLivePage": {
    "whatAreTheTournesolLive": "C'est quoi les Tournesol Live ?",
    "tournesolLiveIntroduction": "Ce sont des entretiens diffusés en direct avec les créateurs et créatrices parmi les plus recommandées de la plateforme. On y parle de leurs videos YouTube préférées, des thèmes en lien avec leurs travaux et de leur relation avec les algorithmes de recommandation.",
    "title": "Tournesol Live"
  },
  "tournesolTalksPage": {
    "whatAreTournesolTalks": "C'est quoi les Tournesol Talks ?",
    "tournesolTalksIntroduction": "Ce sont des conférences publiques en ligne dans lesquelles des expert·es et chercheur·euses présentent leurs travaux concernant divers sujets comme l'éthique, l'information, les algorithmes, les systèmes de recommandation, la démocratie, l'écologie et plus encore.",
    "beInformedOfUpcomingEvents": "Être informé·e des évènements à venir",
    "title": "Tournesol Talks"
  },
  "faqPage": {
    "frequentlyAskedQuestions": "Foire Aux Questions",
    "iDidFindTheAnswers": "Je n'ai pas trouvé la réponse à mes questions",
    "comeAndAskYourQuestionsOnDiscord": "Venez poser vos questions directement sur notre serveur Discord. Les questions qui reviennent souvent seront ajoutées à la FAQ.",
    "joinUsOnDiscord": "Rejoignez-nous sur Discord",
    "tableOfContent": "Table des Matières"
  },
  "faqEntryList": {
    "questionURLCopied": "URL de la question copiée."
  },
  "home": {
    "exploreTournesolPossibilities": "Découvrez toutes les possibilités de Tournesol",
    "tournesolToComparedMultipleTypesOfAlternatives": "Tournesol permet de comparer toutes sortes de choses. Avec les boutons ci-dessous vous pouvez basculer d'un univers à un autre:",
    "presidentielle2022": {
      "title": "Tournesol pour l'élection présidentielle",
      "tournesolDescription": "Tournesol est une plateforme libre et open source qui propose un outil de décision collaboratif transparent.",
      "whyCompareCandidates": "Initialement conçue pour la recommendation de vidéos d'utilité publique, Tournesol vous propose aujourd'hui de comparer les candidats à l'élection présidentielle française 2022. Ainsi, vous obtiendrez un aperçu de la façon dont les algorithmes de Tournesol analysent les préférences que vous exprimez.",
      "dataUsage": "Les données enregistrées ne seront jamais dévoilées aux autres utilisateurs, et ne serviront  qu'à la recherche dans l'éthique des algorithmes et en intelligence artificielle.",
      "respondToSurvey": "Répondre au sondage"
    },
    "generic": {
      "createAccount": "Créer un compte",
      "start": "Commencer",
      "pollIsClosed": "Le scrutin est maintenant fermé.",
      "seeResults": "Voir les résultats"
    },
    "collaborativeContentRecommendations": "Recommandations collaboratives de contenus",
    "tournesolIsAParticipatoryResearchProject": "Tournesol est un projet de recherche participatif et transparent sur l'éthique des systèmes de recommandations.",
    "helpUsAdvanceResearch": "Aidez-nous à faire avancer la recherche en donnant votre avis sur les vidéos que vous avez regardées pour identifier les vidéos d'utilité publique qui devraient être largement recommandées.",
    "contributeTitle": "Participez !",
    "contributeDetail": "Vous aussi, participez en donnant votre avis sur les vidéos YouTube que vous avez regardées. D'après vous, lesquelles devraient être les plus largement recommandées selon les différents critères identifiés par Tournesol ?",
    "compareButton": "Commencer à comparer",
    "useOurExtension": "Utilisez l'extension !",
    "webExtensionDescription": "L'extension navigateur vous permet de retrouver les vidéos recommandées par la communauté directement sur votre page d'accueil YouTube. Vous pourrez aussi marquer des vidéos pour les comparer plus tard, ou les comparer directement en quelques clics.",
    "getTheExtensionButton": "Installer l'extension",
    "extensionNotAvailableOnYourBrowser": "L'extension n'est malheureusement pas disponible pour votre navigateur web. Elle est compatible avec <1>Mozilla Firefox</1>, <3>Google Chrome</3> et probablement leurs dérivés."
  },
  "comparisonSection": {
    "contribute": "Contribuer",
    "theSimpliestWayToContribute": "Le moyen le plus simple de contribuer à Tournesol est de comparer des vidéos. Quel contenu voudriez-vous que YouTube recommande à vos proches ?"
  },
  "fundingSection": {
    "supportUs": "Soutenez-nous !",
    "tournesolExistsThanksToYourInvolvement": "Tournesol existe grâce à votre implication. En finançant Tournesol vous...",
    "guaranteeTheProjectsIndependence": "<0>garantissez</0> l'indépendance du projet",
    "participateInTheCreationOfCommons": "<0>participez</0> à la création de biens communs",
    "actForTheEthicsOfInformation": "<0>agissez</0> pour l'éthique de l'information",
    "iSupport": "Je soutiens"
  },
  "homeComparison": {
    "sorryTheComparisonIsTemporarilyUnavailable": "Désolé, la comparaison de vidéo est momentanément indisponible. Veuillez réessayer plus tard.",
    "compareTheVideos": "Comparer les vidéos"
  },
  "recommendationsSection": {
    "recommendations": "Recommandations",
    "eachComparisonHelps": "Grâce à toutes les personnes comparant des vidéos, Tournesol peut faire des recommandations de grande qualité à des milliers d'utilisateur·rices. Vous aussi, donnez votre avis afin d'améliorer ces recommandations.",
    "seeMore": "Voir plus"
  },
  "publicDataPublicCodeBox": {
    "ourDataAreOpen": "Nos données sont ouvertes",
    "weHopeThatOtherProjectsCanBenefitEtc": "Nous espérons que d'autres projets puissent bénéficier des efforts déployés par la communauté Tournesol. Pour cela nous mettons à disposion une base de données constituée par toutes contributions publiques que tout le monde peut utiliser.",
    "theseDataArePublishedUnderODCBY": "Ces données sont publiées sous la licence Open Data Commons Attribution License <1>(ODC-BY 1.0)</1>.",
    "downloadTheDatabase": "Télécharger la base de données",
    "ourAlgorithmsAreFree": "Nos algorithmes sont Libres",
    "ourAlgorithmsAndAllOurCodeAreFreeSoftware": "Dans une optique de transparence et de partage des connaissances, nos algorithmes et tous les codes sources que nous avons créés sont des Logiciels Libres.",
    "accessTheCodeOnGitHub": "Accéder au code sur GitHub",
    "discoverTheTalks": "Découvrir les Tournesol Talks",
    "weOrganizePublicEvents": "Nous organisons des événements publics en ligne avec des experts pour parler de leurs travaux liés à l'éthique, aux algorithmes, à l'information et plus encore",
    "accessTalksPage": "Voir les Tournesol Talks"
  },
  "researchSection": {
    "research": "Recherche",
    "weSeekToSupportResearch": "« Nous voulons soutenir la recherche sur l'éthique des algorithmes en publiant une grande base de données fiable de jugements humains. »"
  },
  "scientificLiteratureBox": {
    "publications": "Publications",
    "ourPapers": "Nos articles",
    "studenWorks": "Travaux étudiants",
    "theyCiteUs": "Ils nous citent",
    "inTheMedia": "Dans les médias"
  },
  "visualizeDataBox": {
    "visualizeTheData": "Visualisez les données",
    "youCanQuicklyExploreEtc": "Vous pouvez rapidement explorer notre base de données publique en utilisant notre application <1>Tournesol Data Visualization</1> réalisée avec Streamlit.",
    "personCorrelationCoefficientMatrix": "Matrice des coefficients de corrélation de Pearson entre les scores des critères de comparaison (2023/06/13)."
  },
  "reset": {
    "ifUserExistsResetLinkWillBeSent": "C'est fait !<1></1>Si l'identifiant existe, un courriel avec un lien de réinitialisation sera envoyé.",
    "resetYourPassword": "Réinitialisez votre mot de passe",
    "failToSendResetLink": "L'envoi du courriel a échoué.",
    "sendResetEmailButton": "Envoyer un courriel de réinitialisation",
    "backToLogIn": "Retourner à la page de connexion",
    "passwordModifiedSuccessfully": "Mot de passe bien modifié. Vous pouvez maintenant vous connecter.",
    "newPassword": "Nouveau mot de passe",
    "confirmNewPassword": "Confirmez votre nouveau mot de passe",
    "passwordsDoNotMatch": "Les mots de passe ne correspondent pas",
    "resetPasswordButton": "Réinitialiser le mot de passe"
  },
  "proofByKeyword": {
    "proofByKeyword": "Preuve par mot-clé",
    "proofFor": "Preuve pour :"
  },
  "myFeedbackPage": {
    "title": "Mes résultats",
    "presidentielle2022": {
      "welcomeOnYourResultPage": "Bienvenue sur votre page de résultat",
      "notEnoughComparisons_one": "Nous avons besoin d'au moins {{minComparisons}} comparaisons différentes avant de pouvoir vous présenter des résultats. Il vous en restre une dernière à faire. Cliquez sur le bouton ci-dessous pour continuer.",
      "notEnoughComparisons_many": "Nous avons besoin d'au moins {{minComparisons}} comparaisons différentes avant de pouvoir vous présenter des résultats. Il vous en restre encore {{remainingComparisons}} à faire. Cliquez sur le bouton ci-dessous pour continuer, et laissez-vous guider par les instructions.",
      "notEnoughComparisons_other": "Nous avons besoin d'au moins {{minComparisons}} comparaisons différentes avant de pouvoir vous présenter des résultats. Il vous en restre encore {{remainingComparisons}} à faire. Cliquez sur le bouton ci-dessous pour continuer, et laissez-vous guider par les instructions.",
      "continueComparisons": "Continuer vos comparaisons",
      "thanksForComparingCandidates": "Merci d'avoir comparé des candidat·es sur notre plateforme",
      "goToGlobalRanking": "Voir le classement global",
      "opinionsOnOnlineSharedContent": "Nous pensons que votre avis sur les contenus partagés en ligne est au moins aussi important que votre avis sur les candidat·es.",
      "discoverTournesolVideos": "Découvrez maintenant Tournesol vidéos. Un endroit qui vous permet de donner votre avis sur les vidéos YouTube que vous avez regardées, afin d'améliorer les recommandations de tous."
    },
    "proofOfVote": "Preuve de participation",
    "proofOfVoteHelperText": "Ce code sera utile afin de répondre à <2>notre sondage.</2>",
    "generic": {
      "whatsNext": "Et maintenant ?",
      "discoverTournesol": "Découvrez Tournesol"
    }
  },
  "proofOfVote": {
    "proof": "Preuve",
    "copyTheProof": "Copier la preuve"
  },
  "personalVouchers": {
    "voucherCreated": "Vous vous portez garant pour «\u00a0{{username}}\u00a0».",
    "introduction": "Je certifie que cet utilisateur est un humain, avec un comportement authentique, et qu'il n'utilise pas activement un autre compte Tournesol\u00a0:",
    "usernameLabel": "Nom d'utilisateur",
    "submitButton": "Je me porte garant de cet utilisateur",
    "givenVoucherDeleted": "Vous ne vous portez plus garant pour «\u00a0{{username}}\u00a0».",
    "noVoucherGiven": "Aucun.",
    "givenVouchersTitle": "Utilisateurs pour lesquels vous vous portez garant",
    "noVoucherReceived": "Aucun.",
    "receivedVouchersTitle": "Utilisateurs qui se portent garant pour vous",
    "trustScore": {
      "title": "Score de confiance",
      "description": {
        "explanation": "Votre score de confiance détermine à quel point vos comparaisons influencent les recommandations de Tournesol.",
        "howToChangeIt": "Vous pouvez obtenir plus de confiance en utilisant une adresse e-mail d'un domaine considéré comme fiable ou lorsque d'autres personnes se portent garant·es pour vous.",
        "includedInPublicDatabase": "Votre score de confiance est inclus dans la base de données publique si vous avez au moins une comparaison publique."
      },
      "nullValue": "Indéterminé",
      "low": "Faible",
      "medium": "Moyen",
      "high": "Élevé",
      "isTrusted": "Votre adresse e-mail est considérée comme fiable.",
      "isNotTrusted": "Votre adresse e-mail n'est pas considérée comme fiable.",
      "hasReceivedVouchers": "Vous avez au moins un garant.",
      "hasNotReceivedVouchers": "Vous n'avez pas encore de garant."
    },
    "aboutVouchingMechanism": "En vous portant garant pour d'autres utilisateurs, vous leur permettez d'augmenter leur score de confiance, y compris si leur adresse e-mail n'est pas considérée comme fiable. La liste des utilisateurs pour lesquels vous vous portez garant ou qui se portent garant pour vous est une information publique."
  },
  "myRateLaterListPage": {
    "title": "À comparer plus tard"
  },
  "recommendationsPage": {
    "chips": {
      "by": "d'après"
    },
    "title": {
      "results": "Résultats",
      "personalRecommendations": "Recommandations personnelles",
      "recommendations": "Recommandations"
    }
  },
  "noVideoCorrespondsToSearchCriterias": "Aucune vidéo ne correspond à vos critères de recherche.",
  "profile": "Profil",
  "signup": {
    "oneLastStep": "Une toute dernière étape",
    "successMessage": "Un lien de vérification vient d'être envoyé à <1>{{email}}</1>",
    "ifYourEmailIsIncorrect": "Si votre e-mail est incorrect, créez simplement <2>un nouveau compte</2>.",
    "welcomeToTournesol": "Bienvenue sur Tournesol",
    "weVeBeenWaitingForYou": "Nous vous attendions 🖖",
    "title": "Inscription",
    "accountCreationFailed": "Création du compte échouée.",
    "anActivationEmailWillBeSent": "Un e-mail d'activation sera envoyé. Vous aurez besoin de confirmez votre adresse pour vous connecter.",
    "iAgreeWithTheTerms": "J'ai au moins 15 ans. J'ai lu et j'accepte les <2>Conditions Générales d'Utilisations</2> et la <6>Politique de confidentialité</6>."
  },
  "emailAddress": "Adresse e-mail",
  "confirmYourPassword": "Confirmez votre mot de passe",
  "signUpButton": "S'inscrire",
  "verify": {
    "verifyRegistration": "Vérifier l'inscription",
    "yourAccountIsNowVerified": "Votre compte est maintenant vérifié.",
    "yourNewEmailAddressIsNowVerified": "Votre nouvelle adresse e-mail est maintenant vérifiée.",
    "verificationFailed": "La vérification a échoué"
  },
  "actions": {
    "videoAddedToRateLaterList": "Vidéo bien ajoutée à votre liste de vidéos à comparer plus tard.",
    "videoAlreadyInRateLaterList": "La vidéo se trouve déjà dans votre liste.",
    "rateLater": "Comparer plus tard",
    "compareNow": "Comparer !",
    "remove": "Supprimer",
    "videoDeletedFromRateLaterList": "Vidéo bien supprimée de votre liste de vidéos à comparer plus tard.",
    "analysis": "Analyse détaillée"
  },
  "myRatedVideosPage": {
    "title": "Mes vidéos comparées"
  },
  "criteriaTooltips": {
    "energy_environment": "Les sujets liés au changement climatique, à la transition énergétique, à la biodiversité, et à la protection de l'environnement",
    "international": "Les sujets liés à l'Europe, à la diplomatie internationale, à la defense, au terrorisme et à l'immigration",
    "education_culture": "Les sujets liés au système éducatif, aux média, à la culture, aux  réseaux sociaux et à l'éthique des algorithmes",
    "health": "Les sujets liés au système de santé, à la santé mentale, aux sports, à l'éthique de fin de vie, au COVID-19 et aux vaccins",
    "institutions_democracy": "Les sujets liés à l'organisation de la vie politique, à la démocratie, aux territoires et collectivités, à la fonction publique et à l'Outre-mer",
    "labour_economy": "Les sujets liés aux emplois, au chômage, au pouvoir d'achat, à la fiscalité, au déficits publiques et la dette",
    "solidarity": "Les sujets liés aux enjeux sociétaux, aux inégalités et discrimination, au handicap, aux violences faites aux femmes et à l'immigration",
    "pedagogy": "À quel point les spectateur·ices sont-ils guidés dans leur compréhension\u00a0?",
    "importance": "Le fait d'accorder plus d'attention à ce sujet peut-il significativement améliorer le monde\u00a0?",
    "layman_friendly": "Est-ce facilement compréhensible, avec peu de connaissances préalables\u00a0?",
    "entertaining_relaxing": "Y passe-t-on un bon moment\u00a0?",
    "engaging": "Est-ce captivant\u00a0? Est-ce que ça attise la curiosité et invite à réexaminer des croyances\u00a0?",
    "diversity_inclusion": "Cela favorise-t-il tolérance, compassion et élargissement de nos considérations morales\u00a0?",
    "better_habits": "Est-ce que ça fait adopter des habitudes bénéfiques, pour soi-même et au-delà?",
    "backfire_risk": "Est-ce adapté aux spectateur·ices ayant des opinions opposées\u00a0? Le risque de malentendus ou de réactions indésirables est-il faible\u00a0?",
    "reliability": "Les informations présentées sont-elles dignes de confiance et correctement nuancées\u00a0? Reposent-elles sur des bases solides\u00a0?"
  },
  "videoMetadata": {
    "duration": "Durée",
    "publication_date": "Date de publication"
  },
  "presidentielle2022": {
    "dialogs": {
      "tutorial": {
        "title1": "Bienvenue dans Tournesol 🌻",
        "message1": {
          "p10": "Ce tutoriel va vous guider pas à pas à travers une série de comparaisons.",
          "p20": "D'abord, déplacez les curseurs bleus et ajustez vos préférences en les positionnant plus ou moins loin, puis enregistrez quand votre choix est fait.",
          "p30": "Plus votre avis est tranché sur un critère plus le curseur devrait être proche de l'extrémité.",
          "p40": "Si vous trouvez les candidat·es similaires, le curseur devrait rester proche du centre."
        },
        "title2": "Bravo !",
        "message2": {
          "p10": "Vous avez effectué votre première comparaison 🥳.",
          "p20": "Notez que vous pouvez choisir vous même les candidat·es. en utilisant les menus déroulants qui se trouvent au dessus de leurs photos."
        },
        "title3": "Un conseil",
        "message3": {
          "p10": "Ne vous en faites pas, ce n'est pas grave si la position des curseurs n'est pas exacte.",
          "p20": "Il vous sera possible par la suite de modifier toutes vos comparaisons à votre rythme."
        },
        "title4": "Avez-vous remarqué ?",
        "message4": {
          "p10": "Il y a aussi des critères de comparaison optionnels sous les critères principaux.",
          "p20": "Essayez de dérouler les critères optionnels pour donner un avis plus complet sur les candidat·es.",
          "p30": "Il est tout a fait possible de décocher un ou plusieurs critères optionnels si vous ne souhaitez pas vous exprimer à leurs sujets."
        },
        "title5": "Mieux que de voter pour une seule personne ?",
        "message5": {
          "p10": "Contrairement au système de vote classique en France, ici vous donnez votre avis sur plusieurs candidat·es.",
          "p20": "Ainsi il est possible d'exprimer ses véritables préférences. Cela permet d'éviter des problèmes comme « le vote utile », et ne favorise pas la polarisation des opinions politiques."
        },
        "title6": "Comment ça fonctionne ?",
        "message6": {
          "p10": "Tournesol calcule un score pour chaque candidat·e, en agrégeant les jugements des contributeurs et contributrices.",
          "p20": "C'est comme si, en votant, chaque personne tirait le score d'un·e candidat·e vers le haut ou vers le bas.",
          "p30": "Le score final représente alors un équilibre, qui est au milieu des préférences des différentes personnes votantes."
        },
        "title7": "Merci beaucoup !",
        "message7": {
          "p10": "Encore une dernière comparaison et vous pourrez enfin voir vos préférences actuelles.",
          "p20": "Nous espérons sincèrement que vous avez apprécié cette nouvelle manière de voter, qui vous a peut-être permis de mieux réfléchir aux raisons pour lesquelles vous soutenez certains candidat·es."
        }
      }
    }
  },
  "videos": {
    "dialogs": {
      "tutorial": {
        "installTheExtension": "Installer l'extension",
        "title4": "Comparez facilement avec l'extension",
        "message4": {
          "p10": "L'extension de navigateur Tournesol vous permet d'ajouter les vidéos que vous regardez sur YouTube à votre lister à comparer plus tard.",
          "p20": "Vous pouvez aussi faire des comparaisons directement depuis YouTube ! Pratique."
        }
      }
    },
    "tips": {
      "tutorial": {
        "title1": "Comparer deux vidéos 🌻",
        "message1": {
          "p10": "Après avoir regardé les vidéos, déplacez le curseur principal vers la vidéo qui, selon vous, devrait être largement recommandée. Enregistrez quand votre choix est fait.",
          "p10mobile": "Après avoir regardé les vidéos, votez pour celle qui dévrait être largement recommandée en utilisant les boutons de comparaison au dessous.",
          "p20": "Plus votre avis est tranché sur un critère, plus le curseur devrait être proche de l'extrémité. Si vous trouvez les vidéos similaires, le curseur devrait se rapprocher du centre.",
          "p20mobile": "Si votre avis est tranché, utilisez les boutons aux extrémités. Si vous trouvez les deux vidéos similaires, utilisez le bouton \"égal\" du milieu."
        },
        "title2": "Faire des comparaisons aide la science 🔬",
        "message2": {
          "p10": "Chaque comparaison aide Tournesol à améliorer ses recommandations et sa base de données publique. Essayez maintenant de dérouler et d'utiliser les critères optionnels.",
          "p10mobile": "Chaque comparaison aide Tournesol à améliorer ses recommandations et sa base de données publique.",
          "p20": "Vous pouvez choisir de ne pas vous exprimer sur un critère optionnel en le décochant. Il vous sera possible de modifier ultérieurement vos comparaisons depuis votre page Mes comparaisons.",
          "p20mobile": "Après quelques comparaisons de nouveaux critères optionnels vous serons proposés. Il vous sera aussi possible de modifier toutes vos comparaisons depuis votre page Mes comparaisons."
        },
        "title3": "Comment fonctionne Tournesol ? 🤖",
        "message3": {
          "p10": "Tournesol calcule un score pour chaque vidéo, en agrégeant les jugements des contributeur·trices sur les différents critères.",
          "p20": "Le score final représente alors un équilibre, qui est au milieu des préférences des différentes personnes votantes. Plus ce score est élevé, plus la communauté pense que la vidéo devrait être largement recommandée."
        },
        "title4": "Merci pour ces premières contributions ❤️",
        "message4": {
          "p10": "Tournesol est un projet à long terme, notre objectif est de recueillir autant de comparaisons que possible. Vos contributions aide grandement la recherche et nous espérons vous revoir de temps en temps.",
          "p20": "A l'avenir, pour faire des comparaisons plus facilement et plus rapidement, nous vous invitons à suivre cette recette : (1) ajouter des vidéos depuis YouTube grace à l'extension de navigateur ; (2) utiliser le bouton Sélectionner pour comparer les vidéos ainsi ajoutées.",
          "p30": "🌻 🌻 🌻 🌻 🌻 🌻 🐌"
        }
      }
    }
  }
}<|MERGE_RESOLUTION|>--- conflicted
+++ resolved
@@ -83,13 +83,9 @@
     "title": "Distribution des scores par critère"
   },
   "comparison": {
-<<<<<<< HEAD
+    "newComparison": "Nouvelle comparaison",
     "ok": "OK",
-=======
-    "newComparison": "Nouvelle comparaison",
->>>>>>> affdb599
     "successfullySubmitted": "Comparaison bien enregistrée.",
-    "itemsAreSimilar": "Ces deux éléments sont très similaires, ce n'est probablement pas une bonne idée de les comparer.",
     "removeOptionalCriterias": "Supprimer les critères optionnels",
     "addOptionalCriterias": "Ajouter les critères optionnels",
     "changeOneItem": "Changez l'un des deux éléments pour faire une nouvelle comparaison.",
@@ -97,6 +93,7 @@
     "comparisonInPublicDataAfterSubmission": "Après enregistrement, cette comparaison fera partie des données publiques.",
     "editComparison": "Modifier la comparaison",
     "criteriaSkipped": "ignoré",
+    "itemsAreSimilar": "Ces deux éléments sont très similaires, ce n'est probablement pas une bonne idée de les comparer.",
     "submitAComparison": "Soumettre une comparaison",
     "inactivePoll": "Ce scrutin est fermé.",
     "inactivePollComparisonCannotBeSubmittedOrEdited": "Aucune comparaison ne peut être ajoutée ou modifiée.",
