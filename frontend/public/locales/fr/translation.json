--- conflicted
+++ resolved
@@ -72,13 +72,10 @@
   },
   "stackedCriteriaPaper": {
     "score": "Coéfficient de corrélation :",
-<<<<<<< HEAD
-=======
     "tweet": {
       "intro": "J'ai comparé les candidat·e·s à la présidentielle sur @TournesolApp. Selon moi les critères les plus importants pour être président·e sont :",
       "conclusion": "Allez vous aussi tester cette manière différente de voter !"
     },
->>>>>>> 4e84d9d6
     "title": "Les critères les plus corrélés avec qui devrait être président.e selon vous",
     "ifYourRankingSeemsOff": "Si ces corrélations vous semblent incorrectes, vous pouvez ajouter de nouvelles comparaisons.",
     "addNewComparisons": "ajouter des comparaisons",
