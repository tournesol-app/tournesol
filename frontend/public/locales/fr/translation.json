{
  "copyUriToClipboard": {
    "copy": "Copier URI",
    "copied": "Copié !"
  },
  "preferencesIconButtonLink": {
    "linkToThePreferencesPage": "Lien vers la page des préférences"
  },
  "components": {
    "filtersButton": "filtres"
  },
  "criteriaBarChart": {
    "personalScoreTooltip": "Votre score personnel",
    "scoreTooltip": "Score collectif"
  },
  "dialogBox": {
    "continue": "continuer"
  },
  "video": {
    "notAvailableAnymore": "Cette vidéo n'est plus disponible sur YouTube.",
    "labelShowSettings": "Voir les paramètres de cette video",
    "insufficientScore": "Le score de cette vidéo est inférieur au seuil de recommendabilité défini par Tournesol.",
    "unsafeNotEnoughContributor": "La pertinence de ce score est incertaine, en raison d'un trop faible nombre de contributeurs.",
    "nbComparisonsBy_one": "{{count}} comparaison par",
    "nbComparisonsBy_many": "{{count}} comparaisons par",
    "nbComparisonsBy_other": "{{count}} comparaisons par",
    "nbContributors_one": "{{count}} contributeur",
    "nbContributors_many": "{{count}} contributeurs",
    "nbContributors_other": "{{count}} contributeurs",
    "criteriaRatedHigh": "Noté fortement :",
    "criteriaRatedLow": "Noté faiblement :",
    "nbViews": "{{nbViews}} vues",
    "seeRecommendedVideosSameUploader": "Voir les vidéos recommandées de cette chaîne",
    "nComparisonsByYou_one": "{{count}} comparaison par vous",
    "nComparisonsByYou_many": "{{count}} comparaisons par vous",
    "nComparisonsByYou_other": "{{count}} comparaisons par vous",
    "notYetComparedByYou": "Vous ne l'avez pas encore comparée",
    "contributionsArePublicMessage": "Vos contributions impliquant cet élement sont actuellement publiques. Une comparaison n'est publiquement associée à votre profil que lorsque vous marquez explicitement ses deux élements comme publics.",
    "contributionsArePrivateMessage": "Vos contributions impliquant cet élément sont actuellement privées. Les détails de vos jugements ne sont pas publiés, mais ils sont tout de même pris en compte pour calculer des scores agrégés publics.",
    "personalScore": "Score personnel\u00a0: {{score}}"
  },
  "entityCard": {
    "thisElementIsNotAvailable": "Cet élément n'est plus disponible."
  },
  "score": {
    "totalScoreBasedOnRankingChoice": "Score basé sur les critères de classement sélectionnés"
  },
  "pagination": {
    "showingCounts_one": "Élément {{firstElementIdx}} à {{lastElementIdx}} sur {{count}}",
    "showingCounts_many": "Éléments {{firstElementIdx}} à {{lastElementIdx}} sur {{count}}",
    "showingCounts_other": "Éléments {{firstElementIdx}} à {{lastElementIdx}} sur {{count}}"
  },
  "personalCriteriaScores": {
    "reasonWhyItCannotBeActivated": {
      "notLoggedIn": "Vous devez être connecté.e pour afficher les scores personnels.",
      "noPersonalScore": "Vous n'avez pas comparé cette vidéo, ou vos scores n'ont pas encore été calculés."
    },
    "activatePersonalScores": "Afficher les scores personnels"
  },
  "stackedCard": {
    "showAll": "Tout montrer"
  },
  "tempStudyBanner": {
    "join": "Participer",
    "loginToParticipate": "Connectez-vous pour participer",
    "isTheTournesolProjectReallyEffective": "Le projet Tournesol est-il vraiment efficace? Nous étudions actuellement l'impact de notre extension navigateur sur les habitudes d'utilisation de YouTube. Rejoignez notre étude pour nous aider à améliorer Tournesol !"
  },
  "criteriaScoresDistribution": {
    "lessThan": "< {{score}}",
    "fromTo": "{{from}} à {{to}}",
    "greaterThan": "> {{score}}",
    "label": "Quantité",
    "scores": "scores",
    "numberOfRatings": "nombre de notes",
    "title": "Distribution des scores par critère"
  },
  "comparison": {
    "successfullySubmitted": "Comparaison bien enregistrée.",
    "pleaseSelectTwoItems": "Sélectionnez 2 éléments pour les comparer.",
    "itemsAreSimilar": "Ces deux éléments sont très similaires, ce n'est probablement pas une bonne idée de les comparer.",
    "removeOptionalCriterias": "Supprimer les critères optionnels",
    "addOptionalCriterias": "Ajouter les critères optionnels",
    "changeOneItem": "Changez l'un des deux éléments pour faire une nouvelle comparaison.",
    "comparisonInPublicData": "Cette comparaison fait partie des données publiques.",
    "comparisonInPublicDataAfterSubmission": "Après enregistrement, cette comparaison fera partie des données publiques.",
    "editComparison": "Modifier la comparaison",
    "criteriaSkipped": "ignoré",
    "submitAComparison": "Soumettre une comparaison",
    "inactivePoll": "Ce scrutin est fermé.",
    "inactivePollComparisonCannotBeSubmittedOrEdited": "Aucune comparaison ne peut être ajoutée ou modifiée.",
    "comparisonCriteria": "Critères de comparaison"
  },
  "comparisonHelper": {
    "hideHelp": "Cacher l'aide",
    "showHelp": "Montrer l'aide pour les comparaisons"
  },
  "comparisons": {
    "goToComparison": "Voir la comparaison"
  },
  "submit": "enregistrer",
  "comparisonSeries": {
    "skipTheSeries": "Passer la série"
  },
  "entitySelector": {
    "newVideo": "Sélectionner une nouvelle vidéo automatiquement",
    "letTournesolSelectAVideo": "Laisser Tournesol choisir une vidéo",
    "auto": "Auto",
    "suggestions": "Suggestions",
    "rateLater": "À comparer",
    "recentlyCompared": "Comparées",
    "recommendations": "Top du mois",
    "unconnected": "À relier",
    "selectAVideo": "Sélectionner une vidéo",
    "select": "Sélectionner",
    "youtubeVideoUnavailable": "Vidéo YouTube indisponible.",
    "pasteUrlOrVideoId": "Coller une URL ou un ID de vidéo",
    "backButton": "Retour"
  },
  "tabsBox": {
    "compared": "Les vidéos que vous avez comparées apparaissent ici.",
    "recommendations": "Les vidéos recommandées par la communauté apparaissent ici.",
    "toConnect": "Les vidéos isolées du reste de vos comparaisons apparaissent ici. Comparez-les pour améliorer les recommandations.",
    "rateLater": "Vos vidéos à comparer plus tard apparaissent ici. Vous pouvez en ajouter sur le site web via le bouton '+'. Vous pouvez aussi les ajouter directement depuis YouTube grâce à <2>l'extension</2>.",
    "errorOnLoading": "Une erreur est survenue lors du chargement des résultats.",
    "emptyList": "Cette liste est vide."
  },
  "stackedCandidatesPaper": {
    "title_one": "Votre classement des candidat·es",
    "title_many": "Votre classement des candidat·es d'après vos {{comparisonsNbr}} comparaisons",
    "title_other": "Votre classement des candidat·es d'après vos {{comparisonsNbr}} comparaisons",
    "withNComparisons_one": "avec {{nComp}} comparaison",
    "withNComparisons_many": "avec {{nComp}} comparaisons",
    "withNComparisons_other": "avec {{nComp}} comparaisons",
    "score": "score :",
    "onCriteria": "Selon le critère :",
    "ifYourRankingSeemsOff": "Si votre classement vous semble inadéquat, vous pouvez soit modifier vos comparaisons existantes, soit en ajouter de nouvelles en utilisant les boutons ci-dessous.",
    "seeMyComparisons": "voir mes comparaisons",
    "addNewComparisons": "ajouter des comparaisons"
  },
  "stackedCriteriaPaper": {
    "score": "Coéfficient de corrélation :",
    "tweet": {
      "intro": "J'ai comparé les candidat·e·s à la présidentielle sur @TournesolApp. Selon moi les critères les plus importants pour être président·e sont :",
      "conclusion": "Vous aussi, allez tester cette manière différente de voter !"
    },
    "title": "Les critères les plus corrélés avec qui devrait être président·e selon vous",
    "ifYourRankingSeemsOff": "Si ces corrélations vous semblent incorrectes, vous pouvez ajouter de nouvelles comparaisons.",
    "addNewComparisons": "ajouter des comparaisons",
    "shareOnTwitter": "Partager sur Twitter"
  },
  "footer": {
    "getRecommendations": "Recommandations",
    "chromeExtension": "Extension Chrome",
    "firefoxExtension": "Extension Firefox",
    "youtubePlaylistEn": "Playlist YouTube EN",
    "youtubePlaylistFr": "Playlist YouTube FR",
    "followUs": "Suivez-nous",
    "supportUs": "Nous soutenir",
    "directTransfer": "Virement direct",
    "compareVideos": "Comparez des videos 🌻",
    "research": "Recherche",
    "whitePaper": "White Paper",
    "publicDatabase": "Base de données publique",
    "tournesolTalks": "Tournesol Talks",
    "tournesolTalksMailingList": "Tournesol Talks - liste de diffusion",
    "tournesolTalksYTPlaylist": "Tournesol Talks - playlist YouTube",
    "more": "Plus",
    "privacyPolicy": "Politique de confidentialité"
  },
  "terms": {
    "termsOfService": "Conditions Générales d'Utilisation",
    "acceptableUse": {
      "acceptableUse": "C. Bon usage",
      "shortVersion": "Lorsque vous utilisez le Service, vous devez respecter les conditions de cette section, notamment ne pas nuire aux autres Utilisateur·rices, ne pas perturber le Service et avoir une activité authentique.",
      "titles": {
        "1ComplianceWithLawsAndRegulation": "1. Respect des lois et des réglementations",
        "2UserSafety": "2. Sécurité des Utilisateur·rices",
        "3InauthenticActivityAndSpam": "3. Activité non authentique et spam"
      },
      "p": {
        "complianceWithLawsAndRegulation": "Vous êtes responsable de l'utilisation du Service en conformité avec toutes les lois et réglementations applicables, ainsi qu'avec toutes nos règles de bon usage.",
        "userSafetyIntro": "Nous n'autorisons pas les activités sur la Plateforme, ce qui comprend le choix d'un nom d'Utilisateur·rice, qui\u00a0:",
        "isUnlawlfulOrPromoteUnlawful": "sont illégales ou encouragent des activités illégales\u00a0;",
        "isFalseInaccurateOrDeceptive": "constituent une information fausse, inexacte ou intentionnellement trompeuse et sont susceptibles de nuire à l'intérêt général (comme la santé, la sécurité, l'intégrité des élections et la participation civique)\u00a0;",
        "orGoesAgainstOurCodeOfConduct": "ou vont à l'encontre de notre <2>Code de Conduite</2>.",
        "inauthenticActivityAndSpamIntro": "Il est attendu des Utilisateur·rices un comportement authentique sur la Plateforme\u00a0: cela implique d'exprimer ses opinions sincères lors de la soumission de données, sans aucune intention de tromper, manipuler ou déformer les informations. Nous n'autorisons pas les interactions non authentiques sur la Plateforme\u00a0; en particulier, mais pas seulement, l'utilisation de faux comptes et l'automatisation ou la coordination d'activités non authentiques."
      }
    },
    "shortVersion": "Version courte",
    "accountTerms": {
      "accountTerms": "B. Conditions relatives aux Comptes",
      "shortVersion": "Votre Compte doit être créé par un humain\u00a0; vous devez avoir 15 ans ou plus\u00a0; vous devez fournir une adresse électronique valide\u00a0; et vous ne pouvez pas avoir plus d'un seul Compte. Vous êtes seul·e responsable de votre Compte et de tout ce qui se passe pendant que vous êtes connecté à votre Compte ou que vous l'utilisez. Vous êtes responsable de la sécurité de votre Compte.",
      "accountControls": "1. Contrôles du Compte",
      "userRetainsUltimateAdministrativeControl": "Sous réserve des présentes Conditions, vous conservez un contrôle administratif ultime sur votre Compte personnel.",
      "accountRequirements": "2. Exigences relatives au Compte",
      "inOrderToCreateAccount": "Pour créer un Compte, l'Utilisateur·rice doit respecter les conditions suivantes\u00a0:",
      "aUserMayNotUseMoreThanOneAccount": "L'Utilisateur·rice ne doit pas utiliser, ou avoir plus d'un seul Compte.",
      "aUserLoginMayNotBeShared": "Un Compte ne peut pas être partagé par plusieurs personnes.",
      "aUserMustProvideAValidEmailAddress": "L'Utilisateur·rice doit fournir une adresse électronique valide.",
      "userMustBeALeast15": "L'Utilisateur·rice ne doit pas créer un Compte à l'usage d'une personne âgée de moins de 15 ans. Si l'Association Tournesol a connaissance d'un·e Utilisateur·rice âgé·e de moins de 15 ans, elle résiliera immédiatement son Compte. Si l'Utilisateur·rice réside dans un pays où l'âge minimum est plus élevé, il lui incombe de se conformer aux lois de ce pays.",
      "accountSecurity": "3. Sécurité du Compte",
      "userIsResponsibleFor": "Vous êtes responsable\u00a0: (i) de tout le Contenu publié et de toute l'activité qui a lieu sous votre Compte\u00a0; (ii) de maintenir la sécurité des identifiants de connexion de votre Compte\u00a0; et (iii) d'informer rapidement l'Association Tournesol si vous avez connaissance d’une utilisation ou d'un accès non autorisé à notre Service par l'intermédiaire de votre Compte. L'Association ne sera pas responsable de toute perte ou dommage résultant du non-respect par l'Utilisateur·rice des conditions relatives au Compte."
    },
    "cancellationAndTermination": {
      "cancellationAndTermination": "E. Annulation et résiliation",
      "shortVersion": "Vous pouvez fermer votre Compte à tout moment. Dans ce cas, nous traiterons vos informations de manière responsable.",
      "titles": {
        "1accountCancellation": "1. Annulation du Compte",
        "2uponCancellation": "2. En cas d'annulation",
        "3theTournesolAssociationMayTerminate": "3. Résiliation par l'Association"
      },
      "p": {
        "accountCancellation": "Il est de votre responsabilité d'annuler correctement votre Compte. Vous pouvez annuler votre Compte à tout moment en accédant à vos paramètres depuis le menu personnel situé en haut à droite de l’écran. L’écran Compte fournit un bouton d'annulation simple, sans poser de questions. Nous ne pouvons pas annuler des comptes en réponse à une demande par e-mail.",
        "weWillDelete": "Nous supprimerons votre profil complet et le Contenu que vous avez ajouté dans les 7 jours suivant l'annulation ou la résiliation. Ces informations ne peuvent pas être récupérées une fois que votre Compte est annulé.",
        "theAssociationWillCancel": "L'Association supprimera votre Compte s'il n'a pas été activé dans les 7 jours suivant sa création.",
        "theTournesolAssociationHasTheRight": "L'Association a le droit de suspendre ou de résilier votre accès à tout ou partie du Service à tout moment, avec ou sans préavis, avec effet immédiat, si une violation de l'Accord de votre part est détectée.",
        "suspendAllAccessInCaseOfThreat": "L'Association peut suspendre l'accès de tous·tes les Utilisateur·rices ou d'un groupe d'Utilisateur·rices, à tout ou partie du Service, à tout moment, avec ou sans préavis, avec effet immédiat, pour une durée indéterminée, si la sécurité des Utilisateur·rice, de leurs données ou du Service est susceptible d'être compromise par un événement identifié comme une menace directe ou indirecte."
      }
    },
    "changesToTheseTerms": {
      "changesToTheseTerms": "G. Modifications des présentes Conditions",
      "shortVersion": "Nous voulons que les Utilisateur·rices soient informé·es des changements apportés à nos conditions, mais certains ne sont pas importants. Nous ne voulons pas vous déranger pour chaque faute d'orthographe corrigée. C'est pourquoi, bien que nous puissions modifier le présent Accord à tout moment, nous informerons les Utilisateur·rices des modifications importantes et nous leur donnerons le temps de s'y adapter.",
      "weMayAmendTheseTermsAtAnyTime": "Nous nous réservons le droit, à notre seule discrétion, de modifier les présentes Conditions Générales d'Utilisation à tout moment.",
      "weWillNotifyTheUsers": "Nous informerons les Utilisateur·rices des modifications importantes apportées au présent Accord au moins 30 jours avant l'entrée en vigueur de ladite modification en publiant un avis sur notre Site Web ou en envoyant un e-mail à l'adresse électronique spécifiée dans votre Compte. L'utilisation continue du Service par l'Utilisateur·rice après ces 30 jours constitue une acceptation de ces révisions du présent Accord. Pour les révisions non importantes, le fait de continuer à utiliser le Service constitue une acceptation des révisions du présent Accord. Vous pouvez consulter toutes les modifications apportées aux présentes Conditions sur notre <2>dépôt GitHub</2>."
    },
    "communicationsWithAssociation": {
      "communicationsWithAssociation": "F. Communications avec l'Association",
      "shortVersion": "Nous utilisons les e-mails pour rester en contact avec les Utilisateur·rices. Vous acceptez de recevoir les e-mails nécessaires au fonctionnement du Service. Nous n'envoyons pas d'autres e-mails sans votre consentement explicite.",
      "titles": {
        "1electronicCommunicationRequired": "1. Communication électronique requise",
        "2necessaryEmails": "2. E-mails nécessaires"
      },
      "p": {
        "youConsentToReceiveEmails": "Vous (i) consentez à recevoir des communications de notre part sous forme électronique par l'intermédiaire de l'adresse électronique que vous avez fournie ou par le biais du Service\u00a0; et (ii) vous acceptez que l'ensemble des Conditions Générales d'Utilisation, accords, avis, divulgations et autres communications que nous vous fournissons par voie électronique satisfassent à toute exigence légale que ces communications satisferaient si elles étaient sur papier. La présente section ne porte pas atteinte à vos droits inaliénables.",
        "necessaryEmails": "Vous reconnaissez que certaines parties du Service, comme la procédure d'activation du Compte ou la procédure de réinitialisation de mot de passe, nécessitent des courriels pour fonctionner correctement, et vous consentez à les recevoir.",
        "additionalNecessaryEmails": "Nous considérons également les avis de sécurité et les mises à jour du présent Accord comme des courriels nécessaires."
      }
    },
    "definitions": {
      "definitions": "A. Définitions",
      "shortVersion": "Nous utilisons ces termes tout au long de l'Accord. Cette section précise leur signification spécifique.",
      "account": "Un « Compte » représente votre relation juridique avec l'Association Tournesol. Il représente l'autorisation d'un·e Utilisateur·rice individuel·le à se connecter au Service et à l'utiliser, et sert d'identité pour l'Utilisateur·rice sur la Plateforme. ",
      "agreement": "« Accord » désigne, collectivement, l'ensemble des dispositions, conditions, avis contenus ou référencés dans le présent document (les « Conditions Générales d'Utilisation » ou les « Conditions ») et toutes les autres règles de fonctionnement, politiques (y compris notre <2>Politique de confidentialité</2>) et procédures que nous pouvons publier de temps à autre sur le Site Web.",
      "association": "« Association », « Association Tournesol », « Nous » et « Notre » désignent l'association à but non lucratif qui développe le projet Tournesol.",
      "content": "Le « Contenu » désigne tous les différents types de contenu qui peuvent être ajoutés par l'Utilisateur·rice sur la Plateforme, tels que les entités (comme les vidéos) et les comparaisons entre les entités.",
      "service": "Le « Service », parfois appelé « Plateforme », désigne les sites web, les extensions de navigateur, les applications, les formulaires, les enquêtes et les services fournis par l'Association Tournesol dans le cadre du projet Tournesol.",
      "user": "L'« Utilisateur·rice », « Vous » et « votre » désignent la personne physique qui a visité ou utilise la Plateforme ou le Service\u00a0; qui accède à une partie quelconque du Compte ou qui l'utilise. Un·e Utilisateur·rice doit être âgé·e d'au moins 15 ans.",
      "website": "Le « Site Web » désigne le site web du projet Tournesol situé à l'adresse <1>tournesol.app</1>, ainsi que tous les contenus et services fournis par l'Association sur ou par l'intermédiaire du Site Web. Il désigne également les sous-domaines de tournesol.app appartenant à l'Association, tels que <4>api.tournesol.app</4>. Occasionnellement, les sites web appartenant à l'Association peuvent fournir des conditions d'utilisation différentes ou supplémentaires. Si ces conditions supplémentaires entrent en conflit avec le présent Accord, les conditions plus spécifiques s'appliquent à la page ou au service concerné."
    },
    "moderation": {
      "moderation": "D. Modération",
      "shortVersion": "Si une infraction au présent Accord est détectée, nous pouvons suspendre temporairement ou résilier définitivement votre Compte.",
      "p": {
        "theTournesolAssociationWill": "L'association Tournesol prendra des mesures en cas de violation de cet Accord",
        "dependingOnTheSeverityWe": "En fonction de la gravité de la violation et de l'impact sur les Utilisateur.rices ou le Service, nous pouvons prendre les mesures suivantes\u00a0:",
        "accountSuspension": "suspension de Compte\u00a0;",
        "accountTermination": "résiliation de Compte\u00a0;",
        "removalOfAddedContents": "suppression du Contenu ajouté."
      }
    },
    "copying": {
      "thisDocumentIsInspiredByTheGitHubTos": "Ce document est inspiré par les Conditions Générales d'Utilisations du site web GitHub.",
      "thePresentTextsAreDedicatedToThePublicDomain": "Les présents textes sont dédiés au Domaine Public, comme indiqué par la licence <2>Creative Commons Zero v1.0 Universal (CC0 1.0)</2>."
    }
  },
  "menu": {
    "home": "Accueil",
    "homeAriaLabel": "Lien vers la page d'accueil",
    "recommendationsAriaLabel": "Lien vers la page des recommandations",
    "compare": "Comparer 🌻",
    "compareAriaLabel": "Lien vers la page comparer",
    "myComparisons": "Mes comparaisons",
    "myComparisonsAriaLabel": "Lien vers la page des comparaisons",
    "comparedItems": "Élements comparés",
    "myComparedItemsAriaLabel": "Lien vers mes objets comparés",
    "myRateLaterList": "À comparer plus tard",
    "myRateLaterListAriaLabel": "Lien vers ma liste à comparer plus tard",
    "myResults": "Mes résultats",
    "myFeedbackAriaLabel": "Lien vers ma réaction",
    "faq": "FAQ",
    "FAQAriaLabel": "Lien vers la page FAQ",
    "about": "À propos",
    "aboutAriaLabel": "Lien vers la page à propos",
    "donate": "Faire un don"
  },
  "frame": {
    "onChromeOrDerivatives": "Sur Chrome, Chromium, ou dérivés",
    "addWebsiteToChromeExceptions": "Sur la page de paramètres concernant les Cookies et autres données des sites (<1>{{page}}</1>), ajoutez <4>{{host}}</4> à la liste des <7>\"Sites autorisés à utiliser des cookies\"</7>.",
    "findMoreDetailsOnPage": "Plus de détails sur <2>cette page</2>.",
    "onFirefox": "Sur Firefox",
    "addWebsiteToFirefoxExceptions": "Sur la page de paramètres Vie Privée et sécurité (<1>{{page}}</1>), dans la section concernant les <3>Cookies et données de sites</3>, cliquez sur <6>Gérer les exceptions</6>.<8></8>Ajoutez alors <10>{{host}}</10> à la liste des sites web qui sont toujours autorisés à utiliser des cookies ou des données de site.",
    "tournesolInFrameIsCurrentlyBlocked": "L'intégration de Tournesol est bloquée sur ce site",
    "thirdPartyStorageIsBlockedAddException": "Il semble que l'utilisation d'un stockage intersite est bloquée sur votre navigateur. Afin d'accéder à l'ensemble des fonctionnalités de l'extension Tournesol, y compris l'intégration avec YouTube, vous pouvez simplement ajouter une exception concernant le site <1>{{host}}</1> dans les paramètres de votre navigateur en suivant les instructions ci-dessous.",
    "storageErrorReloadPageAfterApplyingChanges": "Après avoir appliqué ces changements, veuillez rafraîchir cette page."
  },
  "logoutNonImpactingError": "Une petite erreur est survenue pendant la déconnexion.",
  "loginButton": "Se connecter",
  "joinUsButton": "S'inscrire",
  "personalMenu": {
    "yourRecommendations": "Mes recommandations",
    "vouching": "Me porter garant"
  },
  "logoutButton": "Se déconnecter",
  "topbar": {
    "search": "Rechercher"
  },
  "collectiveGoalWeeklyProgress": {
    "weeklyCollectiveGoal": "Objectif collectif hebdomadaire - {{collectiveComparisonsPercent}}%"
  },
  "login": {
    "loginToTournesol": "Se connecter à Tournesol",
    "logInAction": "Connexion",
    "forgotYourPassword": "Mot de passe oublié ?",
    "noAccountYet": "Pas encore de compte sur Tournesol ?",
    "signUp": "Inscription"
  },
  "usernameOrEmail": "Nom d'utilisateur ou E-mail",
  "password": "Mot de passe",
  "shareMenu": {
    "copyAddress": "Copier l'adresse de la page",
    "copyShareMessage": "Copier le message de partage",
    "shareOnTwitter": "Partager sur Twitter"
  },
  "ratelater": {
    "videoIdOrURL": "ID de vidéo ou URL",
    "youtubeOrTournesolURL": "Utilisez des URLs YouTube ou Tournesol",
    "add": "Ajouter",
    "findVideosTitle": "Où trouver des vidéos ?",
    "findVideosYoutube": "Vous trouverez des vidéos dans votre <2>historique YouTube</2> ou dans votre <6>playlist de vidéos aimées</6>.",
    "findVideosTournesol": "Vous pouvez aussi ajouter les vidéos que vous trouvez sur Tournesol à l'aide du bouton « plus » affiché avec chaque carte de vidéo.",
    "errorOccurredCannotAddVideo": "Désolé, une erreur est survenue. Impossible d'ajouter la vidéo à votre liste.",
    "videoAlreadyInList": "La video est déjà dans votre liste.",
    "videoAdded": "Vidéo bien ajoutée à votre liste de vidéos à comparer plus tard.",
    "addVideosToRateLaterList": "Ajouter des videos à votre liste",
    "addVideosToYourListToCompareThemLater": "Ajoutez des vidéos à votre liste pour les comparer plus tard.",
    "useOurBrowserExtension": "Utilisez notre <2>extension navigateur</2> pour ajouter sans effort des vidéos directement depuis YouTube.",
    "orCopyPasteVideoUrlHere": "Ou copiez collez des URLs de vidéos ici.",
    "listHasNbVideos_one": "Votre liste contient actuellement <1>{{entityCount}}</1> vidéo. Elle sera automatiquement retirée après <1>{{rateLaterSetting}}</1> comparaison(s).",
    "listHasNbVideos_many": "Votre liste contient actuellement <1>{{entityCount}}</1> vidéos. Elles seront automatiquement retirées après <1>{{rateLaterSetting}}</1> comparaison(s).",
    "listHasNbVideos_other": "Votre liste contient actuellement <1>{{entityCount}}</1> vidéos. Elles seront automatiquement retirées après <1>{{rateLaterSetting}}</1> comparaison(s)."
  },
  "public": "publique",
  "private": "privée",
  "filter": {
    "filterByVisibility": "Filtrer par visibilité",
    "includeAllVideos": "Inclure toutes les vidéos",
    "excludeComparedVideos": "Exclure les vidéos comparées",
    "unsafeTooltip": "Afficher aussi les vidéos avec peu de contributeurs et les vidéos avec des scores négatifs.",
    "excludeComparedTooltip": "Enlever de la liste de recommandations les vidéos que vous avez déjà comparées",
    "advanced": "Avancés",
    "ignore": "Ignoré",
    "notImportant": "Pas important",
    "neutral": "Neutre",
    "important": "Important",
    "crucial": "Crucial",
    "criteria": "Critères",
    "multipleCriteria": "Plusieurs critères",
    "today": "Un jour",
    "thisWeek": "Une semaine",
    "thisMonth": "Un mois",
    "thisYear": "Une année",
    "allTime": "Toujours",
    "uploadDate": "Mises en ligne depuis",
    "duration": {
      "title": "Durée (minutes)",
      "min": {
        "label": "min",
        "clearAriaLabel": "Effacer la durée min"
      },
      "max": {
        "label": "max",
        "clearAriaLabel": "Effacer la durée max"
      }
    },
    "allLanguages": "Toutes",
    "language": "Langues",
    "scoreMode": {
      "default": {
        "description": "Davantage d'importance est donnée aux comptes associés à une adresse e-mail considérée comme fiable",
        "label": "Par défaut"
      },
      "allEqual": {
        "description": "Importance égale pour tous les comptes",
        "label": "À égalité"
      },
      "trustedOnly": {
        "description": "Seuls les comptes associés à <2>une adresse e-mail considérée comme fiable</2> sont inclus",
        "label": "E-mails considérés comme fiable seulement"
      }
    },
    "scoreModeSection": "Droits de vote",
    "uploader": "Chaîne"
  },
  "ratings": {
    "allRatingsMarkedPublic": "Toutes vos comparaisons sont maintenant publiques.",
    "allRatingsMarkedPrivate": "Toutes vos comparaisons sont maintenant privées.",
    "updateVisibility": "Changer la visibilité",
    "markAllAsPublic": "Tout marquer comme <1>public</1>",
    "markAllAsPrivate": "Tout marquer comme <1>privé</1>",
    "noVideoCorrespondsToFilter": "Aucune vidéo de correspond à votre filtre.",
    "noVideoComparedYet": "Vous n'avez pas encore comparé de vidéo",
    "compareVideosButton": "Comparer des vidéos"
  },
  "ratingOrderByInput": {
    "lastComparisonDate": "Dernière comparaison",
    "numberOfComparisons": "Nombre de comparaisons",
    "collectiveTournesolScore": "Tournesol score collectif",
    "individualTournesolScore": "Tournesol score individuel",
    "orderBy": "Trier par",
    "order": "Ordre"
  },
  "options": "Options",
  "contextualRecommendations": {
    "channel": "Chaîne",
    "comparedWith": "Comparé avec"
  },
  "recommendationsSubset": {
    "noRecommendationHasBeenFound": "Aucune recommandation n'a été trouvée dans la langue actuelle."
  },
  "recommendationsSubsetControls": {
    "bestOfLastMonth": "Top du mois dernier",
    "bestOfAllTime": "Top de tous les temps"
  },
  "settings": {
    "typeKeywordDeleteAccount": "Écrivez les mots <1>{{DELETE_ACCOUNT_KEYWORD}}</1> dans le champ ci-dessous pour déverrouiller la suppression de votre compte.",
    "deleteYourAccount": "Supprimer votre compte",
    "emailStatus": "Statut de l'adresse",
    "emailTrusted": "Fiable",
    "emailNonTrusted": "Non-fiable",
    "learnMoreAboutTrustedDomains": "À propos des domaines considérés comme fiables",
    "verificationEmailSentNewEmail": "Un courriel de vérification a été envoyé pour confirmer votre nouvelle adresse.",
    "currentEmailAddressIs": "Votre adresse actuelle est",
    "newEmailAddress": "Nouvelle adresse e-mail",
    "sendVerificationEmail": "Envoyer un courriel de confirmation",
    "downloadAllComparisons": "Télécharger toutes les comparaisons que vous avez faites sur Tournesol.",
    "downloadFile": "Télécharger le fichier",
    "prepareExport": "Préparer l'export",
    "errorOccurredDuringPasswordUpdate": "Désolé, une erreur est survenue, impossible de mettre à jour votre mot de passe.",
    "passwordChangedSuccessfully": "Mot de passe bien mis à jour.",
    "oldPassword": "Ancien mot de passe",
    "newPassword": "Nouveau mot de passe",
    "confirmNewPassword": "Confirmez le mot de passe",
    "passwordsDoNotMatch": "Les mots de passe ne correspondent pas",
    "updatePassword": "Mettre à jour le mot de passe",
    "errorOccurredWhenRetrievingProfile": "Désolé, une erreur est survenue, impossible de récupérer votre profil.",
    "errorOccurredWhenUpdatingProfile": "Désolé, une erreur est survenue, impossible de mettre à jour votre mot de passe.",
    "profileChangedSuccessfully": "Profil bien mis à jour.",
    "captionUsernameWillAppearInPublicDatabase": "Votre nom d'utilisateur apparaîtra dans les données publiques de Tournesol, si vous choisissez de rendre publique au moins l'une de vos données. Vous pouvez le changer à n'importe quel moment.",
    "updateProfile": "Mettre à jour le profil",
    "title": "Paramètres",
    "account": "Compte",
    "changeEmailAddress": "Changer d'adresse e-mail",
    "changePassword": "Changer de mot de passe",
    "exportAllData": "Télécharger vos données",
    "deleteAccount": "Supprimer votre compte"
  },
  "pollUserSettingsForm": {
    "letTournesolSuggestElements": "Laisser Tournesol suggérer des éléments à comparer lors de l'ouverture de l'interface de comparaison.",
    "moveTheFollowingCriterionUp": "Déplacer le critère suivant vers le haut:",
    "moveTheFollowingCriterionDown": "Déplacer le critère suivant vers le bas:",
    "selectTheCriteriaYouWantToDisplay": "Sélectionnez les critères que vous souhaitez afficher par défaut",
    "optionalCriteria": "Critères optionnels",
    "optionalCriteriaEmptyText": "Tous les critères optionnels seront affichés par défaut.",
    "alwaysDisplayedCriteria": "Critères toujours affichés",
    "alwaysDisplayedCriteriaEmptyText": "Aucun critère sélectionné. Tous les critères optionnels seront masqués par défaut.",
    "preferredLanguage": "Langue préférée",
    "autoRemove": "Suppression automatique",
    "autoRemoveHelpText_one": "Les éléments seront supprimés de votre liste à comparer plus tard après {{value}} comparison.",
    "autoRemoveHelpText_many": "Les éléments seront supprimés de votre liste à comparer plus tard après {{value}} comparisons.",
    "autoRemoveHelpText_other": "Les éléments seront supprimés de votre liste à comparer plus tard après {{value}} comparisons.",
    "always": "Toujours",
    "websiteOnly": "Seulement sur le site web",
    "embeddedOnly": "Seulement dans l'extension",
    "never": "Jamais",
    "displayTheTheWeeklyCollectiveGoal": "Affichage de l'objectif collectif hebdomadaire",
    "errorOccurredDuringPreferencesUpdate": "Désolé, une erreur est survenue, impossible de mettre à jour vos préférences.",
    "preferencesUpdatedSuccessfully": "Préférences mises à jour avec succès.",
    "updatePreferences": "Mettre à jour les préférences",
    "comparisonPage": "Comparaison (page)",
    "rateLater": "Liste à comparer plus tard",
    "recommendations": "Recommandations (flux)",
    "recommendationsPage": "Recommandations (page)",
    "customizeYourDefaultSearchFilter": "Personnalisez <1>les filtres de recherche par défaut</1> selon vos préférences. Ces filtres sont appliqués <4>seulement</4> lorsque vous accédez aux recommandations depuis le <7>menu principal</7>."
  },
  "generalUserSettingsForm": {
    "notificationsEmailNewFeatures": "Je veux être informé·e des nouvelles fonctionnalités (~ 1 par mois).",
    "notificationsEmailResearch": "Je veux recevoir les invitations aux études de recherches et aux enquêtes concernant le projet (~ 6 par an).",
    "emailNotifications": "Notifications par e-mail",
    "joinTheResearchStudies": "Participez aux études de recherche !",
    "joinTheResearchStudiesDesc": "Plusieurs projets de recherches ont choisi Tournesol ou sa communauté comme sujet d'étude. Si vous souhaitez faire avancer la science nous vous invitons à accepter de recevoir des invitations par e-mail. Vous serez notifié·e lorsque d'éventuelles études démarreront."
  },
  "language": {
    "en": "Anglais",
    "fr": "Français",
    "af": "Afrikaans",
    "ar": "Arabe",
    "bg": "Bulgare",
    "bn": "Bengali",
    "ca": "Catalan",
    "cs": "Tchèque",
    "cy": "Gallois",
    "da": "Danois",
    "de": "Allemand",
    "el": "Grec",
    "es": "Espagnol",
    "et": "Estonien",
    "fa": "Perse",
    "fi": "Finlandais",
    "gu": "Gujarati",
    "he": "Hébreu",
    "hi": "Hindi",
    "hr": "Croate",
    "hu": "Hongrois",
    "id": "Indonésien",
    "it": "Italien",
    "ja": "Japonais",
    "kn": "Kannada",
    "ko": "Coréen",
    "lt": "Lituanien",
    "lv": "Letton",
    "mk": "Macédonien",
    "ml": "Malayalam",
    "mr": "Marathi",
    "ne": "Népalais",
    "nl": "Hollandais",
    "no": "Norvégien",
    "pa": "Penjabi",
    "pl": "Polonais",
    "pt": "Portugais",
    "ro": "Roumain",
    "ru": "Russe",
    "sk": "Slovaque",
    "sl": "Slovène",
    "so": "Somali",
    "sq": "Albanais",
    "sv": "Suédois",
    "sw": "Swahili",
    "ta": "Tamoul",
    "te": "Télougou",
    "th": "Thaï",
    "tl": "Tagalog",
    "tr": "Turc",
    "uk": "Ukrainien",
    "ur": "Ourdou",
    "vi": "Vietnamien"
  },
  "videosUserSettingsForm": {
    "recommendations": {
      "defaultUploadDate": "Valeur par défaut du filtre date de mise en ligne",
<<<<<<< HEAD
      "defaultLanguages": "Langues des vidéos",
      "keepEmptyToSelectAllLang": "Laisser vide pour tout sélectionner. (S'applique aussi à l'extension de navigateur.)",
      "defaultUnsafe": "Afficher par défaut les éléments avec un score négatif et ceux avec peu de contributeur·rices."
=======
      "defaultUnsafe": "Afficher par défaut les vidéos avec un score négatif et ceux avec peu de contributeur·rices.",
      "defaultExcludeCompared": "Exclure par défault les vidéos que vous avez déjà comparées."
>>>>>>> fedd0d45
    }
  },
  "preferences": {
    "generalPreferences": "Préférences générales",
    "preferencesRegarding": "Préférences concernant :",
    "errorOccurredWhileRetrievingPreferences": "Désolé, une erreur est survenue, impossible de récupérer vos préférences.",
    "preferences": "Préférences"
  },
  "poll": {
    "videos": "vidéos",
    "presidential2022": "présidentielle FR 2022",
    "entityCandidate": "candidat",
    "entityVideo": "vidéo"
  },
  "username": "Nom d'utilisateur",
  "metrics": {
    "evolutionDuringTheLast30Days": "Évolution au cours des 30 derniers jours.",
    "duringTheLast30Days": "les 30 derniers jours."
  },
  "stats": {
    "ratedVideos": "Vidéos notées",
    "ratedCandidates": "Candidats notés",
    "activatedAccounts": "Comptes activés",
    "comparisons": "Comparaisons"
  },
  "tip": {
    "less": "Moins",
    "showMore": "Voir plus ..."
  },
  "notifications": {
    "errorOccurred": "Désolé, une erreur est survenue.",
    "tryAgainLaterOrContactAdministrator": "Veuillez réessayer plus tard, ou contacter un administrateur si le problème persiste.",
    "nonImpactingError": "Oups, une erreur non impactante est survenue.",
    "pleaseContactAnAdministratorToReportIssue": "S'il vous plaît, contacter un administrateur pour rapporter le problème.",
    "youTemporarilyMadeTooManyRequests": "Désolé, vous avez momentanément fait trop de requêtes. Veuillez réessayer plus tard."
  },
  "pageNotFound": {
    "sorryPageNotFound": "Désolé, page non trouvée.",
    "theRequestedAddressIsErroneous": "L'adresse demandée est erronée, ou n'est simplement plus disponible.",
    "backToHomePage": "Retourner à l'accueil"
  },
  "about": {
    "whatIsTournesol": "Qu'est-ce que Tournesol ?",
    "introductionTournesol": "Tournesol est une plateforme libre et open source qui propose un outil de décision collaboratif. Le but principal de cet outil est d'identifier les vidéos d'utilité publique de grandes qualités, de manière collaborative, en s'appuyant sur le jugement de contributeurs. Nous espérons rendre les algorithmes d'aujourd'hui et de demain robustement bénéfiques à grande échelle, pour toute l'humanité. Une autre application que nous explorons en ce moment est d'utiliser l'algorithme de Tournesol pour évaluer des candidats à une élection. Pour en savoir plus consultez notre <2>white paper</2>, notre <5>dépôt GitHub</5>, notre <8>serveur Discord</8>, et notre <11>page LinkedIn </11>.",
    "tournesolVision": "Nous souhaitons construire les fondations d'une gouvernance algorithmique robuste et bénéfique à grande échelle pour l'information",
    "tournesolVisionRaisingAwareness": "À travers la sensibilisation à la crise globale de l'information",
    "tournesolVisionCollaborativePlatform": "À travers le développement d'une plateforme collaborative pour l'évaluation et la recommandation de contenu en ligne",
    "tournesolVisionResearchOnEthicsOfAlgorithms": "À travers la recherche sur l'éthique des algorithmes en construisant une grande base de données fiable de jugements humains",
    "whoBuildsTournesol": "Qui fabrique Tournesol ?",
    "tournesolTransparency": "Tournesol se veut être un projet extrêmement transparent. Toutes les contributions au code source de la plateforme sont visibles sur GitHub\u00a0; la description des concepts importants et la vision du projet sont consultables sur ce site\u00a0; enfin les discussions relatives au développement de Tournesol se déroulent ouvertement sur Discord.",
    "considerHelpingWithDonation": "Si vous en avez la possibilité, n'hésitez pas à nous aider <2>en faisant un don</2>.",
    "tournesolAssociation": "L'association Tournesol",
    "tournesolAssociationDetail": "Le projet est porté par l'association à but not lucratif « Association Tournesol » basée à Lausanne en Suisse.",
    "rolePresident": "Président",
    "roleTreasurer": "Trésorier",
    "roleSecretary": "Secrétaire",
    "significantContributors": "Contributeur·rices important·es",
    "weThankOurContributors": "Nous sommes extrêmement reconnaissant envers les contributrices et contributeurs qui ont eu un très grand impact sur le projet.",
    "sergiaDescription": "Sergia était une des quelques personnes qui ont décidé de développer le projet Tournesol. Elle a au début assumé la majorité des efforts de developpement pour le backend, les algorithmes et le frontend de la première vesion de la plateforme.",
    "sigmikeDescription": "Michael contribue volontairement au développement open source de beaucoup d'aspects du project comme le site web et l'extension navigateur.",
    "weThankOurPartners": "Nous remercions nos partenaires",
    "partnershipWithEpfl": "Partenariat avec l'EPFL",
    "partenershipWithEpflDetail": "Pendant une courte période, un ingénieur de recherche à l'École Polytechnique Fédérale de Lausanne (EPFL) s'est consacré au développement de la plateforme Tournesol. Plusieurs chercheurs et chercheuses du laboratoire d'informatique distributée (DCL) ont également participé à la conception et poursuivent la recherche sur les algorithmes de Tournesol.",
    "partnershipWithPolyconseil": "Partenariat avec Polyconseil",
    "partnershipWithPolyconseilDetail": "Nous sommes également accompagné par l'entreprise Polyconseil, dans le cadre de leur programme #Tech4Good. Depuis août 2021, Polyconseil met à disposition un jour par semaine un ingénieur logiciel en stage pour travailler sur le développement de la plateforme Tournesol et nous apporte chaque mois des conseils d'organisation, et de design UX/UI. Merci beaucoup !",
    "partnershipWithKleis": "Partenariat avec Kleis Technology",
    "partnershipWithKleisDetail": "Nous avons pu bénéficier de l'accompagnement de l'entreprise Kleis Technology pour définir nos processus organisationnels, et adopter des pratiques de développement efficaces. Notre partenariat avec Kleis est extrêmement structurant pour le développement de la vision de notre produit et nous apporte des solutions pour réaliser des choix techniques essentiels. Merci beaucoup !",
    "openSourceContributions": "Contributions Bénévoles",
    "openSourceContributors": "Tournesol étant un projet de développement ouvert, nous avons la chance de pouvoir bénéficier des contributions de nombreux volontaires. Consultez la liste de nos merveilleux contributeurs sur <2>leur page Github</2>.",
    "donateHowTo": "Comment faire un don ?",
    "donateByDirectTransferEUR": "Par virement direct en Euros (EUR)",
    "donateByDirectTransferCHF": "Par virement direct en Francs Suisses (CHF)",
    "publicDatabase": "Base de données publique",
    "publicDatabaseDetailAndLicense": "Les contributeurs de Tournesol peuvent décider de rendre leurs données publiques. Nous espérons que ces données importantes se révéleront utiles pour les chercheurs et chercheuses travaillant sur l'éthique des algorithmes, et les systèmes de recommandation à grande échelle. Notre base de données publique, disponible sous licence <2>Open Data Commons Attribution License (ODC-By)</2>, peut être téléchargée en cliquant sur le bouton ci-dessous.",
    "publicDatabaseThanksToContributors": "Enfin, nous souhaitons vivement remercier tous les contributeurs qui comparent des vidéos sur Tournesol. Nous comptons actuellement environ {{userCount}} utilisateurs qui ont comparé {{comparisonCount}} fois plus de {{comparedEntityCount}} vidéos. ❤️",
    "trustedEmailDomains": "Noms de domaine considérés comme fiables",
    "trustedDomainsToProtectTournesol": "Dans le but de protéger Tournesol des faux comptes, la plateforme assigne par défaut un score de confiance limité aux nouveaux comptes créés.",
    "trustedDomainsGainMoreVotingRights": "Vous pouvez augmenter significativement votre score de confiance en validant <2>une adresse e-mail provenant d'un domaine considéré comme fiable</2>, ou lorsque d'autres personnes se portent garant·es pour vous.",
    "trustedDomainsValuable": "Dans tous les cas, vos contributions sont utiles car elles motiveront et aideront la recherche en éthique des algorithmes et de l'intelligence artificielle",
    "trustedDomainsCurrentList": "Liste actuelle des domaines considérés fiables"
  },
  "donate": {
    "ifPossibleConsiderUsingDirectTransfers": "Si possible, préférez les virements directs (voir au-dessous). Cela permet à l'association de ne pas payer de frais supplémentaires, et permet de tirer le meilleur parti de vos dons.",
    "donateWithKKBB": "Faire un don avec KissKissBankBank",
    "donateWithPaypal": "Faire un don avec PayPal",
    "doYouPreferDirectTransfer": "Vous préférez les virements directs ?",
    "whatDoWeDoQuestion": "Comment dépensons-nous nos fonds\u00a0?",
    "whatDoWeDoAnswer": "Tout d'abord, nous engageons un développeur de logiciels pour travailler sur le code source de Tournesol (environ 4\u00a0000€ par mois avec taxes). Ensuite, nous payons des infrastructures et des services pour héberger et faire fonctionner la plateforme Tournesol (environ 150€ par mois).",
    "whatWeWouldDoQuestion": "Que ferions-nous avec plus de fonds\u00a0?",
    "whatWeWouldDoAnswer": "Notre priorité est de promouvoir Tournesol et d'embaucher un·e deuxième employé·e. La personne serait soit axée sur la croissance de l'association et le financement, soit serait un·e ingénieur·e qui développerait le site web avec une expertise en UX/Design ou en apprentissage automatique.",
    "howMuchDoWeHaveQuestion": "Combien avons-nous actuellement\u00a0?",
    "howMuchDoWeHaveAnswer": "Depuis la création de l'association en 2021, nous avons reçu plusieurs dons généreux qui nous ont grandement aidés à construire la première version de la plateforme (environ 60\u00a0000€). Depuis lors, nous avons reçu moins de 1\u00a0000€ par mois, ce qui n'est pas suffisant pour couvrir nos coûts à long terme.",
    "howMuchWeCurrentlySpendQuestion": "Combien dépensons-nous actuellement\u00a0?",
    "howMuchWeCurrentlySpendAnswer": "L'association dépense un peu plus de 4\u00a0000€ par mois.",
    "haveWeConsideredQuestion": "Avons-nous envisagé d'autres opportunités de financement\u00a0?",
    "haveWeConsideredAnswer": "Oui, nous avons essayé de postuler à plusieurs sources de financement mais n'avons pas encore été sélectionnés avec succès. Si vous êtes une agence de financement et que vous trouvez notre projet prometteur, veuillez nous contacter à l'adresse hello\u00a0(at)\u00a0tournesol.app."
  },
  "privacyPolicy": {
    "privacyPolicy": "Politique de confidentialité",
    "whatPersonalDataTournesolCollectAndWhy": "Quelles données sont collectées par Tournesol et dans quel but ?",
    "ratings": "Notes",
    "whyTournesolCollectsRatings": "La plateforme Tournesol est un outil de décision collaboratif. Le fonctionnement de cet outil nécessite de récolter, déduire et agréger les jugements de contributeurs sur la qualité de multiples alternatives. Les alternatives peuvent être par exemple des vidéos en ligne ou bien des candidats à une élection présidentielle. Nous attirons l'attention des utilisateurs sur le fait que les opinions politiques sont des données sensibles et que Tournesol collecte et utilise les données renseignées et sauvegardées sur la plateforme. Pour ce faire, Tournesol collecte les données renseignées par les contributeurs lorsqu'ils comparent des contenus par paire.",
    "search": "Requêtes",
    "whyTournesolCollectsSearchQueries": "Y compris quand un contributeur n'est pas connecté à son compte, Tournesol collecte les paramètres des requêtes effectuées, de manière à mieux comprendre le besoin des utilisateurs. Nous pensons que de telles données peuvent avoir un intérêt scientifique et éthique pour construire des systèmes de recommandations plus robustement bénéfiques pour l'humanité.",
    "contributorProfile": "Profils des contributeurs",
    "whyTournesolCollectsContributorProfile": "Afin de distinguer l'expertise des différents contributeurs, Tournesol demande à ce que les contributeurs certifient leur adresse e-mail, décrivent leurs domaines de compétences et ajoutent des liens vers leurs profils publics. Nous pensons que de telles données peuvent avoir un intérêt scientifique et éthique pour construire des systèmes de recommandations plus robustement bénéfiques pour l'humanité.",
    "contactForm": "Formulaire de contact",
    "thereIsNoContactForm": "Il n'y a actuellement pas de formulaire de contact. Pour nous contacter, veuillez utiliser l'adresse e-mail suivante: hello(at)tournesol.app",
    "loginInformation": "Données de connexion",
    "loginInformationDetails": "Si un contributeur possède un compte et se connecte à Tournesol, Tournesol déposera un jeton unique et temporaire afin d'authentifier la session de l'utilisateur auprès des serveurs de Tournesol. Ce jeton ne contient aucune données personnelle, et est utilisé exclusivement à but d'authentification. De plus, Tournesol peut également persister localement sur le navigateur des données relatives aux fonctionnalités de la plateforme, telles que des préférences d'affichage ou de langues. Lors de la déconnexion, les données de connexion sont supprimées. Tournesol n'utilise aucun cookie (ou autre dispositif) à des fins de pistage.",
    "embeddedContentFromOtherWebsites": "Contenu intégré provenant d'autres sites",
    "whatDataCollectEmbeddedWebsites": "Tournesol intègre du contenu vidéo provenant de YouTube et des images provenant de Wikimedia. Le contenu intégré d'autres sites se comporte de la même façon que lorsque l'utilisateur visite le site en question. Ces sites tiers sont susceptibles de collecter des données sur l'utilisateur, d'utiliser leurs propres cookies et intégrer des outils tiers à des fins de pistage. Ils peuvent suivre l'interaction des utilisateurs avec le contenu intégré, y compris en les associant à leur compte existant sur ce site externe si l'utilisateur y est connecté.",
    "whoTournesolSharesUsersNContributorsDataWith": "Avec qui Tournesol partage-t-il les données des utilisateurs et des contributeurs ?",
    "whoTournesolSharesUsersNContributorsDataWithParagraph": "Tournesol accorde beaucoup d'importance à la protection des données de ses utilisateurs et contributeurs. En particulier, Tournesol sait que les jugements des contributeurs peuvent entrer en conflit avec les opinions de leaders politiques et d'employeurs. Nous souhaitons que des contributeurs puissent exprimer leurs jugements sans craindre de conséquences sur leur vie personnelle. C'est pourquoi Tournesol offre la possibilité de soumettre des jugements de manière privée ou anonyme. Ces jugements privés ne sont partagés avec aucune tierce partie.",
    "publicData": "Données publiques",
    "whereGoPublicData": "Les contributeur·ices sont encouragé·es, si possible, à comparer des vidéos publiquement. Cela nous permettra de constituer une base de données publique, qui, nous l'espérons, stimulera la recherche menée sur des algorithmes de recommandations plus bénéfiques. Cette base de données comprend le detail des contributions publiques, associées aux noms d'utilisateur des contributeurs qui les ont transmises. Les jugements privés, c'est-à-dire les comparaisons pour lesquelles au moins l'une des vidéos est évaluée en privé par le contributeur, ne sont jamais rendues publiques, et ne sont partagées avec aucune tierce partie. En plus de cela les comparaisons de candidats à une élection présidentielles sont toutes considérés privées et Tournesol n'offre pas la possibilité aux utilisateurs de rendre ces données publiques. Si vous avez au moins une comparaison de videos publiques, Tournesol inclut dans la base de données publique votre score de confiance calculé en fonction de votre e-mail et des garants.",
    "aggregateData": "Données aggrégées",
    "whereGoAggregateData": "Nos algorithmes combinent les contributions publiques et privées pour produire des statistiques agrégées, qui sont rendues publiques. Cela est notamment le cas des scores Tournesol associés aux différentes vidéos et candidats à une élection. Tournesol prévoit également de mettre à disposition des statistiques sur des sous-ensembles de contributeurs, pour par exemple déterminer dans quelle mesure une vidéo traitant de physique est considérée comme pédagogique pour les biologistes. Dans ce cas de figure, nous appliquons les principes de confidentialité différentielle, en ajoutant un degré d'aléa au résultat agrégé, de façon à renforcer le caractère privé de ces données. Les statistiques agrégées sont suceptibles d'être utilisées dans des articles de recherche scientifiques sur l'éthique des algorithmes et de l'intelligence artificielle.",
    "researchPurposes": "Objectifs de recherche",
    "researchPurposesParagraph": "Nous croyons que les données produites par les contributeurs ont un important intérêt scientifique et éthique pour rendre les systèmes de recommandations plus robustement bénéfiques pour l'humanité. C'est pourquoi les données publiquement transmises par les contributeurs seront aisément téléchargeables par toute personne. Nous espérons que cela pourra stimuler la recherche académique et privée dans le domaine des algorithmes de recommandations robustement bénéfiques.",
    "howLongTournesolRetainsContributorsData": "Pendant combien de temps les données des contributeurs sont-elles conservées par Tournesol ?",
    "howLongTournesolRetainsContributorsDataParagraph": "Si un utilisateur fait une recherche ou compare des alternatives, ses données seront conservées indéfiniment et accompagnées de métadonnées. Tournesol fait cela pour accomplir sa mission visant à identifier le contenu de plus haute qualité, que les contributeurs souhaitent voir être promu à grande échelle. Tous les contributeurs peuvent voir, modifier, et supprimer les informations les concernant sur leur page de contribution. Les administrateurs de la plateforme peuvent également accéder et modifier ces informations.",
    "whatRightsContributorsHaveOverTheirData": "Quels droits les contributeurs possèdent-ils sur leurs données ?",
    "whatRightsContributorsHaveOverTheirDataParagraph": "En accédant à la page de leur compte, les contributeurs peuvent télécharger les données transmises à la plateforme. Ils ont également la possibilité de demander la suppression de toutes les données personnelles les concernant que Tournesol conserve. Cela n'inclut pas les données que Tournesol a l'obligation de conserver pour des raisons administratives, légales ou à des fins de sécurité."
  },
  "clickToDownload": "Télécharger",
  "myComparisonsPage": {
    "noComparisonYet": "Aucune comparaison",
    "listHasNbComparisons_one": "Vous avez déjà fait <1>{{comparisonCount}}</1> comparaison.",
    "listHasNbComparisons_many": "Vous avez déjà fait <1>{{comparisonCount}}</1> comparaisons.",
    "listHasNbComparisons_other": "Vous avez déjà fait <1>{{comparisonCount}}</1> comparaisons.",
    "title": "Mes comparaisons"
  },
  "criteriaDescriptions": {
    "backfire_risk": "<0>Est-ce adapté au public ayant des opinions opposées\u00a0? Le risque de malentendus ou de réactions indésirables est-il faible\u00a0?</0><1>Ce critère vise à mesurer la probabilité qu'une personne puisse mal comprendre ou réagir négativement à l'information présentée. Cela peut s'appliquer particulièrement aux contenus présentés avec un fort clivage \"nous contre eux\" sur des sujets controversés <1>(<1>BailABBC+-18</1>)</1>. Notez cependant que cette <4>vidéo de Veritasium</4> (basée sur sa <8>thèse de doctorat</8>) montre que l'effet inverse se produit également pour une présentation claire d'un concept scientifique contre-intuitif, si le contenu ne met pas en évidence les risques de malentendus.</1><2>Les contenus qui obtiennent un score élevé en termes de \"résistance aux retours négatifs\" devraient être sûrs à recommander à tous les types de publics, avec des risques limités de malentendus.</2>",
    "better_habits": "<0>Est-ce que cela incite à adopter des habitudes bénéfiques, pour soi-même et au-delà?</0><1>Ce critère vise à mettre en évidence le contenu qui pousse les spectateur·ices vers de meilleures habitudes, pour eux-mêmes ou pour la société. Il peut s'agir d'habitudes plus saines, en termes d'alimentation, d'activités sportives, de santé mentale, ou qui incite à davantage de prudence lors de la consommation de contenus informatifs. Elles peuvent également inclure des habitudes plus altruistes, comme faire preuve de davantage de gentillesse envers les autres (y compris sur Internet), inciter à réduire son empreinte carbone, ou sensibiliser à l'excès de confiance. Évidemment, les contenus qui ne favorisent pas de meilleures habitudes devraient avoir une note plus basse, tandis que les contenus qui favorisent de mauvaises habitudes, délibérément ou non, devraient avoir une note très basse.</1><2>Les contenus qui obtiennent un score élevé en termes d'\"encouragement à de meilleures habitudes\" devraient réussir à motiver le public à se développer et à s'améliorer.</2>",
    "diversity_inclusion": "<0>Cela favorise-t-il tolérance, compassion et élargissement de nos considérations morales\u00a0?</0><<1>Ce critère vise à identifier les contenus qui promeuvent une vision plus diversifiée et inclusive de la vie en général. Les contenus qui obtiennent un score élevé en matière de \"diversité et inclusion\" doivent célébrer la diversité et être attractifs pour les groupes minoritaires. Parmi d'autres choses, un contenu diversifié et inclusif peut promouvoir:</1><2><0>la diversité des ethnies, des croyances et des préférences de l'humanité, surtout dans des domaines qui en manquent profondément</0><1>la vie de tous les êtres sensibles (par exemple, les animaux non humains)</1><2>le bien-être des jeunes et des générations futures</2><3>la diversité des genres et des orientations sexuelles</3><4>l'inclusion de toutes les espèces dans nos cercles moraux et la protection de la biodiversité.</4></2><3>Lors de l'évaluation de cette caractéristique, les contributeur·ices sont encouragé·es à réfléchir à ce que les spectateur·ices privilégié·es ou défavorisé·es peuvent ressentir en visionnant le contenu. Les contenus qui normalisent les préjugés ou qui ignorent les intérêts des groupes sous-représentés, délibérément ou non, sont à évaluer négativement sur ce critère.</3><4>Exemple</4><5>Typiquement, les vidéos ci-dessous peuvent être considérées comme favorisant une grande diversité et inclusion.</5><6><0><0>Vidéo de Tibees \"The First Computer Program\"</0></0><1><0>Vidéo de Mark Robert \"The Truth About my Son\"</0></1><2><0>Vidéo de Jaiden Animations \"Being not Straight\"</0></2><3><0>Vidéo de Vox \"Are we Automating Racism?\"</0></3></6>",
    "engaging": "<0>Est-ce captivant\u00a0? Est-ce que cela attise la curiosité et invite à réexaminer des croyances\u00a0?</0><1>Lors de l'évaluation de cette caractéristique, les contributeur·ices sont invité·es à se demander si leurs proches s'ennuieraient en regardant le contenu, ou si ce contenu a une chance de susciter une discussion intéressante et d'encourager des recherches supplémentaires sur le sujet.</1><2>Les contenus qui obtiennent une note élevée pour \"stimulant & suscite la réflexion\" devraient attirer l'attention d'un plus large public, susciter leur curiosité et créer le désir d'en savoir plus, y compris en remettant en question leurs propres croyances.</2><3>Captivant</3><4>Le dynamisme de la vidéo, l'utilisation de l'humour ou la qualité audiovisuelle de la narration sont des éléments importants à considérer.</4><5>Cette <2>vidéo de Veritasium</2> présente des conseils pour des vidéos scientifiques plus captivantes.</5><6>Stimulant</6><7>Une vidéo est stimulante si elle invite à des réflexions supplémentaires, peut-être inhabituelles pour le public. Elle peut généralement y parvenir si elle soulève d'autres questions, encourage à mieux réfléchir avant et fournit des indications pour en savoir plus.</7><8>Curiosité</8><9>Contrairement à de nombreuses métriques, y compris l'\"intelligence scientifique\"<1>(<1>KahanPCS-17</1>)</1>, la curiosité scientifique a été liée à une convergence de croyances malgré des opinions politiques divergentes <4>(<1>KahanLCHH-17</1>)</4>.</9><10><0>Galef-21</0> affirme que la plus grande difficulté pour aboutir à un bon jugement est souvent d'adopter l'esprit d'éclaireur (\"scout mindset\"), qui est défini comme un raisonnement motivé par l'exactitude ou l'honnêteté intellectuelle. Cela s'oppose à l'état d'esprit du \"soldat\", qui s'attache à un raisonnement motivé par la croyance.</10>",
    "entertaining_relaxing": "<0>Y passe-t-on un bon moment\u00a0?</0><1>Les contenus qui obtiennent une note élevée sur le critère \"Divertissant & relaxant\" devraient permettre aux spectateur·ices de s'amuser et de se détendre.</1>",
    "importance": "<0>Le fait d'accorder plus d'attention à ce sujet peut-il significativement améliorer le monde\u00a0?</0><1>Ce critère vise à lutter contre le problème des <1>mute news</1>, qui sont des informations qui ne reçoivent pas l'attention qu'elles devraient avoir pour le bien de l'humanité et au-delà. Par exemple, comme expliqué dans <4>cette vidéo de PBS Hot Mess</4>, en ce qui concerne la lutte contre le changement climatique, demander au public d'éteindre la lumière lorsqu'ils quittent leur domicile est de plusieurs ordres de grandeur moins important que, par exemple, éviter de prendre l'avion.</1><2>Les contenus qui obtiennent un score élevé pour \"important & actionnable\" doivent présenter des données et des arguments ayant des conséquences majeures, ainsi que des plans d'action qui auraient des impacts à grande échelle.</2><3>Échelle</3><4>Les plans d'actions ayant des impacts à grande échelle sont plus importants car ils affectent un plus grand nombre d'individus en une seule fois.</4><5>Actionable et tangible</5><6>Un contenu qui se contente de lister les problèmes est sans doute moins important à partager qu'un contenu qui liste à la fois les problèmes et propose des solutions réalisables.</6><7>Le contenu est d'autant plus important s'il appelle à des plans d'action de la part des spectateur·ices (même si ces plans consistent à créer une pression sociale sur d'autres individus).</7><8>Autres aspects</8><9>Lors de l'évaluation de l'importance d'un contenu, il peut être pertinent de savoir si celui-ci souligne les caractéristiques importantes du sujet qu'il aborde. En particulier, les introductions et les conclusions peuvent être ce qui retient le plus l'attention du public. Le contenu ouvre-t-il et se clôt-il sur des considérations importantes\u00a0?</9><10> Selon le bayésianisme, des données <1>surprenantes</1> devraient avoir un impact beaucoup plus important sur les croyances d'un·e spectateur·ices (bayésien·ne). En pratique, les spectateur·ices ne sont pas bayésien·nes. C'est pourquoi, en plus de présenter des données surprenantes aux spectateur·ices, il est également important de mettre en évidence le caractère surprenant des données ou de l'argument. Cela signifie souligner l'aspect jusqu'ici négligé des données ou de l'argument.</10>",
    "largely_recommended": "<0>Il s'agit du critère de qualité principal sur Tournesol 🌻</0><1>Ce critère vise à mesurer à quel point un contenu devrait être recommandé à un public très large, selon le jugement du contributeur.</1><2>La principale motivation pour faire de ce critère celui utilisé par défaut est de mettre en évidence le cœur de la mission de Tournesol ; à savoir, identifier les contenus qui méritent d'être diffusés à grande échelle.</2><3>Une deuxième motivation est de le rendre aussi accessible que possible pour les nouveaux contributeur·ices.</3><4>Une troisième motivation est enfin d'utiliser ce critère de qualité pour déduire l'importance donnée par les contributeur·ices aux autres critères de qualité. En particulier, nous souhaiterions bientôt étudier comment combiner au mieux les différents critères de qualité optionnels (ainsi que celui par défaut) en un score Tournesol unique plus fiable pour chaque vidéo.</4>",
    "layman_friendly": "<0>Est-ce facilement compréhensible, avec peu de connaissances préalables\u00a0?</0><1>Ce critère vise à identifier les contenus adaptés à celles et ceux ayant très peu de connaissances préalables sur les thématiques abordées. Lorsqu'ils jugent cette caractéristique, les contributeur·ices sont encouragé·es à réfléchir à la pertinence du contenu pour leurs grands-parents ou pour leurs enfants.</1><2>Les contenus qui obtiennent un score élevé en matière d'\"accessibilité aux non-spécialistes\" devraient être abordables pour un très large public.</2><3>Distinction avec \"Clair & pédagogique\"</3><4>Un exemple de vidéo non pédagogique qui reste pourant accessible pour les non-initiés est une vidéo qui aborde des concepts de manière très superficielle.</4><5>Un exemple de vidéo très pédagogique qui pourrait ne pas être très conviviale pour les non-initiés est <2>cette vidéo de 3Blue1Brown</2>.</5>",
    "pedagogy": "<0>À quel point le public est-il guidé dans sa compréhension\u00a0?</0><1>Ce critère vise à mesurer la clarté des explications d'un contenu. Plus important encore, cette <2>vidéo de Veritasium</2> soutient que ce qui importe vraiment, c'est ce qui se passe dans la tête du spectateur pendant qu'il regarde la vidéo. Un contenu pédagogique doit donc accompagner adéquatement les spectateur·ices à chaque étape difficile d'un argument ou de l'analyse de certaines données.</1><2>Les contenus qui obtiennent un score élevé en matière de \"clarté et pédagogie\" devraient aider le public à comprendre tous les éléments qui conduisent à une conclusion.</2>",
    "reliability": "<0>Les informations présentées sont-elles dignes de confiance et correctement nuancées\u00a0? Reposent-elles sur des bases solides\u00a0?</0><1>Cet indicateur vise à mesurer la fiabilité de l'information présentée dans un contenu, mais aussi dans quelle mesure cette information peut être trompeuse. En particulier, un contenu factuel qui sélectionne des données pour les présenter afin de corroborer une vision du monde et qui manque de complétude, devrait être considéré comme partiellement trompeur. De même, les contenus qui manquent de prudence épistémique et souffrent d'excès de confiance peuvent être considérés comme moins fiables que les contenus qui mesurent adéquatement l'étendue de leur ignorance.</1><2>Les contenus qui obtiennent un score élevé pour « fiable et non trompeur » devraient permettre à presque tout à chacun d'améliorer sa vision du monde, malgré les biais et le raisonnement motivé des spectateur·ices.</2><3>Fiabilité</3><4>La multiplicité et la diversité des sources et des preuves jouent un rôle important dans la fiabilité d'un contenu. Il devrait idéalement être corroboré par des <2>publications scientifiques évaluées par les pairs</2>. Cependant, comme expliqué dans <5>cette vidéo de Veritasium</5>, même les recherches publiées ont généralement des lacunes importantes. Des informations plus fiables peuvent être obtenues par des méta-analyses de plusieurs publications scientifiques, ou en s'appuyant sur un consensus scientifique.</4><5>Cependant, même la méta-analyse <1>peut ne pas être concluante</1>, surtout lorsque les données ne sont pas assez convaincantes. Une analyse fiable des données devrait reconnaître l'incertitude<3> (<1>WassersteinSL-19</1>)</3> en montrant de la prudence épistémique, combattant ainsi l'excès de confiance. Idéalement, le niveau de certitude devrait aussi être bien calibré.</5><6>Non trompeur</6><7>Malheureusement, les informations factuelles peuvent être profondément trompeuses. Par exemple, le 21 octobre 2020, NBC News a publié une nouvelle intitulée <2>\"Volunteer in AstraZeneca Covid-19 vaccine trial dies in Brazil\"</2>. Cependant, des nouvelles ultérieures ont rapporté que le volontaire n'a pas reçu le vaccin, car il faisait partie du groupe témoin. Étrangement, cela a été rapporté par Healthcare Finance dans une nouvelle intitulée <5>\"28-year-old volunteer in AstraZeneca COVID-19 vaccine trial dies\"</5>. Seul le sous-titre clarifie l'histoire, affirmant que \"L'essai n'a pas été interrompu car le volontaire n'a pas reçu le vaccin COVID-19 mais faisait partie du groupe témoin.\". Pourtant, de manière plus générale, même la mort d'un seul individu vacciné ne devrait pas affecter radicalement notre estimation de la dangerosité du vaccin, car la cause de la mort peut être sans rapport avec la vaccination de l'individu. En fait, si des dizaines de milliers de personnes sont vaccinées, la mort d'au moins un individu devrait être attendue dans les mois à venir, car selon <8>Statista</8>, chaque adulte a une probabilité plus grande qu'une chance sur mille de mourir dans un horizon d'un an.</7><8><0>ChevrePensante-21<1>FR</1></0> a observé la manière dont les actualités traitent des vaccins de manière disproportionnellement négative.</8><9>Plus généralement, pour d'éviter d'être trompé, les informations devraient être présentées de manière argumentée en se basant sur les connaissances scientifiques de base, replacer les nouvelles dans leur contexte, analyser les meilleures données statistiques disponibles, discuter des interprétations contradictoires et utiliser des formulations prudentes.</9>"
  },
  "entityAnalysisPage": {
    "candidate": {
      "goToGlobalRanking": "Voir le classement global"
    },
    "chart": {
      "criteriaScores": {
        "title": "Scores par critère"
      }
    },
    "twitter": {
      "intro": "J'ai vu cette vidéo sur @TournesolApp",
      "conclusion": "Je vous invite à la regarder et à la comparer avec d'autres vidéos 🌻"
    },
    "video": {
      "shareMessageIntro": "J'ai vu cette vidéo sur Tournesol.",
      "shareMessageConclusion": "Je vous invite à la regarder et à la comparer avec d'autres vidéos 🌻",
      "description": "Description (provenant de YouTube)"
    },
    "generic": {
      "compare": "Comparer"
    }
  },
  "entityNotFound": {
    "404": {
      "title": "Non trouvée",
      "message": "L'entité demandée est invalide, ou n'est simplement plus disponible."
    },
    "unexpected": {
      "title": "Erreur inconnue",
      "message": "Une erreur innatendu est survenue."
    }
  },
  "faqPage": {
    "frequentlyAskedQuestions": "Foire Aux Questions",
    "iDidFindTheAnswers": "Je n'ai pas trouvé la réponse à mes questions",
    "comeAndAskYourQuestionsOnDiscord": "Venez poser vos questions directement sur notre serveur Discord. Les questions qui reviennent souvent seront ajoutées à la FAQ.",
    "joinUsOnDiscord": "Rejoignez-nous sur Discord",
    "tableOfContent": "Table des Matières"
  },
  "faqEntryList": {
    "questionURLCopied": "URL de la question copiée."
  },
  "home": {
    "exploreTournesolPossibilities": "Découvrez toutes les possibilités de Tournesol",
    "tournesolToComparedMultipleTypesOfAlternatives": "Tournesol permet de comparer toutes sortes de choses. Avec les boutons ci-dessous vous pouvez basculer d'un univers à un autre:",
    "presidentielle2022": {
      "title": "Tournesol pour l'élection présidentielle",
      "tournesolDescription": "Tournesol est une plateforme libre et open source qui propose un outil de décision collaboratif transparent.",
      "whyCompareCandidates": "Initialement conçue pour la recommendation de vidéos d'utilité publique, Tournesol vous propose aujourd'hui de comparer les candidats à l'élection présidentielle française 2022. Ainsi, vous obtiendrez un aperçu de la façon dont les algorithmes de Tournesol analysent les préférences que vous exprimez.",
      "dataUsage": "Les données enregistrées ne seront jamais dévoilées aux autres utilisateurs, et ne serviront  qu'à la recherche dans l'éthique des algorithmes et en intelligence artificielle.",
      "respondToSurvey": "Répondre au sondage"
    },
    "generic": {
      "createAccount": "Créer un compte",
      "start": "Commencer",
      "pollIsClosed": "Le scrutin est maintenant fermé.",
      "seeResults": "Voir les résultats"
    },
    "collaborativeContentRecommendations": "Recommandations collaboratives de contenus",
    "tournesolIsAParticipatoryResearchProject": "Tournesol est un projet de recherche participatif et transparent sur l'éthique des systèmes de recommandations.",
    "helpUsAdvanceResearch": "Aidez-nous à faire avancer la recherche en donnant votre avis sur les vidéos que vous avez regardées pour identifier les vidéos d'utilité publique qui devraient être largement recommandées.",
    "contributeTitle": "Participez !",
    "contributeDetail": "Vous aussi, participez en donnant votre avis sur les vidéos YouTube que vous avez regardées. D'après vous, lesquelles devraient être les plus largement recommandées selon les différents critères identifiés par Tournesol ?",
    "compareButton": "Commencer à comparer",
    "useOurExtension": "Utilisez l'extension !",
    "webExtensionDescription": "L'extension navigateur vous permet de retrouver les vidéos recommandées par la communauté directement sur votre page d'accueil YouTube. Vous pourrez aussi marquer des vidéos pour les comparer plus tard, ou les comparer directement en quelques clics.",
    "getTheExtensionButton": "Installer l'extension",
    "extensionNotAvailableOnYourBrowser": "L'extension n'est malheureusement pas disponible pour votre navigateur web. Elle est compatible avec <1>Mozilla Firefox</1>, <3>Google Chrome</3> et probablement leurs dérivés."
  },
  "comparisonSection": {
    "contribute": "Contribuer",
    "theSimpliestWayToContribute": "Le moyen le plus simple de contribuer à Tournesol est de comparer des vidéos. Quel contenu voudriez-vous que YouTube recommande à vos proches ?"
  },
  "fundingSection": {
    "supportUs": "Soutenez-nous !",
    "tournesolExistsThanksToYourInvolvement": "Tournesol existe grâce à votre implication. En finançant Tournesol vous...",
    "guaranteeTheProjectsIndependence": "<0>garantissez</0> l'indépendance du projet",
    "participateInTheCreationOfCommons": "<0>participez</0> à la création de biens communs",
    "actForTheEthicsOfInformation": "<0>agissez</0> pour l'éthique de l'information",
    "iSupport": "Je soutiens"
  },
  "homeComparison": {
    "sorryTheComparisonIsTemporarilyUnavailable": "Désolé, la comparaison de vidéo est momentanément indisponible. Veuillez réessayer plus tard.",
    "compareTheVideos": "Comparer les vidéos"
  },
  "recommendationsSection": {
    "recommendations": "Recommandations",
    "eachComparisonHelps": "Grâce à toutes les personnes comparant des vidéos, Tournesol peut faire des recommandations de grande qualité à des milliers d'utilisateur·rices. Vous aussi, donnez votre avis afin d'améliorer ces recommandations.",
    "seeMore": "Voir plus"
  },
  "publicDataPublicCodeBox": {
    "ourDataAreOpen": "Nos données sont ouvertes",
    "weHopeThatOtherProjectsCanBenefitEtc": "Nous espérons que d'autres projets puissent bénéficier des efforts déployés par la communauté Tournesol. Pour cela nous mettons à disposion une base de données constituée par toutes contributions publiques que tout le monde peut utiliser.",
    "theseDataArePublishedUnderODCBY": "Ces données sont publiées sous la licence Open Data Commons Attribution License <1>(ODC-BY 1.0)</1>.",
    "downloadTheDatabase": "Télécharger la base de données",
    "ourAlgorithmsAreFree": "Nos algorithmes sont Libres",
    "ourAlgorithmsAndAllOurCodeAreFreeSoftware": "Dans une optique de transparence et de partage des connaissances, nos algorithmes et tous les codes sources que nous avons créés sont des Logiciels Libres.",
    "accessTheCodeOnGitHub": "Accéder au code sur GitHub",
    "discoverTheTalks": "Découvrir les Tournesol Talks",
    "weOrganizePublicEvents": "Nous organisons des événements publics en ligne avec des experts pour parler de leurs travaux liés à l'éthique, aux algorithmes, à l'information et plus encore",
    "accessTalksPage": "Voir les Tournesol Talks"
  },
  "researchSection": {
    "research": "Recherche",
    "weSeekToSupportResearch": "« Nous voulons soutenir la recherche sur l'éthique des algorithmes en publiant une grande base de données fiable de jugements humains. »"
  },
  "scientificLiteratureBox": {
    "publications": "Publications",
    "ourPapers": "Nos articles",
    "studenWorks": "Travaux étudiants",
    "theyCiteUs": "Ils nous citent",
    "inTheMedia": "Dans les médias"
  },
  "visualizeDataBox": {
    "visualizeTheData": "Visualisez les données",
    "youCanQuicklyExploreEtc": "Vous pouvez rapidement explorer notre base de données publique en utilisant notre application <1>Tournesol Data Visualization</1> réalisée avec Streamlit.",
    "personCorrelationCoefficientMatrix": "Matrice des coefficients de corrélation de Pearson entre les scores des critères de comparaison (2023/06/13)."
  },
  "reset": {
    "ifUserExistsResetLinkWillBeSent": "C'est fait !<1></1>Si l'identifiant existe, un courriel avec un lien de réinitialisation sera envoyé.",
    "resetYourPassword": "Réinitialisez votre mot de passe",
    "failToSendResetLink": "L'envoi du courriel a échoué.",
    "sendResetEmailButton": "Envoyer un courriel de réinitialisation",
    "backToLogIn": "Retourner à la page de connexion",
    "passwordModifiedSuccessfully": "Mot de passe bien modifié. Vous pouvez maintenant vous connecter.",
    "newPassword": "Nouveau mot de passe",
    "confirmNewPassword": "Confirmez votre nouveau mot de passe",
    "passwordsDoNotMatch": "Les mots de passe ne correspondent pas",
    "resetPasswordButton": "Réinitialiser le mot de passe"
  },
  "proofByKeyword": {
    "proofByKeyword": "Preuve par mot-clé",
    "proofFor": "Preuve pour :"
  },
  "myFeedbackPage": {
    "title": "Mes résultats",
    "presidentielle2022": {
      "welcomeOnYourResultPage": "Bienvenue sur votre page de résultat",
      "notEnoughComparisons_one": "Nous avons besoin d'au moins {{minComparisons}} comparaisons différentes avant de pouvoir vous présenter des résultats. Il vous en restre une dernière à faire. Cliquez sur le bouton ci-dessous pour continuer.",
      "notEnoughComparisons_many": "Nous avons besoin d'au moins {{minComparisons}} comparaisons différentes avant de pouvoir vous présenter des résultats. Il vous en restre encore {{remainingComparisons}} à faire. Cliquez sur le bouton ci-dessous pour continuer, et laissez-vous guider par les instructions.",
      "notEnoughComparisons_other": "Nous avons besoin d'au moins {{minComparisons}} comparaisons différentes avant de pouvoir vous présenter des résultats. Il vous en restre encore {{remainingComparisons}} à faire. Cliquez sur le bouton ci-dessous pour continuer, et laissez-vous guider par les instructions.",
      "continueComparisons": "Continuer vos comparaisons",
      "thanksForComparingCandidates": "Merci d'avoir comparé des candidat·es sur notre plateforme",
      "goToGlobalRanking": "Voir le classement global",
      "opinionsOnOnlineSharedContent": "Nous pensons que votre avis sur les contenus partagés en ligne est au moins aussi important que votre avis sur les candidat·es.",
      "discoverTournesolVideos": "Découvrez maintenant Tournesol vidéos. Un endroit qui vous permet de donner votre avis sur les vidéos YouTube que vous avez regardées, afin d'améliorer les recommandations de tous."
    },
    "proofOfVote": "Preuve de participation",
    "proofOfVoteHelperText": "Ce code sera utile afin de répondre à <2>notre sondage.</2>",
    "generic": {
      "whatsNext": "Et maintenant ?",
      "discoverTournesol": "Découvrez Tournesol"
    }
  },
  "proofOfVote": {
    "proof": "Preuve",
    "copyTheProof": "Copier la preuve"
  },
  "personalVouchers": {
    "voucherCreated": "Vous vous portez garant pour «\u00a0{{username}}\u00a0».",
    "introduction": "Je certifie que cet utilisateur est un humain, avec un comportement authentique, et qu'il n'utilise pas activement un autre compte Tournesol\u00a0:",
    "usernameLabel": "Nom d'utilisateur",
    "submitButton": "Je me porte garant de cet utilisateur",
    "givenVoucherDeleted": "Vous ne vous portez plus garant pour «\u00a0{{username}}\u00a0».",
    "noVoucherGiven": "Aucun.",
    "givenVouchersTitle": "Utilisateurs pour lesquels vous vous portez garant",
    "noVoucherReceived": "Aucun.",
    "receivedVouchersTitle": "Utilisateurs qui se portent garant pour vous",
    "trustScore": {
      "title": "Score de confiance",
      "description": {
        "explanation": "Votre score de confiance détermine à quel point vos comparaisons influencent les recommandations de Tournesol.",
        "howToChangeIt": "Vous pouvez obtenir plus de confiance en utilisant une adresse e-mail d'un domaine considéré comme fiable ou lorsque d'autres personnes se portent garant·es pour vous.",
        "includedInPublicDatabase": "Votre score de confiance est inclus dans la base de données publique si vous avez au moins une comparaison publique."
      },
      "nullValue": "Indéterminé",
      "low": "Faible",
      "medium": "Moyen",
      "high": "Élevé",
      "isTrusted": "Votre adresse e-mail est considérée comme fiable.",
      "isNotTrusted": "Votre adresse e-mail n'est pas considérée comme fiable.",
      "hasReceivedVouchers": "Vous avez au moins un garant.",
      "hasNotReceivedVouchers": "Vous n'avez pas encore de garant."
    },
    "aboutVouchingMechanism": "En vous portant garant pour d'autres utilisateurs, vous leur permettez d'augmenter leur score de confiance, y compris si leur adresse e-mail n'est pas considérée comme fiable. La liste des utilisateurs pour lesquels vous vous portez garant ou qui se portent garant pour vous est une information publique."
  },
  "myRateLaterListPage": {
    "title": "À comparer plus tard"
  },
  "recommendationsPage": {
    "chips": {
      "by": "d'après"
    },
    "title": {
      "results": "Résultats",
      "personalRecommendations": "Recommandations personnelles",
      "recommendations": "Recommandations"
    }
  },
  "noVideoCorrespondsToSearchCriterias": "Aucune vidéo ne correspond à vos critères de recherche.",
  "profile": "Profil",
  "signup": {
    "welcome": "Bienvenue !",
    "successMessage": "Un lien de vérification vient d'être envoyé à <1>{{email}}</1> .",
    "title": "Inscription",
    "accountCreationFailed": "Création du compte échouée.",
    "iAgreeWithTheTerms": "J'ai au moins 15 ans. J'ai lu et j'accepte les <2>Conditions Générales d'Utilisations</2> et la <6>Politique de confidentialité</6>."
  },
  "emailAddress": "Adresse e-mail",
  "confirmYourPassword": "Confirmez votre mot de passe",
  "signUpButton": "S'inscrire",
  "verify": {
    "verifyRegistration": "Vérifier l'inscription",
    "yourAccountIsNowVerified": "Votre compte est maintenant vérifié.",
    "yourNewEmailAddressIsNowVerified": "Votre nouvelle adresse e-mail est maintenant vérifiée.",
    "verificationFailed": "La vérification a échoué"
  },
  "talksPage": {
    "whatAreTournesolTalks": "C'est quoi les Tournesol Talks ?",
    "tournesolTalksIntroduction": "L'association Tournesol organise des événements en ligne publics et libres avec des experts et des chercheurs pour parler de leurs travaux concernant l'éthique, les algorithmes et systèmes de recommandation, l'information, la démocratie et plus encore.",
    "beInformedOfUpcomingEvents": "Être informé·e des évènements à venir",
    "title": "Tournesol Talks",
    "upcomingEvents": "Évènement(s) à venir",
    "noTalksInTheNearFuture": "Aucun entretien n'est prévu dans un avenir proche.",
    "pastEvents": "Passés",
    "live": "En direct",
    "by": "Par\u00a0{{speaker}}",
    "replay": "Revoir",
    "join": "Rejoindre"
  },
  "actions": {
    "videoAddedToRateLaterList": "Vidéo bien ajoutée à votre liste de vidéos à comparer plus tard.",
    "videoAlreadyInRateLaterList": "La vidéo se trouve déjà dans votre liste.",
    "rateLater": "Comparer plus tard",
    "compareNow": "Comparer !",
    "remove": "Supprimer",
    "videoDeletedFromRateLaterList": "Vidéo bien supprimée de votre liste de vidéos à comparer plus tard.",
    "analysis": "Analyse détaillée"
  },
  "myRatedVideosPage": {
    "title": "Mes vidéos comparées"
  },
  "criteriaTooltips": {
    "energy_environment": "Les sujets liés au changement climatique, à la transition énergétique, à la biodiversité, et à la protection de l'environnement",
    "international": "Les sujets liés à l'Europe, à la diplomatie internationale, à la defense, au terrorisme et à l'immigration",
    "education_culture": "Les sujets liés au système éducatif, aux média, à la culture, aux  réseaux sociaux et à l'éthique des algorithmes",
    "health": "Les sujets liés au système de santé, à la santé mentale, aux sports, à l'éthique de fin de vie, au COVID-19 et aux vaccins",
    "institutions_democracy": "Les sujets liés à l'organisation de la vie politique, à la démocratie, aux territoires et collectivités, à la fonction publique et à l'Outre-mer",
    "labour_economy": "Les sujets liés aux emplois, au chômage, au pouvoir d'achat, à la fiscalité, au déficits publiques et la dette",
    "solidarity": "Les sujets liés aux enjeux sociétaux, aux inégalités et discrimination, au handicap, aux violences faites aux femmes et à l'immigration",
    "pedagogy": "À quel point les spectateur·ices sont-ils guidés dans leur compréhension\u00a0?",
    "importance": "Le fait d'accorder plus d'attention à ce sujet peut-il significativement améliorer le monde\u00a0?",
    "layman_friendly": "Est-ce facilement compréhensible, avec peu de connaissances préalables\u00a0?",
    "entertaining_relaxing": "Y passe-t-on un bon moment\u00a0?",
    "engaging": "Est-ce captivant\u00a0? Est-ce que ça attise la curiosité et invite à réexaminer des croyances\u00a0?",
    "diversity_inclusion": "Cela favorise-t-il tolérance, compassion et élargissement de nos considérations morales\u00a0?",
    "better_habits": "Est-ce que ça fait adopter des habitudes bénéfiques, pour soi-même et au-delà?",
    "backfire_risk": "Est-ce adapté aux spectateur·ices ayant des opinions opposées\u00a0? Le risque de malentendus ou de réactions indésirables est-il faible\u00a0?",
    "reliability": "Les informations présentées sont-elles dignes de confiance et correctement nuancées\u00a0? Reposent-elles sur des bases solides\u00a0?"
  },
  "videoMetadata": {
    "duration": "Durée",
    "publication_date": "Date de publication"
  },
  "presidentielle2022": {
    "dialogs": {
      "tutorial": {
        "title1": "Bienvenue dans Tournesol 🌻",
        "message1": {
          "p10": "Ce tutoriel va vous guider pas à pas à travers une série de comparaisons.",
          "p20": "D'abord, déplacez les curseurs bleus et ajustez vos préférences en les positionnant plus ou moins loin, puis enregistrez quand votre choix est fait.",
          "p30": "Plus votre avis est tranché sur un critère plus le curseur devrait être proche de l'extrémité.",
          "p40": "Si vous trouvez les candidat·es similaires, le curseur devrait rester proche du centre."
        },
        "title2": "Bravo !",
        "message2": {
          "p10": "Vous avez effectué votre première comparaison 🥳.",
          "p20": "Notez que vous pouvez choisir vous même les candidat·es. en utilisant les menus déroulants qui se trouvent au dessus de leurs photos."
        },
        "title3": "Un conseil",
        "message3": {
          "p10": "Ne vous en faites pas, ce n'est pas grave si la position des curseurs n'est pas exacte.",
          "p20": "Il vous sera possible par la suite de modifier toutes vos comparaisons à votre rythme."
        },
        "title4": "Avez-vous remarqué ?",
        "message4": {
          "p10": "Il y a aussi des critères de comparaison optionnels sous les critères principaux.",
          "p20": "Essayez de dérouler les critères optionnels pour donner un avis plus complet sur les candidat·es.",
          "p30": "Il est tout a fait possible de décocher un ou plusieurs critères optionnels si vous ne souhaitez pas vous exprimer à leurs sujets."
        },
        "title5": "Mieux que de voter pour une seule personne ?",
        "message5": {
          "p10": "Contrairement au système de vote classique en France, ici vous donnez votre avis sur plusieurs candidat·es.",
          "p20": "Ainsi il est possible d'exprimer ses véritables préférences. Cela permet d'éviter des problèmes comme « le vote utile », et ne favorise pas la polarisation des opinions politiques."
        },
        "title6": "Comment ça fonctionne ?",
        "message6": {
          "p10": "Tournesol calcule un score pour chaque candidat·e, en agrégeant les jugements des contributeurs et contributrices.",
          "p20": "C'est comme si, en votant, chaque personne tirait le score d'un·e candidat·e vers le haut ou vers le bas.",
          "p30": "Le score final représente alors un équilibre, qui est au milieu des préférences des différentes personnes votantes."
        },
        "title7": "Merci beaucoup !",
        "message7": {
          "p10": "Encore une dernière comparaison et vous pourrez enfin voir vos préférences actuelles.",
          "p20": "Nous espérons sincèrement que vous avez apprécié cette nouvelle manière de voter, qui vous a peut-être permis de mieux réfléchir aux raisons pour lesquelles vous soutenez certains candidat·es."
        }
      }
    }
  },
  "videos": {
    "dialogs": {
      "tutorial": {
        "installTheExtension": "Installer l'extension",
        "title4": "Comparez facilement avec l'extension",
        "message4": {
          "p10": "L'extension de navigateur Tournesol vous permet d'ajouter les vidéos que vous regardez sur YouTube à votre lister à comparer plus tard.",
          "p20": "Vous pouvez aussi faire des comparaisons directement depuis YouTube ! Pratique."
        }
      }
    },
    "tips": {
      "tutorial": {
        "title1": "Comparer deux vidéos 🌻",
        "message1": {
          "p10": "Après avoir regardé les vidéos, déplacez le curseur principal vers la vidéo qui, selon vous, devrait être largement recommandée. Enregistrez quand votre choix est fait.",
          "p20": "Plus votre avis est tranché sur un critère, plus le curseur devrait être proche de l'extrémité. Si vous trouvez les vidéos similaires, le curseur devrait se rapprocher du centre."
        },
        "title2": "Faire des comparaisons aide la science 🔬",
        "message2": {
          "p10": "Chaque comparaison aide Tournesol à améliorer ses recommandations et sa base de données publique. Essayez maintenant de dérouler et d'utiliser les critères optionnels.",
          "p20": "Vous pouvez choisir de ne pas vous exprimer sur un critère optionnel en le décochant. Il vous sera possible de modifier ultérieurement vos comparaisons depuis votre page Mes comparaisons."
        },
        "title3": "Comment fonctionne Tournesol ? 🤖",
        "message3": {
          "p10": "Tournesol calcule un score pour chaque vidéo, en agrégeant les jugements des contributeur·trices sur les différents critères.",
          "p20": "Le score final représente alors un équilibre, qui est au milieu des préférences des différentes personnes votantes. Plus ce score est élevé, plus la communauté pense que la vidéo devrait être largement recommandée."
        },
        "title4": "Merci pour ces premières contributions ❤️",
        "message4": {
          "p10": "Tournesol est un projet à long terme, notre objectif est de recueillir autant de comparaisons que possible. Vos contributions aide grandement la recherche et nous espérons vous revoir de temps en temps.",
          "p20": "A l'avenir, pour faire des comparaisons plus facilement et plus rapidement, nous vous invitons à suivre cette recette : (1) ajouter des vidéos depuis YouTube grace à l'extension de navigateur ; (2) utiliser le bouton Sélectionner pour comparer les vidéos ainsi ajoutées.",
          "p30": "🌻 🌻 🌻 🌻 🌻 🌻 🐌"
        }
      }
    }
  }
}<|MERGE_RESOLUTION|>--- conflicted
+++ resolved
@@ -547,14 +547,10 @@
   "videosUserSettingsForm": {
     "recommendations": {
       "defaultUploadDate": "Valeur par défaut du filtre date de mise en ligne",
-<<<<<<< HEAD
+      "defaultExcludeCompared": "Exclure par défault les vidéos que vous avez déjà comparées.",
       "defaultLanguages": "Langues des vidéos",
       "keepEmptyToSelectAllLang": "Laisser vide pour tout sélectionner. (S'applique aussi à l'extension de navigateur.)",
       "defaultUnsafe": "Afficher par défaut les éléments avec un score négatif et ceux avec peu de contributeur·rices."
-=======
-      "defaultUnsafe": "Afficher par défaut les vidéos avec un score négatif et ceux avec peu de contributeur·rices.",
-      "defaultExcludeCompared": "Exclure par défault les vidéos que vous avez déjà comparées."
->>>>>>> fedd0d45
     }
   },
   "preferences": {
