{
  "copyUriToClipboard": {
    "copy": "Copier URI",
    "copied": "Copié !"
  },
  "components": {
    "filtersButton": "filtres"
  },
  "criteriaBarChart": {
    "personalScoreTooltip": "Votre score personnel",
    "scoreTooltip": "Score collectif"
  },
  "dialogBox": {
    "continue": "continuer"
  },
  "video": {
    "notAvailableAnymore": "Cette vidéo n'est plus disponible sur YouTube.",
    "labelShowSettings": "Voir les paramètres de cette video",
    "unsafeNotEnoughContributor": "La pertinence de ce score est incertaine, en raison d'un trop faible nombre de contributeurs.",
    "unsafeNegativeRating": "Cette vidéo a un score inférieur à la moyenne des autres vidéos ajoutées à Tournesol.",
    "nbComparisonsBy_one": "{{count}} comparaison par",
    "nbComparisonsBy_many": "{{count}} comparaisons par",
    "nbComparisonsBy_other": "{{count}} comparaisons par",
    "nbContributors_one": "{{count}} contributeur",
    "nbContributors_many": "{{count}} contributeurs",
    "nbContributors_other": "{{count}} contributeurs",
    "criteriaRatedHigh": "Noté fortement :",
    "criteriaRatedLow": "Noté faiblement :",
    "nbViews": "{{nbViews}} vues",
    "seeRecommendedVideosSameUploader": "Voir les vidéos recommandées de cette chaîne",
    "nComparisonsByYou_one": "{{count}} comparaison par vous",
    "nComparisonsByYou_many": "{{count}} comparaisons par vous",
    "nComparisonsByYou_other": "{{count}} comparaisons par vous",
    "notYetComparedByYou": "Vous ne l'avez pas encore comparée",
    "contributionsArePublicMessage": "Vos contributions impliquant cet élement sont actuellement publiques. Une comparaison n'est publiquement associée à votre profil que lorsque vous marquez explicitement ses deux élements comme publics.",
    "contributionsArePrivateMessage": "Vos contributions impliquant cet élément sont actuellement privées. Les détails de vos jugements ne sont pas publiés, mais ils sont tout de même pris en compte pour calculer des scores agrégés publics.",
    "personalScore": "Score personnel\u00a0: {{score}}"
  },
  "entityCard": {
    "thisElementIsNotAvailable": "Cet élément n'est plus disponible."
  },
  "score": {
    "totalScoreBasedOnRankingChoice": "Score basé sur les critères de classement selectionnés"
  },
  "pagination": {
    "showingCounts_one": "Élément {{firstElementIdx}} à {{lastElementIdx}} sur {{count}}",
    "showingCounts_many": "Éléments {{firstElementIdx}} à {{lastElementIdx}} sur {{count}}",
    "showingCounts_other": "Éléments {{firstElementIdx}} à {{lastElementIdx}} sur {{count}}"
  },
  "personalCriteriaScores": {
    "reasonWhyItCannotBeActivated": {
      "notLoggedIn": "Vous devez être connecté.e pour afficher les scores personnels.",
      "noPersonalScore": "Vous n'avez pas comparé cette vidéo, ou vos scores n'ont pas encore été calculés."
    },
    "activatePersonalScores": "Afficher les scores personnels"
  },
  "stackedCard": {
    "showAll": "Tout montrer"
  },
  "criteriaScoresDistribution": {
    "lessThan": "< {{score}}",
    "fromTo": "{{from}} à {{to}}",
    "greaterThan": "> {{score}}",
    "label": "Quantité",
    "scores": "scores",
    "numberOfRatings": "nombre de notes",
    "title": "Distribution des scores par critère"
  },
  "comparison": {
    "successfullySubmitted": "Comparaison bien enregistrée.",
    "pleaseSelectTwoItems": "Selectionnez 2 éléments pour les comparer.",
    "itemsAreSimilar": "Ces deux éléments sont très similaires, ce n'est probablement pas une bonne idée de les comparer.",
    "removeOptionalCriterias": "Supprimer les critères optionnels",
    "addOptionalCriterias": "Ajouter les critères optionnels",
    "changeOneItem": "Changez l'un des deux éléments pour faire une nouvelle comparaison.",
    "comparisonInPublicData": "Cette comparaison fait partie des données publiques.",
    "comparisonInPublicDataAfterSubmission": "Après enregistrement, cette comparaison fera partie des données publiques.",
    "editComparison": "Modifier la comparaison",
    "criteriaSkipped": "ignoré",
    "submitAComparison": "Soumettre une comparaison",
    "inactivePoll": "Ce scrutin est fermé.",
    "inactivePollComparisonCannotBeSubmittedOrEdited": "Aucune comparaison ne peut être ajoutée ou modifiée.",
    "comparisonCriteria": "Critères de comparaison"
  },
  "comparisonHelper": {
    "hideHelp": "Cacher l'aide",
    "showHelp": "Montrer l'aide pour les comparaisons"
  },
  "comparisons": {
    "goToComparison": "Voir la comparaison"
  },
  "submit": "enregistrer",
  "comparisonSeries": {
    "skipTheSeries": "Passer la série"
  },
  "entitySelector": {
    "newVideo": "Selectionner une nouvelle vidéo automatiquement",
    "autoEntityButton": "Auto",
    "suggestions": "Suggestions",
    "rateLater": "À comparer",
    "recentlyCompared": "Comparées",
    "recommendations": "Top du mois",
    "unconnected": "À relier",
    "pasteUrlOrVideoId": "Coller une URL ou un ID de vidéo",
    "youtubeVideoUnavailable": "Vidéo YouTube indisponible.",
    "backButton": "Retour"
  },
  "tabsBox": {
    "errorOnLoading": "Une erreur est survenue lors du chargement des résultats.",
    "emptyList": "Cette liste est vide."
  },
  "stackedCandidatesPaper": {
    "title_one": "Votre classement des candidat·es",
    "title_many": "Votre classement des candidat·es d'après vos {{comparisonsNbr}} comparaisons",
    "title_other": "Votre classement des candidat·es d'après vos {{comparisonsNbr}} comparaisons",
    "withNComparisons_one": "avec {{nComp}} comparaison",
    "withNComparisons_many": "avec {{nComp}} comparaisons",
    "withNComparisons_other": "avec {{nComp}} comparaisons",
    "score": "score :",
    "onCriteria": "Selon le critère :",
    "ifYourRankingSeemsOff": "Si votre classement vous semble inadéquat, vous pouvez soit modifier vos comparaisons existantes, soit en ajouter de nouvelles en utilisant les boutons ci-dessous.",
    "seeMyComparisons": "voir mes comparaisons",
    "addNewComparisons": "ajouter des comparaisons"
  },
  "stackedCriteriaPaper": {
    "score": "Coéfficient de corrélation :",
    "tweet": {
      "intro": "J'ai comparé les candidat·e·s à la présidentielle sur @TournesolApp. Selon moi les critères les plus importants pour être président·e sont :",
      "conclusion": "Vous aussi, allez tester cette manière différente de voter !"
    },
    "title": "Les critères les plus corrélés avec qui devrait être président·e selon vous",
    "ifYourRankingSeemsOff": "Si ces corrélations vous semblent incorrectes, vous pouvez ajouter de nouvelles comparaisons.",
    "addNewComparisons": "ajouter des comparaisons",
    "shareOnTwitter": "Partager sur Twitter"
  },
  "footer": {
    "getRecommendations": "Recommandations",
    "chromeExtension": "Extension Chrome",
    "firefoxExtension": "Extension Firefox",
    "youtubePlaylistEn": "Playlist YouTube EN",
    "youtubePlaylistFr": "Playlist YouTube FR",
    "followUs": "Suivez-nous",
    "supportUs": "Nous soutenir",
    "directTransfer": "Virement direct",
    "compareVideos": "Comparez des videos 🌻",
    "research": "Recherche",
    "whitePaper": "White Paper",
    "publicDatabase": "Base de données publique",
    "tournesolTalksMailingList": "Tournesol Talks - liste de diffusion",
    "more": "Plus",
    "privacyPolicy": "Politique de confidentialité"
  },
  "menu": {
    "home": "Accueil",
    "compare": "Comparer 🌻",
    "myComparisons": "Mes comparaisons",
    "comparedItems": "Élements comparés",
    "myRateLaterList": "À comparer plus tard",
    "myResults": "Mes résultats",
    "faq": "FAQ",
    "about": "À propos",
    "donate": "Faire un don"
  },
  "frame": {
    "onChromeOrDerivatives": "Sur Chrome, Chromium, ou dérivés",
    "addWebsiteToChromeExceptions": "Sur la page de paramètres concernant les Cookies et autres données des sites (<1>{{page}}</1>), ajoutez <4>{{host}}</4> à la liste des <7>\"Sites autorisés à utiliser des cookies\"</7>.",
    "findMoreDetailsOnPage": "Plus de détails sur <2>cette page</2>.",
    "onFirefox": "Sur Firefox",
    "addWebsiteToFirefoxExceptions": "Sur la page de paramètres Vie Privée et sécurité (<1>{{page}}</1>), dans la section concernant les <3>Cookies et données de sites</3>, cliquez sur <6>Gérer les exceptions</6>.<8></8>Ajoutez alors <10>{{host}}</10> à la liste des sites web qui sont toujours autorisés à utiliser des cookies ou des données de site.",
    "tournesolInFrameIsCurrentlyBlocked": "L'intégration de Tournesol est bloquée sur ce site",
    "thirdPartyStorageIsBlockedAddException": "Il semble que l'utilisation d'un stockage intersite est bloquée sur votre navigateur. Afin d'accéder à l'ensemble des fonctionnalités de l'extension Tournesol, y compris l'intégration avec YouTube, vous pouvez simplement ajouter une exception concernant le site <1>{{host}}</1> dans les paramètres de votre navigateur en suivant les instructions ci-dessous.",
    "storageErrorReloadPageAfterApplyingChanges": "Après avoir appliqué ces changements, veuillez rafraîchir cette page."
  },
  "logoutNonImpactingError": "Une petite erreur est survenue pendant la déconnexion.",
  "loginButton": "Se connecter",
  "joinUsButton": "S'inscrire",
  "personalMenu": {
    "yourRecommendations": "Mes recommandations",
    "vouching": "Me porter garant"
  },
  "logoutButton": "Se déconnecter",
  "topbar": {
    "search": "Rechercher"
  },
  "collectiveGoalWeeklyProgress": {
    "weeklyCollectiveGoal": "Objectif collectif hebdomadaire - {{collectiveComparisonsPercent}}%"
  },
  "login": {
    "loginToTournesol": "Se connecter à Tournesol",
    "logInAction": "Connexion",
    "forgotYourPassword": "Mot de passe oublié ?",
    "noAccountYet": "Pas encore de compte sur Tournesol ?",
    "signUp": "Inscription"
  },
  "usernameOrEmail": "Nom d'utilisateur ou E-mail",
  "password": "Mot de passe",
  "shareMenu": {
    "copyAddress": "Copier l'adresse de la page"
  },
  "ratelater": {
    "videoIdOrURL": "ID de vidéo ou URL",
    "addToMyRateLaterList": "Ajouter à ma liste",
    "errorOccurredCannotAddVideo": "Désolé, une erreur est survenue. Impossible d'ajouter la vidéo à votre liste.",
    "videoAlreadyInList": "La video est déjà dans votre liste.",
    "videoAdded": "Vidéo bien ajoutée à votre liste de vidéos à comparer plus tard.",
    "addVideosToRateLaterList": "Ajouter des videos à votre liste",
    "rateLaterFormIntroduction": "Copiez-collez l'ID ou l'URL de l'une de vos vidéos favorites.<1></1>Vous pouvez les trouver dans votre <4>historique YouTube</4> ou votre <7>playlist</7> de vidéos aimées.<9></9>Notre <12>extension de navigateur</12> peut également vous aider à ajouter des vidéos facilement.<15></15>Les vidéos ainsi ajoutées peuvent être comparées, puis sont enlevées de la liste après un nombre suffisant de comparaisons.",
    "listHasNbVideos_one": "Votre liste contient actuellement <1>{{entityCount}}</1> vidéo.",
    "listHasNbVideos_many": "Votre liste contient actuellement <1>{{entityCount}}</1> vidéos.",
    "listHasNbVideos_other": "Votre liste contient actuellement <1>{{entityCount}}</1> vidéos."
  },
  "public": "publique",
  "private": "privée",
  "filter": {
    "filterByVisibility": "Filtrer par visibilité",
    "includeAllVideos": "Inclure toutes les vidéos",
    "advanced": "Avancés",
    "unsafeTooltip": "Afficher aussi les vidéos avec peu de contributeurs et les vidéos avec des scores négatifs.",
    "ignore": "Ignoré",
    "notImportant": "Pas important",
    "neutral": "Neutre",
    "important": "Important",
    "crucial": "Crucial",
    "criteria": "Critères",
    "multipleCriteria": "Plusieurs critères",
    "today": "Un jour",
    "thisWeek": "Une semaine",
    "thisMonth": "Un mois",
    "thisYear": "Une année",
    "allTime": "Toujours",
    "uploadDate": "Mises en ligne depuis",
    "duration": {
      "title": "Durée (minutes)",
      "min": {
        "label": "min",
        "clearAriaLabel": "Effacer la durée min"
      },
      "max": {
        "label": "max",
        "clearAriaLabel": "Effacer la durée max"
      }
    },
    "allLanguages": "Toutes",
    "language": "Langues",
    "scoreMode": {
      "default": {
        "description": "Davantage d'importance est donnée aux comptes associés à une adresse e-mail considérée comme fiable",
        "label": "Par défaut"
      },
      "allEqual": {
        "description": "Importance égale pour tous les comptes",
        "label": "À égalité"
      },
      "trustedOnly": {
        "description": "Seuls les comptes associés à <2>une adresse e-mail considérée comme fiable</2> sont inclus",
        "label": "E-mails considérés comme fiable seulement"
      }
    },
    "scoreModeSection": "Droits de vote",
    "uploader": "Chaîne"
  },
  "ratings": {
    "allRatingsMarkedPublic": "Toutes vos comparaisons sont maintenant publiques.",
    "allRatingsMarkedPrivate": "Toutes vos comparaisons sont maintenant privées.",
    "updateVisibility": "Changer la visibilité",
    "markAllAsPublic": "Tout marquer comme <1>public</1>",
    "markAllAsPrivate": "Tout marquer comme <1>privé</1>",
    "noVideoCorrespondsToFilter": "Aucune vidéo de correspond à votre filtre.",
    "noVideoComparedYet": "Vous n'avez pas encore comparé de vidéo",
    "compareVideosButton": "Comparer des vidéos"
  },
  "ratingOrderByInput": {
    "lastComparisonDate": "Dernière comparaison",
    "numberOfComparisons": "Nombre de comparaisons",
    "collectiveTournesolScore": "Tournesol score collectif",
    "individualTournesolScore": "Tournesol score individuel",
    "orderBy": "Trier par",
    "order": "Ordre"
  },
  "options": "Options",
  "contextualRecommendations": {
    "channel": "Chaîne",
    "comparedWith": "Comparé avec"
  },
  "recommendationsSubset": {
    "noRecommendationHasBeenFound": "Aucune recommandation n'a été trouvée dans la langue actuelle."
  },
  "recommendationsSubsetControls": {
    "bestOfLastMonth": "Top du mois dernier",
    "bestOfAllTime": "Top de tous les temps"
  },
  "settings": {
    "typeKeywordDeleteAccount": "Écrivez les mots <1>{{DELETE_ACCOUNT_KEYWORD}}</1> dans le champ ci-dessous pour déverrouiller la suppression de votre compte.",
    "deleteYourAccount": "Supprimer votre compte",
    "emailStatus": "Statut de l'adresse",
    "emailTrusted": "Fiable",
    "emailNonTrusted": "Non-fiable",
    "learnMoreAboutTrustedDomains": "À propos des domaines considérés comme fiables",
    "verificationEmailSentNewEmail": "Un courriel de vérification a été envoyé pour confirmer votre nouvelle adresse.",
    "currentEmailAddressIs": "Votre adresse actuelle est",
    "newEmailAddress": "Nouvelle adresse e-mail",
    "sendVerificationEmail": "Envoyer un courriel de confirmation",
    "downloadAllComparisons": "Télécharger toutes les comparaisons que vous avez faites sur Tournesol.",
    "downloadFile": "Télécharger le fichier",
    "prepareExport": "Préparer l'export",
    "errorOccurredDuringPasswordUpdate": "Désolé, une erreur est survenue, impossible de mettre à jour votre mot de passe.",
    "passwordChangedSuccessfully": "Mot de passe bien mis à jour.",
    "oldPassword": "Ancien mot de passe",
    "newPassword": "Nouveau mot de passe",
    "confirmNewPassword": "Confirmez le mot de passe",
    "passwordsDoNotMatch": "Les mots de passe ne correspondent pas",
    "updatePassword": "Mettre à jour le mot de passe",
    "errorOccurredWhenRetrievingProfile": "Désolé, une erreur est survenue, impossible de récupérer votre profil.",
    "errorOccurredWhenUpdatingProfile": "Désolé, une erreur est survenue, impossible de mettre à jour votre mot de passe.",
    "profileChangedSuccessfully": "Profil bien mis à jour.",
    "captionUsernameWillAppearInPublicDatabase": "Votre nom d'utilisateur apparaîtra dans les données publiques de Tournesol, si vous choisissez de rendre publique au moins l'une de vos données. Vous pouvez le changer à n'importe quel moment.",
    "updateProfile": "Mettre à jour le profil",
    "title": "Paramètres",
    "account": "Compte",
    "changeEmailAddress": "Changer d'adresse e-mail",
    "changePassword": "Changer de mot de passe",
    "exportAllData": "Télécharger vos données",
    "deleteAccount": "Supprimer votre compte"
  },
  "pollUserSettingsForm": {
<<<<<<< HEAD
    "errorOccurredDuringPreferencesUpdate": "Désolé, une erreur est survenue, impossible de mettre à jour vos préférences.",
    "preferencesUpdatedSuccessfully": "Préférences mises à jour avec succès.",
    "comparisonPage": "Comparaison (page)",
    "defaultUnsafe": "Affiche les vidéos avec peu de contributeurs et/ou avec un score Tournesol négatif",
    "recommendationsPage": "Recommandations (page)",
    "displayTheTheWeeklyCollectiveGoal": "Affichage de l'objectif collectif hebdomadaire",
=======
    "autoRemove": "Suppression automatique",
    "autoRemoveHelpText_one": "Les éléments seront supprimés de votre liste à comparer plus tard après {{value}} comparison.",
    "autoRemoveHelpText_many": "Les éléments seront supprimés de votre liste à comparer plus tard après {{value}} comparisons.",
    "autoRemoveHelpText_other": "Les éléments seront supprimés de votre liste à comparer plus tard après {{value}} comparisons.",
>>>>>>> 722664cb
    "always": "Toujours",
    "websiteOnly": "Seulement sur le site web",
    "embeddedOnly": "Seulement dans l'extension",
    "never": "Jamais",
    "displayTheTheWeeklyCollectiveGoal": "Affichage de l'objectif collectif hebdomadaire",
    "errorOccurredDuringPreferencesUpdate": "Désolé, une erreur est survenue, impossible de mettre à jour vos préférences.",
    "preferencesUpdatedSuccessfully": "Préférences mises à jour avec succès.",
    "comparisonPage": "Comparaison (page)",
    "rateLater": "Liste à comparer plus tard",
<<<<<<< HEAD
    "autoRemove": "Suppression automatique",
    "autoRemoveHelpText_one": "Les éléments seront supprimés de votre liste à comparer plus tard après {{value}} comparison.",
    "autoRemoveHelpText_many": "Les éléments seront supprimés de votre liste à comparer plus tard après {{value}} comparisons.",
    "autoRemoveHelpText_other": "Les éléments seront supprimés de votre liste à comparer plus tard après {{value}} comparisons.",
=======
>>>>>>> 722664cb
    "updatePreferences": "Mettre à jour les préférences"
  },
  "username": "Nom d'utilisateur",
  "metrics": {
    "evolutionDuringTheLast30Days": "Évolution au cours des 30 derniers jours.",
    "duringTheLast30Days": "les 30 derniers jours."
  },
  "stats": {
    "ratedVideos": "Vidéos notées",
    "ratedCandidates": "Candidats notés",
    "activatedAccounts": "Comptes activés",
    "comparisons": "Comparaisons"
  },
  "notifications": {
    "errorOccurred": "Désolé, une erreur est survenue.",
    "tryAgainLaterOrContactAdministrator": "Veuillez réessayer plus tard, ou contacter un administrateur si le problème persiste.",
    "nonImpactingError": "Oups, une erreur non impactante est survenue.",
    "pleaseContactAnAdministratorToReportIssue": "S'il vous plaît, contacter un administrateur pour rapporter le problème.",
    "youTemporarilyMadeTooManyRequests": "Désolé, vous avez momentanément fait trop de requêtes. Veuillez réessayer plus tard."
  },
  "pageNotFound": {
    "sorryPageNotFound": "Désolé, page non trouvée.",
    "theRequestedAddressIsErroneous": "L'adresse demandée est erronée, ou n'est simplement plus disponible.",
    "backToHomePage": "Retourner à l'accueil"
  },
  "about": {
    "whatIsTournesol": "Qu'est-ce que Tournesol ?",
    "introductionTournesol": "Tournesol est une plateforme libre et open source qui propose un outil de décision collaboratif. Le but principal de cet outil est d'identifier les vidéos d'utilité publique de grandes qualités, de manière collaborative, en s'appuyant sur le jugement de contributeurs. Nous espérons rendre les algorithmes d'aujourd'hui et de demain robustement bénéfiques à grande échelle, pour toute l'humanité. Une autre application que nous explorons en ce moment est d'utiliser l'algorithme de Tournesol pour évaluer des candidats à une élection. Pour en savoir plus consultez notre <2>white paper</2>, notre <5>dépôt GitHub</5>, notre <8>serveur Discord</8>, et notre <11>page LinkedIn </11>.",
    "tournesolVision": "Nous souhaitons construire les fondations d'une gouvernance algorithmique robuste et bénéfique à grande échelle pour l'information",
    "tournesolVisionRaisingAwareness": "À travers la sensibilisation à la crise globale de l'information",
    "tournesolVisionCollaborativePlatform": "À travers le développement d'une plateforme collaborative pour l'évaluation et la recommandation de contenu en ligne",
    "tournesolVisionResearchOnEthicsOfAlgorithms": "À travers la recherche sur l'éthique des algorithmes en construisant une grande base de données fiable de jugements humains",
    "whoBuildsTournesol": "Qui fabrique Tournesol ?",
    "tournesolTransparency": "Tournesol se veut être un projet extrêmement transparent. Toutes les contributions au code source de la plateforme sont visibles sur GitHub ; la description des concepts importants et la vision du projet sont consultables sur ce site ; enfin les discussions relatives au développement de Tournesol se déroulent ouvertement sur Discord.",
    "considerHelpingWithDonation": "Si vous en avez la possibilité, n'hésitez pas à nous aider <2>en faisant un don</2>.",
    "tournesolAssociation": "L'association Tournesol",
    "tournesolAssociationDetail": "Le projet est porté par l'association à but not lucratif « Association Tournesol » basée à Lausanne en Suisse.",
    "rolePresident": "Président",
    "roleTreasurer": "Trésorier",
    "roleSecretary": "Secrétaire",
    "significantContributors": "Contributeur·rices important·es",
    "weThankOurContributors": "Nous sommes extrêmement reconnaissant envers les contributrices et contributeurs qui ont eu un très grand impact sur le projet.",
    "sergiaDescription": "Sergia était une des quelques personnes qui ont décidé de développer le projet Tournesol. Elle a au début assumé la majorité des efforts de developpement pour le backend, les algorithmes et le frontend de la première vesion de la plateforme.",
    "sigmikeDescription": "Michael contribue volontairement au développement open source de beaucoup d'aspects du project comme le site web et l'extension navigateur.",
    "weThankOurPartners": "Nous remercions nos partenaires",
    "partnershipWithEpfl": "Partenariat avec l'EPFL",
    "partenershipWithEpflDetail": "Pendant une courte période, un ingénieur de recherche à l'École Polytechnique Fédérale de Lausanne (EPFL) s'est consacré au développement de la plateforme Tournesol. Plusieurs chercheurs et chercheuses du laboratoire d'informatique distributée (DCL) ont également participé à la conception et poursuivent la recherche sur les algorithmes de Tournesol.",
    "partnershipWithPolyconseil": "Partenariat avec Polyconseil",
    "partnershipWithPolyconseilDetail": "Nous sommes également accompagné par l'entreprise Polyconseil, dans le cadre de leur programme #Tech4Good. Depuis août 2021, Polyconseil met à disposition un jour par semaine un ingénieur logiciel en stage pour travailler sur le développement de la plateforme Tournesol et nous apporte chaque mois des conseils d'organisation, et de design UX/UI. Merci beaucoup !",
    "partnershipWithKleis": "Partenariat avec Kleis Technology",
    "partnershipWithKleisDetail": "Nous avons pu bénéficier de l'accompagnement de l'entreprise Kleis Technology pour définir nos processus organisationnels, et adopter des pratiques de développement efficaces. Notre partenariat avec Kleis est extrêmement structurant pour le développement de la vision de notre produit et nous apporte des solutions pour réaliser des choix techniques essentiels. Merci beaucoup !",
    "openSourceContributions": "Contributions Bénévoles",
    "openSourceContributors": "Tournesol étant un projet de développement ouvert, nous avons la chance de pouvoir bénéficier des contributions de nombreux volontaires. Consultez la liste de nos merveilleux contributeurs sur <2>leur page Github</2>.",
    "donateHowTo": "Comment faire un don ?",
    "donateByDirectTransferEUR": "Par virement direct en Euros (EUR)",
    "donateByDirectTransferCHF": "Par virement direct en Francs Suisses (CHF)",
    "publicDatabase": "Base de données publique",
    "publicDatabaseDetailAndLicense": "Les contributeurs de Tournesol peuvent décider de rendre leurs données publiques. Nous espérons que ces données importantes se révéleront utiles pour les chercheurs et chercheuses travaillant sur l'éthique des algorithmes, et les systèmes de recommandation à grande échelle. Notre base de données publique, disponible sous licence <2>Open Data Commons Attribution License (ODC-By)</2>, peut être téléchargée en cliquant sur le bouton ci-dessous.",
    "publicDatabaseThanksToContributors": "Enfin, nous souhaitons vivement remercier tous les contributeurs qui comparent des vidéos sur Tournesol. Nous comptons actuellement environ {{userCount}} utilisateurs qui ont comparé {{comparisonCount}} fois plus de {{comparedEntityCount}} vidéos. ❤️",
    "trustedEmailDomains": "Noms de domaine considérés comme fiables",
    "trustedDomainsToProtectTournesol": "Dans le but de protéger Tournesol des faux comptes, la plateforme assigne par défaut un score de confiance limité aux nouveaux comptes créés.",
    "trustedDomainsGainMoreVotingRights": "Vous pouvez augmenter significativement votre score de confiance en validant <2>une adresse e-mail provenant d'un domaine considéré comme fiable</2>, ou lorsque d'autres personnes se portent garant·es pour vous.",
    "trustedDomainsValuable": "Dans tous les cas, vos contributions sont utiles car elles motiveront et aideront la recherche en éthique des algorithmes et de l'intelligence artificielle",
    "trustedDomainsCurrentList": "Liste actuelle des domaines considérés fiables"
  },
  "donate": {
    "ifPossibleConsiderUsingDirectTransfers": "Si possible, préférez les virements directs (voir au-dessous). Cela permet à l'association de ne pas payer de frais supplémentaires, et permet de tirer le meilleur parti de vos dons.",
    "donateWithKKBB": "Faire un don avec KissKissBankBank",
    "donateWithPaypal": "Faire un don avec PayPal",
    "doYouPreferDirectTransfer": "Vous préférez les virements directs ?",
    "whatDoWeDoQuestion": "Comment dépensons-nous nos fonds\u00a0?",
    "whatDoWeDoAnswer": "Tout d'abord, nous engageons un développeur de logiciels pour travailler sur le code source de Tournesol (environ 4\u00a0000€ par mois avec taxes). Ensuite, nous payons des infrastructures et des services pour héberger et faire fonctionner la plateforme Tournesol (environ 150€ par mois).",
    "whatWeWouldDoQuestion": "Que ferions-nous avec plus de fonds\u00a0?",
    "whatWeWouldDoAnswer": "Notre priorité est de promouvoir Tournesol et d'embaucher un·e deuxième employé·e. La personne serait soit axée sur la croissance de l'association et le financement, soit serait un·e ingénieur·e qui développerait le site web avec une expertise en UX/Design ou en apprentissage automatique.",
    "howMuchDoWeHaveQuestion": "Combien avons-nous actuellement\u00a0?",
    "howMuchDoWeHaveAnswer": "Depuis la création de l'association en 2021, nous avons reçu plusieurs dons généreux qui nous ont grandement aidés à construire la première version de la plateforme (environ 60\u00a0000€). Depuis lors, nous avons reçu moins de 1\u00a0000€ par mois, ce qui n'est pas suffisant pour couvrir nos coûts à long terme.",
    "howMuchWeCurrentlySpendQuestion": "Combien dépensons-nous actuellement\u00a0?",
    "howMuchWeCurrentlySpendAnswer": "L'association dépense un peu plus de 4\u00a0000€ par mois.",
    "haveWeConsideredQuestion": "Avons-nous envisagé d'autres opportunités de financement\u00a0?",
    "haveWeConsideredAnswer": "Oui, nous avons essayé de postuler à plusieurs sources de financement mais n'avons pas encore été sélectionnés avec succès. Si vous êtes une agence de financement et que vous trouvez notre projet prometteur, veuillez nous contacter à l'adresse hello\u00a0(at)\u00a0tournesol.app."
  },
  "privacyPolicy": {
    "privacyPolicy": "Politique de confidentialité",
    "whatPersonalDataTournesolCollectAndWhy": "Quelles données sont collectées par Tournesol et dans quel but ?",
    "ratings": "Notes",
    "whyTournesolCollectsRatings": "La plateforme Tournesol est un outil de décision collaboratif. Le fonctionnement de cet outil nécessite de récolter, déduire et agréger les jugements de contributeurs sur la qualité de multiples alternatives. Les alternatives peuvent être par exemple des vidéos en ligne ou bien des candidats à une élection présidentielle. Nous attirons l'attention des utilisateurs sur le fait que les opinions politiques sont des données sensibles et que Tournesol collecte et utilise les données renseignées et sauvegardées sur la plateforme. Pour ce faire, Tournesol collecte les données renseignées par les contributeurs lorsqu'ils comparent des contenus par paire.",
    "search": "Requêtes",
    "whyTournesolCollectsSearchQueries": "Y compris quand un contributeur n'est pas connecté à son compte, Tournesol collecte les paramètres des requêtes effectuées, de manière à mieux comprendre le besoin des utilisateurs. Nous pensons que de telles données peuvent avoir un intérêt scientifique et éthique pour construire des systèmes de recommandations plus robustement bénéfiques pour l'humanité.",
    "contributorProfile": "Profils des contributeurs",
    "whyTournesolCollectsContributorProfile": "Afin de distinguer l'expertise des différents contributeurs, Tournesol demande à ce que les contributeurs certifient leur adresse e-mail, décrivent leurs domaines de compétences et ajoutent des liens vers leurs profils publics. Nous pensons que de telles données peuvent avoir un intérêt scientifique et éthique pour construire des systèmes de recommandations plus robustement bénéfiques pour l'humanité.",
    "contactForm": "Formulaire de contact",
    "thereIsNoContactForm": "Il n'y a actuellement pas de formulaire de contact. Pour nous contacter, veuillez utiliser l'adresse e-mail suivante: hello(at)tournesol.app",
    "loginInformation": "Données de connexion",
    "loginInformationDetails": "Si un contributeur possède un compte et se connecte à Tournesol, Tournesol déposera un jeton unique et temporaire afin d'authentifier la session de l'utilisateur auprès des serveurs de Tournesol. Ce jeton ne contient aucune données personnelle, et est utilisé exclusivement à but d'authentification. De plus, Tournesol peut également persister localement sur le navigateur des données relatives aux fonctionnalités de la plateforme, telles que des préférences d'affichage ou de langues. Lors de la déconnexion, les données de connexion sont supprimées. Tournesol n'utilise aucun cookie (ou autre dispositif) à des fins de pistage.",
    "embeddedContentFromOtherWebsites": "Contenu intégré provenant d'autres sites",
    "whatDataCollectEmbeddedWebsites": "Tournesol intègre du contenu vidéo provenant de YouTube et des images provenant de Wikimedia. Le contenu intégré d'autres sites se comporte de la même façon que lorsque l'utilisateur visite le site en question. Ces sites tiers sont susceptibles de collecter des données sur l'utilisateur, d'utiliser leurs propres cookies et intégrer des outils tiers à des fins de pistage. Ils peuvent suivre l'interaction des utilisateurs avec le contenu intégré, y compris en les associant à leur compte existant sur ce site externe si l'utilisateur y est connecté.",
    "whoTournesolSharesUsersNContributorsDataWith": "Avec qui Tournesol partage-t-il les données des utilisateurs et des contributeurs ?",
    "whoTournesolSharesUsersNContributorsDataWithParagraph": "Tournesol accorde beaucoup d'importance à la protection des données de ses utilisateurs et contributeurs. En particulier, Tournesol sait que les jugements des contributeurs peuvent entrer en conflit avec les opinions de leaders politiques et d'employeurs. Nous souhaitons que des contributeurs puissent exprimer leurs jugements sans craindre de conséquences sur leur vie personnelle. C'est pourquoi Tournesol offre la possibilité de soumettre des jugements de manière privée ou anonyme. Ces jugements privés ne sont partagés avec aucune tierce partie.",
    "publicData": "Données publiques",
    "whereGoPublicData": "Les contributeur·ices sont encouragé·es, si possible, à comparer des vidéos publiquement. Cela nous permettra de constituer une base de données publique, qui, nous l'espérons, stimulera la recherche menée sur des algorithmes de recommandations plus bénéfiques. Cette base de données comprend le detail des contributions publiques, associées aux noms d'utilisateur des contributeurs qui les ont transmises. Les jugements privés, c'est-à-dire les comparaisons pour lesquelles au moins l'une des vidéos est évaluée en privé par le contributeur, ne sont jamais rendues publiques, et ne sont partagées avec aucune tierce partie. En plus de cela les comparaisons de candidats à une élection présidentielles sont toutes considérés privées et Tournesol n'offre pas la possibilité aux utilisateurs de rendre ces données publiques. Si vous avez au moins une comparaison de videos publiques, Tournesol inclut dans la base de données publique votre score de confiance calculé en fonction de votre e-mail et des garants.",
    "aggregateData": "Données aggrégées",
    "whereGoAggregateData": "Nos algorithmes combinent les contributions publiques et privées pour produire des statistiques agrégées, qui sont rendues publiques. Cela est notamment le cas des scores Tournesol associés aux différentes vidéos et candidats à une élection. Tournesol prévoit également de mettre à disposition des statistiques sur des sous-ensembles de contributeurs, pour par exemple déterminer dans quelle mesure une vidéo traitant de physique est considérée comme pédagogique pour les biologistes. Dans ce cas de figure, nous appliquons les principes de confidentialité différentielle, en ajoutant un degré d'aléa au résultat agrégé, de façon à renforcer le caractère privé de ces données. Les statistiques agrégées sont suceptibles d'être utilisées dans des articles de recherche scientifiques sur l'éthique des algorithmes et de l'intelligence artificielle.",
    "researchPurposes": "Objectifs de recherche",
    "researchPurposesParagraph": "Nous croyons que les données produites par les contributeurs ont un important intérêt scientifique et éthique pour rendre les systèmes de recommandations plus robustement bénéfiques pour l'humanité. C'est pourquoi les données publiquement transmises par les contributeurs seront aisément téléchargeables par toute personne. Nous espérons que cela pourra stimuler la recherche académique et privée dans le domaine des algorithmes de recommandations robustement bénéfiques.",
    "howLongTournesolRetainsContributorsData": "Pendant combien de temps les données des contributeurs sont-elles conservées par Tournesol ?",
    "howLongTournesolRetainsContributorsDataParagraph": "Si un utilisateur fait une recherche ou compare des alternatives, ses données seront conservées indéfiniment et accompagnées de métadonnées. Tournesol fait cela pour accomplir sa mission visant à identifier le contenu de plus haute qualité, que les contributeurs souhaitent voir être promu à grande échelle. Tous les contributeurs peuvent voir, modifier, et supprimer les informations les concernant sur leur page de contribution. Les administrateurs de la plateforme peuvent également accéder et modifier ces informations.",
    "whatRightsContributorsHaveOverTheirData": "Quels droits les contributeurs possèdent-ils sur leur données ?",
    "whatRightsContributorsHaveOverTheirDataParagraph": "En accédant à la page de leur compte, les contributeurs peuvent télécharger les données transmises à la plateforme. Ils ont également la possibilité de demander la suppression de toutes les données personnelles les concernant que Tournesol conserve. Cela n'inclut pas les données que Tournesol a l'obligation de conserver pour des raisons administratives, légales ou à des fins de sécurité."
  },
  "clickToDownload": "Télécharger",
  "tutorial": {
    "skipTheTutorial": "Passer le tutoriel"
  },
  "myComparisonsPage": {
    "noComparisonYet": "Aucune comparaison",
    "listHasNbComparisons_one": "Vous avez déjà fait <1>{{comparisonCount}}</1> comparaison.",
    "listHasNbComparisons_many": "Vous avez déjà fait <1>{{comparisonCount}}</1> comparaisons.",
    "listHasNbComparisons_other": "Vous avez déjà fait <1>{{comparisonCount}}</1> comparaisons.",
    "title": "Mes comparaisons"
  },
  "criteriaDescriptions": {
    "backfire_risk": "<0>Est-ce adapté au public ayant des opinions opposées\u00a0? Le risque de malentendus ou de réactions indésirables est-il faible\u00a0?</0><1>Ce critère vise à mesurer la probabilité qu'une personne puisse mal comprendre ou réagir négativement à l'information présentée. Cela peut s'appliquer particulièrement aux contenus présentés avec un fort clivage \"nous contre eux\" sur des sujets controversés <1>(<1>BailABBC+-18</1>)</1>. Notez cependant que cette <4>vidéo de Veritasium</4> (basée sur sa <8>thèse de doctorat</8>) montre que l'effet inverse se produit également pour une présentation claire d'un concept scientifique contre-intuitif, si le contenu ne met pas en évidence les risques de malentendus.</1><2>Les contenus qui obtiennent un score élevé en termes de \"résistance aux retours négatifs\" devraient être sûrs à recommander à tous les types de publics, avec des risques limités de malentendus.</2>",
    "better_habits": "<0>Est-ce que cela incite à adopter des habitudes bénéfiques, pour soi-même et au-delà?</0><1>Ce critère vise à mettre en évidence le contenu qui pousse les spectateur·ices vers de meilleures habitudes, pour eux-mêmes ou pour la société. Il peut s'agir d'habitudes plus saines, en termes d'alimentation, d'activités sportives, de santé mentale, ou qui incite à davantage de prudence lors de la consommation de contenus informatifs. Elles peuvent également inclure des habitudes plus altruistes, comme faire preuve de davantage de gentillesse envers les autres (y compris sur Internet), inciter à réduire son empreinte carbone, ou sensibiliser à l'excès de confiance. Évidemment, les contenus qui ne favorisent pas de meilleures habitudes devraient avoir une note plus basse, tandis que les contenus qui favorisent de mauvaises habitudes, délibérément ou non, devraient avoir une note très basse.</1><2>Les contenus qui obtiennent un score élevé en termes d'\"encouragement à de meilleures habitudes\" devraient réussir à motiver le public à se développer et à s'améliorer.</2>",
    "diversity_inclusion": "<0>Cela favorise-t-il tolérance, compassion et élargissement de nos considérations morales\u00a0?</0><<1>Ce critère vise à identifier les contenus qui promeuvent une vision plus diversifiée et inclusive de la vie en général. Les contenus qui obtiennent un score élevé en matière de \"diversité et inclusion\" doivent célébrer la diversité et être attractifs pour les groupes minoritaires. Parmi d'autres choses, un contenu diversifié et inclusif peut promouvoir:</1><2><0>la diversité des ethnies, des croyances et des préférences de l'humanité, surtout dans des domaines qui en manquent profondément</0><1>la vie de tous les êtres sensibles (par exemple, les animaux non humains)</1><2>le bien-être des jeunes et des générations futures</2><3>la diversité des genres et des orientations sexuelles</3><4>l'inclusion de toutes les espèces dans nos cercles moraux et la protection de la biodiversité.</4></2><3>Lors de l'évaluation de cette caractéristique, les contributeur·ices sont encouragé·es à réfléchir à ce que les spectateur·ices privilégié·es ou défavorisé·es peuvent ressentir en visionnant le contenu. Les contenus qui normalisent les préjugés ou qui ignorent les intérêts des groupes sous-représentés, délibérément ou non, sont à évaluer négativement sur ce critère.</3><4>Exemple</4><5>Typiquement, les vidéos ci-dessous peuvent être considérées comme favorisant une grande diversité et inclusion.</5><6><0><0>Vidéo de Tibees \"The First Computer Program\"</0></0><1><0>Vidéo de Mark Robert \"The Truth About my Son\"</0></1><2><0>Vidéo de Jaiden Animations \"Being not Straight\"</0></2><3><0>Vidéo de Vox \"Are we Automating Racism?\"</0></3></6>",
    "engaging": "<0>Est-ce captivant\u00a0? Est-ce que cela attise la curiosité et invite à réexaminer des croyances\u00a0?</0><1>Lors de l'évaluation de cette caractéristique, les contributeur·ices sont invité·es à se demander si leurs proches s'ennuieraient en regardant le contenu, ou si ce contenu a une chance de susciter une discussion intéressante et d'encourager des recherches supplémentaires sur le sujet.</1><2>Les contenus qui obtiennent une note élevée pour \"stimulant & suscite la réflexion\" devraient attirer l'attention d'un plus large public, susciter leur curiosité et créer le désir d'en savoir plus, y compris en remettant en question leurs propres croyances.</2><3>Captivant</3><4>Le dynamisme de la vidéo, l'utilisation de l'humour ou la qualité audiovisuelle de la narration sont des éléments importants à considérer.</4><5>Cette <2>vidéo de Veritasium</2> présente des conseils pour des vidéos scientifiques plus captivantes.</5><6>Stimulant</6><7>Une vidéo est stimulante si elle invite à des réflexions supplémentaires, peut-être inhabituelles pour le public. Elle peut généralement y parvenir si elle soulève d'autres questions, encourage à mieux réfléchir avant et fournit des indications pour en savoir plus.</7><8>Curiosité</8><9>Contrairement à de nombreuses métriques, y compris l'\"intelligence scientifique\"<1>(<1>KahanPCS-17</1>)</1>, la curiosité scientifique a été liée à une convergence de croyances malgré des opinions politiques divergentes <4>(<1>KahanLCHH-17</1>)</4>.</9><10><0>Galef-21</0> affirme que la plus grande difficulté pour aboutir à un bon jugement est souvent d'adopter l'esprit d'éclaireur (\"scout mindset\"), qui est défini comme un raisonnement motivé par l'exactitude ou l'honnêteté intellectuelle. Cela s'oppose à l'état d'esprit du \"soldat\", qui s'attache à un raisonnement motivé par la croyance.</10>",
    "entertaining_relaxing": "<0>Y passe-t-on un bon moment\u00a0?</0><1>Les contenus qui obtiennent une note élevée sur le critère \"Divertissant & relaxant\" devraient permettre aux spectateur·ices de s'amuser et de se détendre.</1>",
    "importance": "<0>Le fait d'accorder plus d'attention à ce sujet peut-il significativement améliorer le monde\u00a0?</0><1>Ce critère vise à lutter contre le problème des <1>mute news</1>, qui sont des informations qui ne reçoivent pas l'attention qu'elles devraient avoir pour le bien de l'humanité et au-delà. Par exemple, comme expliqué dans <4>cette vidéo de PBS Hot Mess</4>, en ce qui concerne la lutte contre le changement climatique, demander au public d'éteindre la lumière lorsqu'ils quittent leur domicile est de plusieurs ordres de grandeur moins important que, par exemple, éviter de prendre l'avion.</1><2>Les contenus qui obtiennent un score élevé pour \"important & actionnable\" doivent présenter des données et des arguments ayant des conséquences majeures, ainsi que des plans d'action qui auraient des impacts à grande échelle.</2><3>Échelle</3><4>Les plans d'actions ayant des impacts à grande échelle sont plus importants car ils affectent un plus grand nombre d'individus en une seule fois.</4><5>Actionable et tangible</5><6>Un contenu qui se contente de lister les problèmes est sans doute moins important à partager qu'un contenu qui liste à la fois les problèmes et propose des solutions réalisables.</6><7>Le contenu est d'autant plus important s'il appelle à des plans d'action de la part des spectateur·ices (même si ces plans consistent à créer une pression sociale sur d'autres individus).</7><8>Autres aspects</8><9>Lors de l'évaluation de l'importance d'un contenu, il peut être pertinent de savoir si celui-ci souligne les caractéristiques importantes du sujet qu'il aborde. En particulier, les introductions et les conclusions peuvent être ce qui retient le plus l'attention du public. Le contenu ouvre-t-il et se clôt-il sur des considérations importantes\u00a0?</9><10> Selon le bayésianisme, des données <1>surprenantes</1> devraient avoir un impact beaucoup plus important sur les croyances d'un·e spectateur·ices (bayésien·ne). En pratique, les spectateur·ices ne sont pas bayésien·nes. C'est pourquoi, en plus de présenter des données surprenantes aux spectateur·ices, il est également important de mettre en évidence le caractère surprenant des données ou de l'argument. Cela signifie souligner l'aspect jusqu'ici négligé des données ou de l'argument.</10>",
    "largely_recommended": "<0>Il s'agit du critère de qualité principal sur Tournesol 🌻</0><1>Ce critère vise à mesurer à quel point un contenu devrait être recommandé à un public très large, selon le jugement du contributeur.</1><2>La principale motivation pour faire de ce critère celui utilisé par défaut est de mettre en évidence le cœur de la mission de Tournesol ; à savoir, identifier les contenus qui méritent d'être diffusés à grande échelle.</2><3>Une deuxième motivation est de le rendre aussi accessible que possible pour les nouveaux contributeur·ices.</3><4>Une troisième motivation est enfin d'utiliser ce critère de qualité pour déduire l'importance donnée par les contributeur·ices aux autres critères de qualité. En particulier, nous souhaiterions bientôt étudier comment combiner au mieux les différents critères de qualité optionnels (ainsi que celui par défaut) en un score Tournesol unique plus fiable pour chaque vidéo.</4>",
    "layman_friendly": "<0>Est-ce facilement compréhensible, avec peu de connaissances préalables\u00a0?</0><1>Ce critère vise à identifier les contenus adaptés à celles et ceux ayant très peu de connaissances préalables sur les thématiques abordées. Lorsqu'ils jugent cette caractéristique, les contributeur·ices sont encouragé·es à réfléchir à la pertinence du contenu pour leurs grands-parents ou pour leurs enfants.</1><2>Les contenus qui obtiennent un score élevé en matière d'\"accessibilité aux non-spécialistes\" devraient être abordables pour un très large public.</2><3>Distinction avec \"Clair & pédagogique\"</3><4>Un exemple de vidéo non pédagogique qui reste pourant accessible pour les non-initiés est une vidéo qui aborde des concepts de manière très superficielle.</4><5>Un exemple de vidéo très pédagogique qui pourrait ne pas être très conviviale pour les non-initiés est <2>cette vidéo de 3Blue1Brown</2>.</5>",
    "pedagogy": "<0>À quel point le public est-il guidé dans sa compréhension\u00a0?</0><1>Ce critère vise à mesurer la clarté des explications d'un contenu. Plus important encore, cette <2>vidéo de Veritasium</2> soutient que ce qui importe vraiment, c'est ce qui se passe dans la tête du spectateur pendant qu'il regarde la vidéo. Un contenu pédagogique doit donc accompagner adéquatement les spectateur·ices à chaque étape difficile d'un argument ou de l'analyse de certaines données.</1><2>Les contenus qui obtiennent un score élevé en matière de \"clarté et pédagogie\" devraient aider le public à comprendre tous les éléments qui conduisent à une conclusion.</2>",
    "reliability": "<0>Les informations présentées sont-elles dignes de confiance et correctement nuancées\u00a0? Reposent-elles sur des bases solides\u00a0?</0><1>Cet indicateur vise à mesurer la fiabilité de l'information présentée dans un contenu, mais aussi dans quelle mesure cette information peut être trompeuse. En particulier, un contenu factuel qui sélectionne des données pour les présenter afin de corroborer une vision du monde et qui manque de complétude, devrait être considéré comme partiellement trompeur. De même, les contenus qui manquent de prudence épistémique et souffrent d'excès de confiance peuvent être considérés comme moins fiables que les contenus qui mesurent adéquatement l'étendue de leur ignorance.</1><2>Les contenus qui obtiennent un score élevé pour « fiable et non trompeur » devraient permettre à presque tout à chacun d'améliorer sa vision du monde, malgré les biais et le raisonnement motivé des spectateur·ices.</2><3>Fiabilité</3><4>La multiplicité et la diversité des sources et des preuves jouent un rôle important dans la fiabilité d'un contenu. Il devrait idéalement être corroboré par des <2>publications scientifiques évaluées par les pairs</2>. Cependant, comme expliqué dans <5>cette vidéo de Veritasium</5>, même les recherches publiées ont généralement des lacunes importantes. Des informations plus fiables peuvent être obtenues par des méta-analyses de plusieurs publications scientifiques, ou en s'appuyant sur un consensus scientifique.</4><5>Cependant, même la méta-analyse <1>peut ne pas être concluante</1>, surtout lorsque les données ne sont pas assez convaincantes. Une analyse fiable des données devrait reconnaître l'incertitude<3> (<1>WassersteinSL-19</1>)</3> en montrant de la prudence épistémique, combattant ainsi l'excès de confiance. Idéalement, le niveau de certitude devrait aussi être bien calibré.</5><6>Non trompeur</6><7>Malheureusement, les informations factuelles peuvent être profondément trompeuses. Par exemple, le 21 octobre 2020, NBC News a publié une nouvelle intitulée <2>\"Volunteer in AstraZeneca Covid-19 vaccine trial dies in Brazil\"</2>. Cependant, des nouvelles ultérieures ont rapporté que le volontaire n'a pas reçu le vaccin, car il faisait partie du groupe témoin. Étrangement, cela a été rapporté par Healthcare Finance dans une nouvelle intitulée <5>\"28-year-old volunteer in AstraZeneca COVID-19 vaccine trial dies\"</5>. Seul le sous-titre clarifie l'histoire, affirmant que \"L'essai n'a pas été interrompu car le volontaire n'a pas reçu le vaccin COVID-19 mais faisait partie du groupe témoin.\". Pourtant, de manière plus générale, même la mort d'un seul individu vacciné ne devrait pas affecter radicalement notre estimation de la dangerosité du vaccin, car la cause de la mort peut être sans rapport avec la vaccination de l'individu. En fait, si des dizaines de milliers de personnes sont vaccinées, la mort d'au moins un individu devrait être attendue dans les mois à venir, car selon <8>Statista</8>, chaque adulte a une probabilité plus grande qu'une chance sur mille de mourir dans un horizon d'un an.</7><8><0>ChevrePensante-21<1>FR</1></0> a observé la manière dont les actualités traitent des vaccins de manière disproportionnellement négative.</8><9>Plus généralement, pour d'éviter d'être trompé, les informations devraient être présentées de manière argumentée en se basant sur les connaissances scientifiques de base, replacer les nouvelles dans leur contexte, analyser les meilleures données statistiques disponibles, discuter des interprétations contradictoires et utiliser des formulations prudentes.</9>"
  },
  "entityAnalysisPage": {
    "candidate": {
      "goToGlobalRanking": "Voir le classement global"
    },
    "chart": {
      "criteriaScores": {
        "title": "Scores par critère"
      }
    },
    "generic": {
      "compare": "Comparer"
    },
    "video": {
      "description": "Description (provenant de YouTube)"
    }
  },
  "entityNotFound": {
    "404": {
      "title": "Non trouvée",
      "message": "L'entité demandée est invalide, ou n'est simplement plus disponible."
    },
    "unexpected": {
      "title": "Erreur inconnue",
      "message": "Une erreur innatendu est survenue."
    }
  },
  "faqPage": {
    "frequentlyAskedQuestions": "Foire Aux Questions",
    "iDidFindTheAnswers": "Je n'ai pas trouvé la réponse à mes questions",
    "comeAndAskYourQuestionsOnDiscord": "Venez poser vos questions directement sur notre serveur Discord. Les questions qui reviennent souvent seront ajoutées à la FAQ.",
    "joinUsOnDiscord": "Rejoignez-nous sur Discord",
    "tableOfContent": "Table des Matières"
  },
  "faqEntryList": {
    "questionURLCopied": "URL de la question copiée."
  },
  "tempStudyBanner": {
    "join": "Participer",
    "loginToParticipate": "Connectez-vous pour participer",
    "isTheTournesolProjectReallyEffective": "Le projet Tournesol est-il vraiment efficace? Nous étudions actuellement l'impact de notre extension navigateur sur les habitudes d'utilisation de YouTube. Rejoignez notre étude pour nous aider à améliorer Tournesol !"
  },
  "home": {
    "exploreTournesolPossibilities": "Découvrez toutes les possibilités de Tournesol",
    "tournesolToComparedMultipleTypesOfAlternatives": "Tournesol permet de comparer toutes sortes de choses. Avec les boutons ci-dessous vous pouvez basculer d'un univers à un autre:",
    "presidentielle2022": {
      "title": "Tournesol pour l'élection présidentielle",
      "tournesolDescription": "Tournesol est une plateforme libre et open source qui propose un outil de décision collaboratif transparent.",
      "whyCompareCandidates": "Initialement conçue pour la recommendation de vidéos d'utilité publique, Tournesol vous propose aujourd'hui de comparer les candidats à l'élection présidentielle française 2022. Ainsi, vous obtiendrez un aperçu de la façon dont les algorithmes de Tournesol analysent les préférences que vous exprimez.",
      "dataUsage": "Les données enregistrées ne seront jamais dévoilées aux autres utilisateurs, et ne serviront  qu'à la recherche dans l'éthique des algorithmes et en intelligence artificielle.",
      "respondToSurvey": "Répondre au sondage"
    },
    "generic": {
      "createAccount": "Créer un compte",
      "start": "Commencer",
      "pollIsClosed": "Le scrutin est maintenant fermé.",
      "seeResults": "Voir les résultats"
    },
    "collaborativeContentRecommendations": "Recommandations collaboratives de contenus",
    "tournesolIsAParticipatoryResearchProject": "Tournesol est un projet de recherche participatif et transparent sur l'éthique des systèmes de recommandations.",
    "helpUsAdvanceResearch": "Aidez-nous à faire avancer la recherche en donnant votre avis sur les vidéos que vous avez regardées pour identifier les vidéos d'utilité publique qui devraient être largement recommandées.",
    "contributeTitle": "Participez !",
    "contributeDetail": "Vous aussi, participez en donnant votre avis sur les vidéos YouTube que vous avez regardées. D'après vous, lesquelles devraient être les plus largement recommandées selon les différents critères identifiés par Tournesol ?",
    "compareButton": "Commencer à comparer",
    "useOurExtension": "Utilisez l'extension !",
    "webExtensionDescription": "L'extension navigateur vous permet de retrouver les vidéos recommandées par la communauté directement sur votre page d'accueil YouTube. Vous pourrez aussi marquer des vidéos pour les comparer plus tard, ou les comparer directement en quelques clics.",
    "getTheExtensionButton": "Installer l'extension",
    "extensionNotAvailableOnYourBrowser": "L'extension n'est malheureusement pas disponible pour votre navigateur web. Elle est compatible avec <1>Mozilla Firefox</1>, <3>Google Chrome</3> et probablement leurs dérivés."
  },
  "comparisonSection": {
    "contribute": "Contribuer",
    "theSimpliestWayToContribute": "Le moyen le plus simple de contribuer à Tournesol est de comparer des vidéos. Quel contenu voudriez-vous que YouTube recommande à vos proches ?"
  },
  "fundingSection": {
    "supportUs": "Soutenez-nous !",
    "tournesolExistsThanksToYourInvolvement": "Tournesol existe grâce à votre implication. En finançant Tournesol vous...",
    "guaranteeTheProjectsIndependence": "<0>garantissez</0> l'indépendance du projet",
    "participateInTheCreationOfCommons": "<0>participez</0> à la création de biens communs",
    "actForTheEthicsOfInformation": "<0>agissez</0> pour l'éthique de l'information",
    "iSupport": "Je soutiens"
  },
  "homeComparison": {
    "sorryTheComparisonIsTemporarilyUnavailable": "Désolé, la comparaison de vidéo est momentanément indisponible. Veuillez réessayer plus tard.",
    "compareTheVideos": "Comparer les vidéos"
  },
  "recommendationsSection": {
    "recommendations": "Recommandations",
    "eachComparisonHelps": "Grâce à toutes les personnes comparant des vidéos, Tournesol peut faire des recommandations de grande qualité à des milliers d'utilisateur·rices. Vous aussi, donnez votre avis afin d'améliorer ces recommandations.",
    "seeMore": "Voir plus"
  },
  "publicDataPublicCodeBox": {
    "ourDataAreOpen": "Nos données sont ouvertes",
    "weHopeThatOtherProjectsCanBenefitEtc": "Nous espérons que d'autres projets puissent bénéficier des efforts déployés par la communauté Tournesol. Pour cela nous mettons à disposion une base de données constituée par toutes contributions publiques que tout le monde peut utiliser.",
    "theseDataArePublishedUnderODCBY": "Ces données sont publiées sous la licence Open Data Commons Attribution License <1>(ODC-BY 1.0)</1>.",
    "downloadTheDatabase": "Télécharger la base de données",
    "ourAlgorithmsAreFree": "Nos algorithmes sont Libres",
    "ourAlgorithmsAndAllOurCodeAreFreeSoftware": "Dans une optique de transparence et de partage des connaissances, nos algorithmes et tous les codes sources que nous avons créés sont des Logiciels Libres.",
    "accessTheCodeOnGitHub": "Accédez au code sur GitHub"
  },
  "researchSection": {
    "research": "Recherche",
    "weSeekToSupportResearch": "« Nous voulons soutenir la recherche sur l'éthique des algorithmes en publiant une grande base de données fiable de jugements humains. »"
  },
  "scientificLiteratureBox": {
    "ourPublications": "Nos publications",
    "papers": "Articles",
    "studenWorks": "Travaux étudiants"
  },
  "visualizeDataBox": {
    "visualizeTheData": "Visualisez les données",
    "youCanQuicklyExploreEtc": "Vous pouvez rapidement explorer notre base de données publique en utilisant notre application <1>Tournesol Data Visualization</1> réalisée avec Streamlit.",
    "personCorrelationCoefficientMatrix": "Matrice des coefficient de corrélation de Pearson entre les scores des critères de comparaison (2022/10/10)."
  },
  "reset": {
    "ifUserExistsResetLinkWillBeSent": "C'est fait !<1></1>Si l'identifiant existe, un courriel avec un lien de réinitialisation sera envoyé.",
    "resetYourPassword": "Réinitialisez votre mot de passe",
    "failToSendResetLink": "L'envoi du courriel a échoué.",
    "sendResetEmailButton": "Envoyer un courriel de réinitialisation",
    "backToLogIn": "Retourner à la page de connexion",
    "passwordModifiedSuccessfully": "Mot de passe bien modifié. Vous pouvez maintenant vous connecter.",
    "newPassword": "Nouveau mot de passe",
    "confirmNewPassword": "Confirmez votre nouveau mot de passe",
    "passwordsDoNotMatch": "Les mots de passe ne correspondent pas",
    "resetPasswordButton": "Réinitialiser le mot de passe"
  },
  "proofByKeyword": {
    "proofByKeyword": "Preuve par mot-clé",
    "proofFor": "Preuve pour :"
  },
  "myFeedbackPage": {
    "title": "Mes résultats",
    "presidentielle2022": {
      "welcomeOnYourResultPage": "Bienvenue sur votre page de résultat",
      "notEnoughComparisons_one": "Nous avons besoin d'au moins {{minComparisons}} comparaisons différentes avant de pouvoir vous présenter des résultats. Il vous en restre une dernière à faire. Cliquez sur le bouton ci-dessous pour continuer.",
      "notEnoughComparisons_many": "Nous avons besoin d'au moins {{minComparisons}} comparaisons différentes avant de pouvoir vous présenter des résultats. Il vous en restre encore {{remainingComparisons}} à faire. Cliquez sur le bouton ci-dessous pour continuer, et laissez-vous guider par les instructions.",
      "notEnoughComparisons_other": "Nous avons besoin d'au moins {{minComparisons}} comparaisons différentes avant de pouvoir vous présenter des résultats. Il vous en restre encore {{remainingComparisons}} à faire. Cliquez sur le bouton ci-dessous pour continuer, et laissez-vous guider par les instructions.",
      "continueComparisons": "Continuer vos comparaisons",
      "thanksForComparingCandidates": "Merci d'avoir comparé des candidat·es sur notre plateforme",
      "goToGlobalRanking": "Voir le classement global",
      "opinionsOnOnlineSharedContent": "Nous pensons que votre avis sur les contenus partagés en ligne est au moins aussi important que votre avis sur les candidat·es.",
      "discoverTournesolVideos": "Découvrez maintenant Tournesol vidéos. Un endroit qui vous permet de donner votre avis sur les vidéos YouTube que vous avez regardées, afin d'améliorer les recommandations de tous."
    },
    "proofOfVote": "Preuve de participation",
    "proofOfVoteHelperText": "Ce code sera utile afin de répondre à <2>notre sondage.</2>",
    "generic": {
      "whatsNext": "Et maintenant ?",
      "discoverTournesol": "Découvrez Tournesol"
    }
  },
  "proofOfVote": {
    "proof": "Preuve",
    "copyTheProof": "Copier la preuve"
  },
  "personalVouchers": {
    "voucherCreated": "Vous vous portez garant pour «\u00a0{{username}}\u00a0».",
    "introduction": "Je certifie que cet utilisateur est un humain, avec un comportement authentique, et qu'il n'utilise pas activement un autre compte Tournesol\u00a0:",
    "usernameLabel": "Nom d'utilisateur",
    "submitButton": "Je me porte garant de cet utilisateur",
    "givenVoucherDeleted": "Vous ne vous portez plus garant pour «\u00a0{{username}}\u00a0».",
    "noVoucherGiven": "Aucun.",
    "givenVouchersTitle": "Utilisateurs pour lesquels vous vous portez garant",
    "noVoucherReceived": "Aucun.",
    "receivedVouchersTitle": "Utilisateurs qui se portent garant pour vous",
    "trustScore": {
      "title": "Score de confiance",
      "description": {
        "explanation": "Votre score de confiance détermine à quel point vos comparaisons influencent les recommandations de Tournesol.",
        "howToChangeIt": "Vous pouvez obtenir plus de confiance en utilisant une adresse e-mail d'un domaine considéré comme fiable ou lorsque d'autres personnes se portent garant·es pour vous.",
        "includedInPublicDatabase": "Votre score de confiance est inclus dans la base de données publique si vous avez au moins une comparaison publique."
      },
      "nullValue": "Indéterminé",
      "low": "Faible",
      "medium": "Moyen",
      "high": "Élevé",
      "isTrusted": "Votre adresse e-mail est considérée comme fiable.",
      "isNotTrusted": "Votre adresse e-mail n'est pas considérée comme fiable.",
      "hasReceivedVouchers": "Vous avez au moins un garant.",
      "hasNotReceivedVouchers": "Vous n'avez pas encore de garant."
    },
    "aboutVouchingMechanism": "En vous portant garant pour d'autres utilisateurs, vous leur permettez d'augmenter leur score de confiance, y compris si leur adresse e-mail n'est pas considérée comme fiable. La liste des utilisateurs pour lesquels vous vous portez garant ou qui se portent garant pour vous est une information publique."
  },
  "myRateLaterListPage": {
    "title": "À comparer plus tard"
  },
  "recommendationsPage": {
    "chips": {
      "by": "d'après"
    },
    "title": {
      "results": "Résultats",
      "personalRecommendations": "Recommandations personnelles",
      "recommendations": "Recommandations"
    }
  },
  "noVideoCorrespondsToSearchCriterias": "Aucune vidéo ne correspond à vos critères de recherche.",
  "preferences": {
    "errorOccurredWhileRetrievingPreferences": "Désolé, une erreur est survenue, impossible de récupérer vos préférences.",
    "preferences": "Préférences",
    "preferencesRegarding": "Préférences concernant :"
  },
  "poll": {
    "videos": "vidéos",
    "presidential2022": "présidentielle FR 2022",
    "entityCandidate": "candidat",
    "entityVideo": "vidéo"
  },
  "profile": "Profil",
  "signup": {
    "successMessage": "Bravo !<1></1>Un lien de vérification vient d'être envoyé à <3>{{email}}</3> .",
    "title": "Inscription",
    "accountCreationFailed": "Création du compte échouée.",
    "iAgreeWithThePrivacyPolicy": "J'ai lu et j'accepte la <2>politique de confidentialité</2>."
  },
  "emailAddress": "Adresse e-mail",
  "confirmYourPassword": "Confirmez votre mot de passe",
  "signUpButton": "S'inscrire",
  "verify": {
    "verifyRegistration": "Vérifier l'inscription",
    "yourAccountIsNowVerified": "Votre compte est maintenant vérifié.",
    "yourNewEmailAddressIsNowVerified": "Votre nouvelle adresse e-mail est maintenant vérifiée.",
    "verificationFailed": "La vérification a échoué"
  },
  "myRatedVideosPage": {
    "title": "Mes vidéos comparées"
  },
  "actions": {
    "compareNow": "Comparer !",
    "videoAddedToRateLaterList": "Vidéo bien ajoutée à votre liste de vidéos à comparer plus tard.",
    "videoAlreadyInRateLaterList": "La vidéo se trouve déjà dans votre liste.",
    "rateLater": "Comparer plus tard",
    "remove": "Supprimer",
    "videoDeletedFromRateLaterList": "Vidéo bien supprimée de votre liste de vidéos à comparer plus tard.",
    "analysis": "Analyse détaillée"
  },
  "criteriaTooltips": {
    "energy_environment": "Les sujets liés au changement climatique, à la transition énergétique, à la biodiversité, et à la protection de l'environnement",
    "international": "Les sujets liés à l'Europe, à la diplomatie internationale, à la defense, au terrorisme et à l'immigration",
    "education_culture": "Les sujets liés au système éducatif, aux média, à la culture, aux  réseaux sociaux et à l'éthique des algorithmes",
    "health": "Les sujets liés au système de santé, à la santé mentale, aux sports, à l'éthique de fin de vie, au COVID-19 et aux vaccins",
    "institutions_democracy": "Les sujets liés à l'organisation de la vie politique, à la démocratie, aux territoires et collectivités, à la fonction publique et à l'Outre-mer",
    "labour_economy": "Les sujets liés aux emplois, au chômage, au pouvoir d'achat, à la fiscalité, au déficits publiques et la dette",
    "solidarity": "Les sujets liés aux enjeux sociétaux, aux inégalités et discrimination, au handicap, aux violences faites aux femmes et à l'immigration",
    "pedagogy": "À quel point les spectateur·ices sont-ils guidés dans leur compréhension\u00a0?",
    "importance": "Le fait d'accorder plus d'attention à ce sujet peut-il significativement améliorer le monde\u00a0?",
    "layman_friendly": "Est-ce facilement compréhensible, avec peu de connaissances préalables\u00a0?",
    "entertaining_relaxing": "Y passe-t-on un bon moment\u00a0?",
    "engaging": "Est-ce captivant\u00a0? Est-ce que ça attise la curiosité et invite à réexaminer des croyances\u00a0?",
    "diversity_inclusion": "Cela favorise-t-il tolérance, compassion et élargissement de nos considérations morales\u00a0?",
    "better_habits": "Est-ce que ça fait adopter des habitudes bénéfiques, pour soi-même et au-delà?",
    "backfire_risk": "Est-ce adapté aux spectateur·ices ayant des opinions opposées\u00a0? Le risque de malentendus ou de réactions indésirables est-il faible\u00a0?",
    "reliability": "Les informations présentées sont-elles dignes de confiance et correctement nuancées\u00a0? Reposent-elles sur des bases solides\u00a0?"
  },
  "videoMetadata": {
    "duration": "Durée",
    "publication_date": "Date de publication"
  },
  "presidentielle2022": {
    "dialogs": {
      "tutorial": {
        "title1": "Bienvenue dans Tournesol 🌻",
        "message1": {
          "p10": "Ce tutoriel va vous guider pas à pas à travers une série de comparaisons.",
          "p20": "D'abord, déplacez les curseurs bleus et ajustez vos préférences en les positionnant plus ou moins loin, puis enregistrez quand votre choix est fait.",
          "p30": "Plus votre avis est tranché sur un critère plus le curseur devrait être proche de l'extrémité.",
          "p40": "Si vous trouvez les candidat·es similaires, le curseur devrait rester proche du centre."
        },
        "title2": "Bravo !",
        "message2": {
          "p10": "Vous avez effectué votre première comparaison 🥳.",
          "p20": "Notez que vous pouvez choisir vous même les candidat·es. en utilisant les menus déroulants qui se trouvent au dessus de leurs photos."
        },
        "title3": "Un conseil",
        "message3": {
          "p10": "Ne vous en faites pas, ce n'est pas grave si la position des curseurs n'est pas exacte.",
          "p20": "Il vous sera possible par la suite de modifier toutes vos comparaisons à votre rythme."
        },
        "title4": "Avez-vous remarqué ?",
        "message4": {
          "p10": "Il y a aussi des critères de comparaison optionnels sous les critères principaux.",
          "p20": "Essayez de dérouler les critères optionnels pour donner un avis plus complet sur les candidat·es.",
          "p30": "Il est tout a fait possible de décocher un ou plusieurs critères optionnels si vous ne souhaitez pas vous exprimer à leurs sujets."
        },
        "title5": "Mieux que de voter pour une seule personne ?",
        "message5": {
          "p10": "Contrairement au système de vote classique en France, ici vous donnez votre avis sur plusieurs candidat·es.",
          "p20": "Ainsi il est possible d'exprimer ses véritables préférences. Cela permet d'éviter des problèmes comme « le vote utile », et ne favorise pas la polarisation des opinions politiques."
        },
        "title6": "Comment ça fonctionne ?",
        "message6": {
          "p10": "Tournesol calcule un score pour chaque candidat·e, en agrégeant les jugements des contributeurs et contributrices.",
          "p20": "C'est comme si, en votant, chaque personne tirait le score d'un·e candidat·e vers le haut ou vers le bas.",
          "p30": "Le score final représente alors un équilibre, qui est au milieu des préférences des différentes personnes votantes."
        },
        "title7": "Merci beaucoup !",
        "message7": {
          "p10": "Encore une dernière comparaison et vous pourrez enfin voir vos préférences actuelles.",
          "p20": "Nous espérons sincèrement que vous avez apprécié cette nouvelle manière de voter, qui vous a peut-être permis de mieux réfléchir aux raisons pour lesquelles vous soutenez certains candidat·es."
        }
      }
    }
  },
  "videos": {
    "dialogs": {
      "tutorial": {
        "title1": "Bienvenue sur Tournesol 🌻",
        "message1": {
          "p10": "Ce tutoriel va vous guider pas à pas à travers une série de quatre comparaisons, afin de vous aider à contribuer au projet Tournesol.",
          "p20": "Pour comparer deux vidéos que vous avez regardées, déplacez le curseur principal, puis enregistrez quand votre choix est fait.",
          "p30": "Plus votre avis est tranché plus le curseur devrait être proche de l'extrémité.",
          "p40": "Si vous trouvez les vidéos similaires, le curseur devrait rester proche du centre."
        },
        "title2": "Bravo ! 🥳",
        "message2": {
          "p10": "Vous avez effectué votre première comparaison. Chaque comparaison aide Tournesol à améliorer ses recommandations de vidéo.",
          "p20": "Notez que vous pouvez choisir vous-même les vidéos à comparer en collant leurs URLs YouTube dans les champs qui se trouvent au dessus des miniatures.",
          "p30": "Essayez maintenant de dérouler les critères optionnels pour donner un avis plus complet sur les vidéos.",
          "p40": "Vous pouvez choisir de ne pas vous exprimer sur un critère optionnel en le décochant.",
          "p50": "Bon à savoir, il est toujours possible de modifier ultérieurement vos comparaisons si vous n'êtes pas sûr·e de vous."
        },
        "title3": "Comment fonctionne Tournesol ? 🤖",
        "message3": {
          "p10": "Tournesol calcule un score pour chaque vidéo, en agrégeant les jugements des contributeur·trices sur les différents critères.",
          "p20": "Le score final représente alors un équilibre, qui est au milieu des préférences des différentes personnes votantes.",
          "p30": "Vous pouvez à tout moment consulter la description d'un critère en passant votre souris dessus. Pour obtenir encore plus information, cliquer sur un critère permet d'accéder à sa description détaillée."
        },
        "title4": "Merci beaucoup d'avoir suivi ce tutoriel ❤️",
        "message4": {
          "p10": "Encore une dernière comparaison et vous pourrez naviguer dans Tournesol tout·e seul·e.",
          "p20": "Nous espérons sincèrement que vous avez apprécié ce tutoriel.",
          "p30": "Si vous souhaitez nous aider dans notre projet, vous pouvez comparer de temps en temps de nouvelles vidéos. Aussi, n'hésitez pas à parler de Tournesol autour de vous. Merci beaucoup beaucoup."
        }
      }
    }
  },
  "language": {
    "af": "Afrikaans",
    "ar": "Arabe",
    "bg": "Bulgare",
    "bn": "Bengali",
    "ca": "Catalan",
    "cs": "Tchèque",
    "cy": "Gallois",
    "da": "Danois",
    "de": "Allemand",
    "el": "Grec",
    "en": "Anglais",
    "es": "Espagnol",
    "et": "Estonien",
    "fa": "Perse",
    "fi": "Finlandais",
    "fr": "Français",
    "gu": "Gujarati",
    "he": "Hébreu",
    "hi": "Hindi",
    "hr": "Croate",
    "hu": "Hongrois",
    "id": "Indonésien",
    "it": "Italien",
    "ja": "Japonais",
    "kn": "Kannada",
    "ko": "Coréen",
    "lt": "Lituanien",
    "lv": "Letton",
    "mk": "Macédonien",
    "ml": "Malayalam",
    "mr": "Marathi",
    "ne": "Népalais",
    "nl": "Hollandais",
    "no": "Norvégien",
    "pa": "Penjabi",
    "pl": "Polonais",
    "pt": "Portugais",
    "ro": "Roumain",
    "ru": "Russe",
    "sk": "Slovaque",
    "sl": "Slovène",
    "so": "Somali",
    "sq": "Albanais",
    "sv": "Suédois",
    "sw": "Swahili",
    "ta": "Tamoul",
    "te": "Télougou",
    "th": "Thaï",
    "tl": "Tagalog",
    "tr": "Turc",
    "uk": "Ukrainien",
    "ur": "Ourdou",
    "vi": "Vietnamien"
  }
}<|MERGE_RESOLUTION|>--- conflicted
+++ resolved
@@ -323,19 +323,16 @@
     "deleteAccount": "Supprimer votre compte"
   },
   "pollUserSettingsForm": {
-<<<<<<< HEAD
     "errorOccurredDuringPreferencesUpdate": "Désolé, une erreur est survenue, impossible de mettre à jour vos préférences.",
     "preferencesUpdatedSuccessfully": "Préférences mises à jour avec succès.",
     "comparisonPage": "Comparaison (page)",
     "defaultUnsafe": "Affiche les vidéos avec peu de contributeurs et/ou avec un score Tournesol négatif",
     "recommendationsPage": "Recommandations (page)",
     "displayTheTheWeeklyCollectiveGoal": "Affichage de l'objectif collectif hebdomadaire",
-=======
     "autoRemove": "Suppression automatique",
     "autoRemoveHelpText_one": "Les éléments seront supprimés de votre liste à comparer plus tard après {{value}} comparison.",
     "autoRemoveHelpText_many": "Les éléments seront supprimés de votre liste à comparer plus tard après {{value}} comparisons.",
     "autoRemoveHelpText_other": "Les éléments seront supprimés de votre liste à comparer plus tard après {{value}} comparisons.",
->>>>>>> 722664cb
     "always": "Toujours",
     "websiteOnly": "Seulement sur le site web",
     "embeddedOnly": "Seulement dans l'extension",
@@ -345,13 +342,6 @@
     "preferencesUpdatedSuccessfully": "Préférences mises à jour avec succès.",
     "comparisonPage": "Comparaison (page)",
     "rateLater": "Liste à comparer plus tard",
-<<<<<<< HEAD
-    "autoRemove": "Suppression automatique",
-    "autoRemoveHelpText_one": "Les éléments seront supprimés de votre liste à comparer plus tard après {{value}} comparison.",
-    "autoRemoveHelpText_many": "Les éléments seront supprimés de votre liste à comparer plus tard après {{value}} comparisons.",
-    "autoRemoveHelpText_other": "Les éléments seront supprimés de votre liste à comparer plus tard après {{value}} comparisons.",
-=======
->>>>>>> 722664cb
     "updatePreferences": "Mettre à jour les préférences"
   },
   "username": "Nom d'utilisateur",
