--- conflicted
+++ resolved
@@ -462,8 +462,6 @@
     "rateLater": "Liste à comparer plus tard",
     "recommendationsPage": "Recommandations (page)",
     "customizeYourDefaultSearchFilter": "Personnalisez <1>les filtres de recherche par défaut</1> selon vos préférences. Ces filtres sont appliqués <4>seulement</4> lorsque vous accédez aux recommandations depuis le <7>menu principal</7>."
-<<<<<<< HEAD
-=======
   },
   "generalUserSettingsForm": {
     "notificationsEmailNewFeatures": "Être informé·e des nouvelles fonctionnalités (~ 1 par mois).",
@@ -471,7 +469,6 @@
     "emailNotifications": "Notifications par e-mail",
     "joinTheResearchStudies": "Participez aux études de recherche !",
     "joinTheResearchStudiesDesc": "Plusieurs projets de recherches ont choisi Tournesol ou sa communauté comme sujet d'étude. Si vous souhaitez faire avancer la science nous vous invitons à accepter de recevoir des invitations par e-mail. Vous serez notifié·e lorsque d'éventuelles études démarreront."
->>>>>>> d99bc0cc
   },
   "videosUserSettingsForm": {
     "recommendations": {
@@ -480,10 +477,7 @@
     }
   },
   "preferences": {
-<<<<<<< HEAD
-=======
     "generalPreferences": "Préférences générales",
->>>>>>> d99bc0cc
     "preferencesRegarding": "Préférences concernant :",
     "errorOccurredWhileRetrievingPreferences": "Désolé, une erreur est survenue, impossible de récupérer vos préférences.",
     "preferences": "Préférences"
