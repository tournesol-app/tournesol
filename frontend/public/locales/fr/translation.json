--- conflicted
+++ resolved
@@ -692,15 +692,6 @@
     "better_habits": "Est-ce que ça fait adopter des habitudes bénéfiques, pour soi-même et au-delà?",
     "backfire_risk": "Est-ce adapté aux spectateur·ices ayant des opinions opposées\u00a0? Le risque de malentendus ou de réactions indésirables est-il faible\u00a0?",
     "reliability": "Les informations présentées sont-elles dignes de confiance et correctement nuancées\u00a0? Reposent-elles sur des bases solides\u00a0?"
-<<<<<<< HEAD
-  },
-  "poll": {
-    "presidential2022": "présidentielle FR 2022",
-    "videos": "vidéos",
-    "entityCandidate": "candidat",
-    "entityVideo": "vidéo"
-=======
->>>>>>> 3b073b7b
   },
   "videoMetadata": {
     "duration": "Durée",
