{
  "copyUriToClipboard": {
    "copy": "Copier URI",
    "copied": "Copié !"
  },
  "preferencesIconButtonLink": {
    "linkToThePreferencesPage": "Lien vers la page des préférences"
  },
  "components": {
    "filtersButton": "filtres"
  },
  "criteriaBarChart": {
    "personalScoreTooltip": "Votre score personnel",
    "scoreTooltip": "Score collectif"
  },
  "dialogBox": {
    "continue": "continuer"
  },
  "video": {
    "notAvailableAnymore": "Cette vidéo n'est plus disponible sur YouTube.",
    "labelShowSettings": "Voir les paramètres de cette video",
    "insufficientScore": "Le score de cette vidéo est inférieur au seuil de recommendabilité défini par Tournesol.",
    "unsafeNotEnoughContributor": "La pertinence de ce score est incertaine, en raison d'un trop faible nombre de contributeurs.",
    "nbComparisonsBy_one": "{{count}} comparaison par",
    "nbComparisonsBy_many": "{{count}} comparaisons par",
    "nbComparisonsBy_other": "{{count}} comparaisons par",
    "nbContributors_one": "{{count}} contributeur",
    "nbContributors_many": "{{count}} contributeurs",
    "nbContributors_other": "{{count}} contributeurs",
    "criteriaRatedHigh": "Noté fortement :",
    "criteriaRatedLow": "Noté faiblement :",
    "nbViews": "{{nbViews}} vues",
    "seeRecommendedVideosSameUploader": "Voir les vidéos recommandées de cette chaîne",
    "nComparisonsByYou_one": "{{count}} comparaison par vous",
    "nComparisonsByYou_many": "{{count}} comparaisons par vous",
    "nComparisonsByYou_other": "{{count}} comparaisons par vous",
    "notYetComparedByYou": "Vous ne l'avez pas encore comparée",
    "contributionsArePublicMessage": "Vos contributions impliquant cet élement sont actuellement publiques. Une comparaison n'est publiquement associée à votre profil que lorsque vous marquez explicitement ses deux élements comme publics.",
    "contributionsArePrivateMessage": "Vos contributions impliquant cet élément sont actuellement privées. Les détails de vos jugements ne sont pas publiés, mais ils sont tout de même pris en compte pour calculer des scores agrégés publics.",
    "personalScore": "Score personnel\u00a0: {{score}}"
  },
  "entityCard": {
    "thisElementIsNotAvailable": "Cet élément n'est plus disponible."
  },
  "score": {
    "totalScoreBasedOnRankingChoice": "Score basé sur les critères de classement sélectionnés"
  },
  "pagination": {
    "showingCounts_one": "Élément {{firstElementIdx}} à {{lastElementIdx}} sur {{count}}",
    "showingCounts_many": "Éléments {{firstElementIdx}} à {{lastElementIdx}} sur {{count}}",
    "showingCounts_other": "Éléments {{firstElementIdx}} à {{lastElementIdx}} sur {{count}}"
  },
  "personalCriteriaScores": {
    "reasonWhyItCannotBeActivated": {
      "notLoggedIn": "Vous devez être connecté.e pour afficher les scores personnels.",
      "noPersonalScore": "Vous n'avez pas comparé cette vidéo, ou vos scores n'ont pas encore été calculés."
    },
    "activatePersonalScores": "Afficher les scores personnels"
  },
  "stackedCard": {
    "showAll": "Tout montrer"
  },
  "tempStudyBanner": {
    "join": "Participer",
    "loginToParticipate": "Connectez-vous pour participer",
    "isTheTournesolProjectReallyEffective": "Le projet Tournesol est-il vraiment efficace? Nous étudions actuellement l'impact de notre extension navigateur sur les habitudes d'utilisation de YouTube. Rejoignez notre étude pour nous aider à améliorer Tournesol !"
  },
  "criteriaScoresDistribution": {
    "lessThan": "< {{score}}",
    "fromTo": "{{from}} à {{to}}",
    "greaterThan": "> {{score}}",
    "label": "Quantité",
    "scores": "scores",
    "numberOfRatings": "nombre de notes",
    "title": "Distribution des scores par critère"
  },
  "comparison": {
    "successfullySubmitted": "Comparaison bien enregistrée.",
    "pleaseSelectTwoItems": "Sélectionnez 2 éléments pour les comparer.",
    "itemsAreSimilar": "Ces deux éléments sont très similaires, ce n'est probablement pas une bonne idée de les comparer.",
    "removeOptionalCriterias": "Supprimer les critères optionnels",
    "addOptionalCriterias": "Ajouter les critères optionnels",
    "changeOneItem": "Changez l'un des deux éléments pour faire une nouvelle comparaison.",
    "comparisonInPublicData": "Cette comparaison fait partie des données publiques.",
    "comparisonInPublicDataAfterSubmission": "Après enregistrement, cette comparaison fera partie des données publiques.",
    "editComparison": "Modifier la comparaison",
    "criteriaSkipped": "ignoré",
    "submitAComparison": "Soumettre une comparaison",
    "inactivePoll": "Ce scrutin est fermé.",
    "inactivePollComparisonCannotBeSubmittedOrEdited": "Aucune comparaison ne peut être ajoutée ou modifiée.",
    "comparisonCriteria": "Critères de comparaison"
  },
  "comparisonHelper": {
    "hideHelp": "Cacher l'aide",
    "showHelp": "Montrer l'aide pour les comparaisons"
  },
  "comparisons": {
    "goToComparison": "Voir la comparaison"
  },
  "submit": "enregistrer",
  "comparisonSeries": {
    "skipTheSeries": "Passer la série"
  },
  "entitySelector": {
    "newVideo": "Sélectionner une nouvelle vidéo automatiquement",
    "auto": "Auto",
    "letTournesolSelectAVideo": "Laisser Tournesol choisir une vidéo",
    "suggestions": "Suggestions",
    "rateLater": "À comparer",
    "recentlyCompared": "Comparées",
    "recommendations": "Top du mois",
    "unconnected": "À relier",
<<<<<<< HEAD
    "select": "Sélectionner",
    "selectAVideo": "Sélectionner une vidéo",
=======
    "select": "Selectionner",
>>>>>>> 3e3189b5
    "youtubeVideoUnavailable": "Vidéo YouTube indisponible.",
    "pasteUrlOrVideoId": "Coller une URL ou un ID de vidéo",
    "backButton": "Retour"
  },
  "tabsBox": {
    "errorOnLoading": "Une erreur est survenue lors du chargement des résultats.",
    "rateLater": "Vos vidéos à comparer plus tard apparaissent ici. Vous pouvez en ajouter sur le site web via le bouton '+'. Vous pouvez aussi les ajouter directement depuis YouTube grâce à <2>l'extension</2>.",
    "compared": "Les vidéos que vous avez comparées apparaissent ici.",
    "recommendations": "Les vidéos recommandées par la communauté apparaissent ici.",
    "toConnect": "Les vidéos isolées du reste de vos comparaisons apparaissent ici. Comparez-les pour améliorer les recommandations.",
    "emptyList": "Cette liste est vide."
  },
  "stackedCandidatesPaper": {
    "title_one": "Votre classement des candidat·es",
    "title_many": "Votre classement des candidat·es d'après vos {{comparisonsNbr}} comparaisons",
    "title_other": "Votre classement des candidat·es d'après vos {{comparisonsNbr}} comparaisons",
    "withNComparisons_one": "avec {{nComp}} comparaison",
    "withNComparisons_many": "avec {{nComp}} comparaisons",
    "withNComparisons_other": "avec {{nComp}} comparaisons",
    "score": "score :",
    "onCriteria": "Selon le critère :",
    "ifYourRankingSeemsOff": "Si votre classement vous semble inadéquat, vous pouvez soit modifier vos comparaisons existantes, soit en ajouter de nouvelles en utilisant les boutons ci-dessous.",
    "seeMyComparisons": "voir mes comparaisons",
    "addNewComparisons": "ajouter des comparaisons"
  },
  "stackedCriteriaPaper": {
    "score": "Coéfficient de corrélation :",
    "tweet": {
      "intro": "J'ai comparé les candidat·e·s à la présidentielle sur @TournesolApp. Selon moi les critères les plus importants pour être président·e sont :",
      "conclusion": "Vous aussi, allez tester cette manière différente de voter !"
    },
    "title": "Les critères les plus corrélés avec qui devrait être président·e selon vous",
    "ifYourRankingSeemsOff": "Si ces corrélations vous semblent incorrectes, vous pouvez ajouter de nouvelles comparaisons.",
    "addNewComparisons": "ajouter des comparaisons",
    "shareOnTwitter": "Partager sur Twitter"
  },
  "footer": {
    "getRecommendations": "Recommandations",
    "chromeExtension": "Extension Chrome",
    "firefoxExtension": "Extension Firefox",
    "youtubePlaylistEn": "Playlist YouTube EN",
    "youtubePlaylistFr": "Playlist YouTube FR",
    "followUs": "Suivez-nous",
    "supportUs": "Nous soutenir",
    "directTransfer": "Virement direct",
    "compareVideos": "Comparez des videos 🌻",
    "research": "Recherche",
    "whitePaper": "White Paper",
    "publicDatabase": "Base de données publique",
    "tournesolTalks": "Tournesol Talks",
    "tournesolTalksMailingList": "Tournesol Talks - liste de diffusion",
    "tournesolTalksYTPlaylist": "Tournesol Talks - playlist YouTube",
    "more": "Plus",
    "privacyPolicy": "Politique de confidentialité"
  },
  "terms": {
    "termsOfService": "Conditions Générales d'Utilisation",
    "acceptableUse": {
      "acceptableUse": "C. Bon usage",
      "shortVersion": "Lorsque vous utilisez le Service, vous devez respecter les conditions de cette section, notamment ne pas nuire aux autres Utilisateur·rices, ne pas perturber le Service et avoir une activité authentique.",
      "titles": {
        "1ComplianceWithLawsAndRegulation": "1. Respect des lois et des réglementations",
        "2UserSafety": "2. Sécurité des Utilisateur·rices",
        "3InauthenticActivityAndSpam": "3. Activité non authentique et spam"
      },
      "p": {
        "complianceWithLawsAndRegulation": "Vous êtes responsable de l'utilisation du Service en conformité avec toutes les lois et réglementations applicables, ainsi qu'avec toutes nos règles de bon usage.",
        "userSafetyIntro": "Nous n'autorisons pas les activités sur la Plateforme, ce qui comprend le choix d'un nom d'Utilisateur·rice, qui\u00a0:",
        "isUnlawlfulOrPromoteUnlawful": "sont illégales ou encouragent des activités illégales\u00a0;",
        "isFalseInaccurateOrDeceptive": "constituent une information fausse, inexacte ou intentionnellement trompeuse et sont susceptibles de nuire à l'intérêt général (comme la santé, la sécurité, l'intégrité des élections et la participation civique)\u00a0;",
        "orGoesAgainstOurCodeOfConduct": "ou vont à l'encontre de notre <2>Code de Conduite</2>.",
        "inauthenticActivityAndSpamIntro": "Il est attendu des Utilisateur·rices un comportement authentique sur la Plateforme\u00a0: cela implique d'exprimer ses opinions sincères lors de la soumission de données, sans aucune intention de tromper, manipuler ou déformer les informations. Nous n'autorisons pas les interactions non authentiques sur la Plateforme\u00a0; en particulier, mais pas seulement, l'utilisation de faux comptes et l'automatisation ou la coordination d'activités non authentiques."
      }
    },
    "shortVersion": "Version courte",
    "accountTerms": {
      "accountTerms": "B. Conditions relatives aux Comptes",
      "shortVersion": "Votre Compte doit être créé par un humain\u00a0; vous devez avoir 15 ans ou plus\u00a0; vous devez fournir une adresse électronique valide\u00a0; et vous ne pouvez pas avoir plus d'un seul Compte. Vous êtes seul·e responsable de votre Compte et de tout ce qui se passe pendant que vous êtes connecté à votre Compte ou que vous l'utilisez. Vous êtes responsable de la sécurité de votre Compte.",
      "accountControls": "1. Contrôles du Compte",
      "userRetainsUltimateAdministrativeControl": "Sous réserve des présentes Conditions, vous conservez un contrôle administratif ultime sur votre Compte personnel.",
      "accountRequirements": "2. Exigences relatives au Compte",
      "inOrderToCreateAccount": "Pour créer un Compte, l'Utilisateur·rice doit respecter les conditions suivantes\u00a0:",
      "aUserMayNotUseMoreThanOneAccount": "L'Utilisateur·rice ne doit pas utiliser, ou avoir plus d'un seul Compte.",
      "aUserLoginMayNotBeShared": "Un Compte ne peut pas être partagé par plusieurs personnes.",
      "aUserMustProvideAValidEmailAddress": "L'Utilisateur·rice doit fournir une adresse électronique valide.",
      "userMustBeALeast15": "L'Utilisateur·rice ne doit pas créer un Compte à l'usage d'une personne âgée de moins de 15 ans. Si l'Association Tournesol a connaissance d'un·e Utilisateur·rice âgé·e de moins de 15 ans, elle résiliera immédiatement son Compte. Si l'Utilisateur·rice réside dans un pays où l'âge minimum est plus élevé, il lui incombe de se conformer aux lois de ce pays.",
      "accountSecurity": "3. Sécurité du Compte",
      "userIsResponsibleFor": "Vous êtes responsable\u00a0: (i) de tout le Contenu publié et de toute l'activité qui a lieu sous votre Compte\u00a0; (ii) de maintenir la sécurité des identifiants de connexion de votre Compte\u00a0; et (iii) d'informer rapidement l'Association Tournesol si vous avez connaissance d’une utilisation ou d'un accès non autorisé à notre Service par l'intermédiaire de votre Compte. L'Association ne sera pas responsable de toute perte ou dommage résultant du non-respect par l'Utilisateur·rice des conditions relatives au Compte."
    },
    "cancellationAndTermination": {
      "cancellationAndTermination": "E. Annulation et résiliation",
      "shortVersion": "Vous pouvez fermer votre Compte à tout moment. Dans ce cas, nous traiterons vos informations de manière responsable.",
      "titles": {
        "1accountCancellation": "1. Annulation du Compte",
        "2uponCancellation": "2. En cas d'annulation",
        "3theTournesolAssociationMayTerminate": "3. Résiliation par l'Association"
      },
      "p": {
        "accountCancellation": "Il est de votre responsabilité d'annuler correctement votre Compte. Vous pouvez annuler votre Compte à tout moment en accédant à vos paramètres depuis le menu personnel situé en haut à droite de l’écran. L’écran Compte fournit un bouton d'annulation simple, sans poser de questions. Nous ne pouvons pas annuler des comptes en réponse à une demande par e-mail.",
        "weWillDelete": "Nous supprimerons votre profil complet et le Contenu que vous avez ajouté dans les 7 jours suivant l'annulation ou la résiliation. Ces informations ne peuvent pas être récupérées une fois que votre Compte est annulé.",
        "theAssociationWillCancel": "L'Association supprimera votre Compte s'il n'a pas été activé dans les 7 jours suivant sa création.",
        "theTournesolAssociationHasTheRight": "L'Association a le droit de suspendre ou de résilier votre accès à tout ou partie du Service à tout moment, avec ou sans préavis, avec effet immédiat, si une violation de l'Accord de votre part est détectée.",
        "suspendAllAccessInCaseOfThreat": "L'Association peut suspendre l'accès de tous·tes les Utilisateur·rices ou d'un groupe d'Utilisateur·rices, à tout ou partie du Service, à tout moment, avec ou sans préavis, avec effet immédiat, pour une durée indéterminée, si la sécurité des Utilisateur·rice, de leurs données ou du Service est susceptible d'être compromise par un événement identifié comme une menace directe ou indirecte."
      }
    },
    "changesToTheseTerms": {
      "changesToTheseTerms": "G. Modifications des présentes Conditions",
      "shortVersion": "Nous voulons que les Utilisateur·rices soient informé·es des changements apportés à nos conditions, mais certains ne sont pas importants. Nous ne voulons pas vous déranger pour chaque faute d'orthographe corrigée. C'est pourquoi, bien que nous puissions modifier le présent Accord à tout moment, nous informerons les Utilisateur·rices des modifications importantes et nous leur donnerons le temps de s'y adapter.",
      "weMayAmendTheseTermsAtAnyTime": "Nous nous réservons le droit, à notre seule discrétion, de modifier les présentes Conditions Générales d'Utilisation à tout moment.",
      "weWillNotifyTheUsers": "Nous informerons les Utilisateur·rices des modifications importantes apportées au présent Accord au moins 30 jours avant l'entrée en vigueur de ladite modification en publiant un avis sur notre Site Web ou en envoyant un e-mail à l'adresse électronique spécifiée dans votre Compte. L'utilisation continue du Service par l'Utilisateur·rice après ces 30 jours constitue une acceptation de ces révisions du présent Accord. Pour les révisions non importantes, le fait de continuer à utiliser le Service constitue une acceptation des révisions du présent Accord. Vous pouvez consulter toutes les modifications apportées aux présentes Conditions sur notre <2>dépôt GitHub</2>."
    },
    "communicationsWithAssociation": {
      "communicationsWithAssociation": "F. Communications avec l'Association",
      "shortVersion": "Nous utilisons les e-mails pour rester en contact avec les Utilisateur·rices. Vous acceptez de recevoir les e-mails nécessaires au fonctionnement du Service. Nous n'envoyons pas d'autres e-mails sans votre consentement explicite.",
      "titles": {
        "1electronicCommunicationRequired": "1. Communication électronique requise",
        "2necessaryEmails": "2. E-mails nécessaires"
      },
      "p": {
        "youConsentToReceiveEmails": "Vous (i) consentez à recevoir des communications de notre part sous forme électronique par l'intermédiaire de l'adresse électronique que vous avez fournie ou par le biais du Service\u00a0; et (ii) vous acceptez que l'ensemble des Conditions Générales d'Utilisation, accords, avis, divulgations et autres communications que nous vous fournissons par voie électronique satisfassent à toute exigence légale que ces communications satisferaient si elles étaient sur papier. La présente section ne porte pas atteinte à vos droits inaliénables.",
        "necessaryEmails": "Vous reconnaissez que certaines parties du Service, comme la procédure d'activation du Compte ou la procédure de réinitialisation de mot de passe, nécessitent des courriels pour fonctionner correctement, et vous consentez à les recevoir.",
        "additionalNecessaryEmails": "Nous considérons également les avis de sécurité et les mises à jour du présent Accord comme des courriels nécessaires."
      }
    },
    "definitions": {
      "definitions": "A. Définitions",
      "shortVersion": "Nous utilisons ces termes tout au long de l'Accord. Cette section précise leur signification spécifique.",
      "account": "Un « Compte » représente votre relation juridique avec l'Association Tournesol. Il représente l'autorisation d'un·e Utilisateur·rice individuel·le à se connecter au Service et à l'utiliser, et sert d'identité pour l'Utilisateur·rice sur la Plateforme. ",
      "agreement": "« Accord » désigne, collectivement, l'ensemble des dispositions, conditions, avis contenus ou référencés dans le présent document (les « Conditions Générales d'Utilisation » ou les « Conditions ») et toutes les autres règles de fonctionnement, politiques (y compris notre <2>Politique de confidentialité</2>) et procédures que nous pouvons publier de temps à autre sur le Site Web.",
      "association": "« Association », « Association Tournesol », « Nous » et « Notre » désignent l'association à but non lucratif qui développe le projet Tournesol.",
      "content": "Le « Contenu » désigne tous les différents types de contenu qui peuvent être ajoutés par l'Utilisateur·rice sur la Plateforme, tels que les entités (comme les vidéos) et les comparaisons entre les entités.",
      "service": "Le « Service », parfois appelé « Plateforme », désigne les sites web, les extensions de navigateur, les applications, les formulaires, les enquêtes et les services fournis par l'Association Tournesol dans le cadre du projet Tournesol.",
      "user": "L'« Utilisateur·rice », « Vous » et « votre » désignent la personne physique qui a visité ou utilise la Plateforme ou le Service\u00a0; qui accède à une partie quelconque du Compte ou qui l'utilise. Un·e Utilisateur·rice doit être âgé·e d'au moins 15 ans.",
      "website": "Le « Site Web » désigne le site web du projet Tournesol situé à l'adresse <1>tournesol.app</1>, ainsi que tous les contenus et services fournis par l'Association sur ou par l'intermédiaire du Site Web. Il désigne également les sous-domaines de tournesol.app appartenant à l'Association, tels que <4>api.tournesol.app</4>. Occasionnellement, les sites web appartenant à l'Association peuvent fournir des conditions d'utilisation différentes ou supplémentaires. Si ces conditions supplémentaires entrent en conflit avec le présent Accord, les conditions plus spécifiques s'appliquent à la page ou au service concerné."
    },
    "moderation": {
      "moderation": "D. Modération",
      "shortVersion": "Si une infraction au présent Accord est détectée, nous pouvons suspendre temporairement ou résilier définitivement votre Compte.",
      "p": {
        "theTournesolAssociationWill": "L'association Tournesol prendra des mesures en cas de violation de cet Accord",
        "dependingOnTheSeverityWe": "En fonction de la gravité de la violation et de l'impact sur les Utilisateur.rices ou le Service, nous pouvons prendre les mesures suivantes\u00a0:",
        "accountSuspension": "suspension de Compte\u00a0;",
        "accountTermination": "résiliation de Compte\u00a0;",
        "removalOfAddedContents": "suppression du Contenu ajouté."
      }
    },
    "copying": {
      "thisDocumentIsInspiredByTheGitHubTos": "Ce document est inspiré par les Conditions Générales d'Utilisations du site web GitHub.",
      "thePresentTextsAreDedicatedToThePublicDomain": "Les présents textes sont dédiés au Domaine Public, comme indiqué par la licence <2>Creative Commons Zero v1.0 Universal (CC0 1.0)</2>."
    }
  },
  "menu": {
    "home": "Accueil",
    "homeAriaLabel": "Lien vers la page d'accueil",
    "recommendationsAriaLabel": "Lien vers la page des recommandations",
    "compare": "Comparer 🌻",
    "compareAriaLabel": "Lien vers la page comparer",
    "myComparisons": "Mes comparaisons",
    "myComparisonsAriaLabel": "Lien vers la page des comparaisons",
    "comparedItems": "Élements comparés",
    "myComparedItemsAriaLabel": "Lien vers mes objets comparés",
    "myRateLaterList": "À comparer plus tard",
    "myRateLaterListAriaLabel": "Lien vers ma liste à comparer plus tard",
    "myResults": "Mes résultats",
    "myFeedbackAriaLabel": "Lien vers ma réaction",
    "faq": "FAQ",
    "FAQAriaLabel": "Lien vers la page FAQ",
    "about": "À propos",
    "aboutAriaLabel": "Lien vers la page à propos",
    "donate": "Faire un don"
  },
  "frame": {
    "onChromeOrDerivatives": "Sur Chrome, Chromium, ou dérivés",
    "addWebsiteToChromeExceptions": "Sur la page de paramètres concernant les Cookies et autres données des sites (<1>{{page}}</1>), ajoutez <4>{{host}}</4> à la liste des <7>\"Sites autorisés à utiliser des cookies\"</7>.",
    "findMoreDetailsOnPage": "Plus de détails sur <2>cette page</2>.",
    "onFirefox": "Sur Firefox",
    "addWebsiteToFirefoxExceptions": "Sur la page de paramètres Vie Privée et sécurité (<1>{{page}}</1>), dans la section concernant les <3>Cookies et données de sites</3>, cliquez sur <6>Gérer les exceptions</6>.<8></8>Ajoutez alors <10>{{host}}</10> à la liste des sites web qui sont toujours autorisés à utiliser des cookies ou des données de site.",
    "tournesolInFrameIsCurrentlyBlocked": "L'intégration de Tournesol est bloquée sur ce site",
    "thirdPartyStorageIsBlockedAddException": "Il semble que l'utilisation d'un stockage intersite est bloquée sur votre navigateur. Afin d'accéder à l'ensemble des fonctionnalités de l'extension Tournesol, y compris l'intégration avec YouTube, vous pouvez simplement ajouter une exception concernant le site <1>{{host}}</1> dans les paramètres de votre navigateur en suivant les instructions ci-dessous.",
    "storageErrorReloadPageAfterApplyingChanges": "Après avoir appliqué ces changements, veuillez rafraîchir cette page."
  },
  "logoutNonImpactingError": "Une petite erreur est survenue pendant la déconnexion.",
  "loginButton": "Se connecter",
  "joinUsButton": "S'inscrire",
  "personalMenu": {
    "yourRecommendations": "Mes recommandations",
    "vouching": "Me porter garant"
  },
  "logoutButton": "Se déconnecter",
  "topbar": {
    "search": "Rechercher"
  },
  "collectiveGoalWeeklyProgress": {
    "weeklyCollectiveGoal": "Objectif collectif hebdomadaire - {{collectiveComparisonsPercent}}%"
  },
  "login": {
    "loginToTournesol": "Se connecter à Tournesol",
    "logInAction": "Connexion",
    "forgotYourPassword": "Mot de passe oublié ?",
    "noAccountYet": "Pas encore de compte sur Tournesol ?",
    "signUp": "Inscription"
  },
  "usernameOrEmail": "Nom d'utilisateur ou E-mail",
  "password": "Mot de passe",
  "shareMenu": {
    "copyAddress": "Copier l'adresse de la page",
    "copyShareMessage": "Copier le message de partage",
    "shareOnTwitter": "Partager sur Twitter"
  },
  "ratelater": {
    "videoIdOrURL": "ID de vidéo ou URL",
    "youtubeOrTournesolURL": "Utilisez des URLs YouTube ou Tournesol",
    "add": "Ajouter",
    "findVideosTitle": "Où trouver des vidéos ?",
    "findVideosYoutube": "Vous trouverez des vidéos dans votre <2>historique YouTube</2> ou dans votre <6>playlist de vidéos aimées</6>.",
    "findVideosTournesol": "Vous pouvez aussi ajouter les vidéos que vous trouvez sur Tournesol à l'aide du bouton « plus » affiché avec chaque carte de vidéo.",
    "errorOccurredCannotAddVideo": "Désolé, une erreur est survenue. Impossible d'ajouter la vidéo à votre liste.",
    "videoAlreadyInList": "La video est déjà dans votre liste.",
    "videoAdded": "Vidéo bien ajoutée à votre liste de vidéos à comparer plus tard.",
    "addVideosToRateLaterList": "Ajouter des videos à votre liste",
    "addVideosToYourListToCompareThemLater": "Ajoutez des vidéos à votre liste pour les comparer plus tard.",
    "useOurBrowserExtension": "Utilisez notre <2>extension navigateur</2> pour ajouter sans effort des vidéos directement depuis YouTube.",
    "orCopyPasteVideoUrlHere": "Ou copiez collez des URLs de vidéos ici.",
    "listHasNbVideos_one": "Votre liste contient actuellement <1>{{entityCount}}</1> vidéo. Elle sera automatiquement retirée après <1>{{rateLaterSetting}}</1> comparaison(s).",
    "listHasNbVideos_many": "Votre liste contient actuellement <1>{{entityCount}}</1> vidéos. Elles seront automatiquement retirées après <1>{{rateLaterSetting}}</1> comparaison(s).",
    "listHasNbVideos_other": "Votre liste contient actuellement <1>{{entityCount}}</1> vidéos. Elles seront automatiquement retirées après <1>{{rateLaterSetting}}</1> comparaison(s)."
  },
  "public": "publique",
  "private": "privée",
  "filter": {
    "filterByVisibility": "Filtrer par visibilité",
    "includeAllVideos": "Inclure toutes les vidéos",
    "excludeComparedVideos": "Exclure les vidéos comparées",
    "excludeComparedTooltip": "Enlever de la liste de recommandations les vidéos que vous avez déjà comparées",
    "advanced": "Avancés",
    "unsafeTooltip": "Afficher aussi les vidéos avec peu de contributeurs et les vidéos avec des scores négatifs.",
    "ignore": "Ignoré",
    "notImportant": "Pas important",
    "neutral": "Neutre",
    "important": "Important",
    "crucial": "Crucial",
    "criteria": "Critères",
    "multipleCriteria": "Plusieurs critères",
    "today": "Un jour",
    "thisWeek": "Une semaine",
    "thisMonth": "Un mois",
    "thisYear": "Une année",
    "allTime": "Toujours",
    "uploadDate": "Mises en ligne depuis",
    "duration": {
      "title": "Durée (minutes)",
      "min": {
        "label": "min",
        "clearAriaLabel": "Effacer la durée min"
      },
      "max": {
        "label": "max",
        "clearAriaLabel": "Effacer la durée max"
      }
    },
    "allLanguages": "Toutes",
    "language": "Langues",
    "scoreMode": {
      "default": {
        "description": "Davantage d'importance est donnée aux comptes associés à une adresse e-mail considérée comme fiable",
        "label": "Par défaut"
      },
      "allEqual": {
        "description": "Importance égale pour tous les comptes",
        "label": "À égalité"
      },
      "trustedOnly": {
        "description": "Seuls les comptes associés à <2>une adresse e-mail considérée comme fiable</2> sont inclus",
        "label": "E-mails considérés comme fiable seulement"
      }
    },
    "scoreModeSection": "Droits de vote",
    "uploader": "Chaîne"
  },
  "ratings": {
    "allRatingsMarkedPublic": "Toutes vos comparaisons sont maintenant publiques.",
    "allRatingsMarkedPrivate": "Toutes vos comparaisons sont maintenant privées.",
    "updateVisibility": "Changer la visibilité",
    "markAllAsPublic": "Tout marquer comme <1>public</1>",
    "markAllAsPrivate": "Tout marquer comme <1>privé</1>",
    "noVideoCorrespondsToFilter": "Aucune vidéo de correspond à votre filtre.",
    "noVideoComparedYet": "Vous n'avez pas encore comparé de vidéo",
    "compareVideosButton": "Comparer des vidéos"
  },
  "ratingOrderByInput": {
    "lastComparisonDate": "Dernière comparaison",
    "numberOfComparisons": "Nombre de comparaisons",
    "collectiveTournesolScore": "Tournesol score collectif",
    "individualTournesolScore": "Tournesol score individuel",
    "orderBy": "Trier par",
    "order": "Ordre"
  },
  "options": "Options",
  "contextualRecommendations": {
    "channel": "Chaîne",
    "comparedWith": "Comparé avec"
  },
  "recommendationsSubset": {
    "noRecommendationHasBeenFound": "Aucune recommandation n'a été trouvée dans la langue actuelle."
  },
  "recommendationsSubsetControls": {
    "bestOfLastMonth": "Top du mois dernier",
    "bestOfAllTime": "Top de tous les temps"
  },
  "settings": {
    "typeKeywordDeleteAccount": "Écrivez les mots <1>{{DELETE_ACCOUNT_KEYWORD}}</1> dans le champ ci-dessous pour déverrouiller la suppression de votre compte.",
    "deleteYourAccount": "Supprimer votre compte",
    "emailStatus": "Statut de l'adresse",
    "emailTrusted": "Fiable",
    "emailNonTrusted": "Non-fiable",
    "learnMoreAboutTrustedDomains": "À propos des domaines considérés comme fiables",
    "verificationEmailSentNewEmail": "Un courriel de vérification a été envoyé pour confirmer votre nouvelle adresse.",
    "currentEmailAddressIs": "Votre adresse actuelle est",
    "newEmailAddress": "Nouvelle adresse e-mail",
    "sendVerificationEmail": "Envoyer un courriel de confirmation",
    "downloadAllComparisons": "Télécharger toutes les comparaisons que vous avez faites sur Tournesol.",
    "downloadFile": "Télécharger le fichier",
    "prepareExport": "Préparer l'export",
    "errorOccurredDuringPasswordUpdate": "Désolé, une erreur est survenue, impossible de mettre à jour votre mot de passe.",
    "passwordChangedSuccessfully": "Mot de passe bien mis à jour.",
    "oldPassword": "Ancien mot de passe",
    "newPassword": "Nouveau mot de passe",
    "confirmNewPassword": "Confirmez le mot de passe",
    "passwordsDoNotMatch": "Les mots de passe ne correspondent pas",
    "updatePassword": "Mettre à jour le mot de passe",
    "errorOccurredWhenRetrievingProfile": "Désolé, une erreur est survenue, impossible de récupérer votre profil.",
    "errorOccurredWhenUpdatingProfile": "Désolé, une erreur est survenue, impossible de mettre à jour votre mot de passe.",
    "profileChangedSuccessfully": "Profil bien mis à jour.",
    "captionUsernameWillAppearInPublicDatabase": "Votre nom d'utilisateur apparaîtra dans les données publiques de Tournesol, si vous choisissez de rendre publique au moins l'une de vos données. Vous pouvez le changer à n'importe quel moment.",
    "updateProfile": "Mettre à jour le profil",
    "title": "Paramètres",
    "account": "Compte",
    "changeEmailAddress": "Changer d'adresse e-mail",
    "changePassword": "Changer de mot de passe",
    "exportAllData": "Télécharger vos données",
    "deleteAccount": "Supprimer votre compte"
  },
  "pollUserSettingsForm": {
    "moveTheFollowingCriterionUp": "Déplacer le critère suivant vers le haut:",
    "moveTheFollowingCriterionDown": "Déplacer le critère suivant vers le bas:",
    "selectTheCriteriaYouWantToDisplay": "Sélectionnez les critères que vous souhaitez afficher par défaut",
    "optionalCriteria": "Critères optionnels",
    "optionalCriteriaEmptyText": "Tous les critères optionnels seront affichés par défaut.",
    "alwaysDisplayedCriteria": "Critères toujours affichés",
    "alwaysDisplayedCriteriaEmptyText": "Aucun critère sélectionné. Tous les critères optionnels seront masqués par défaut.",
    "letTournesolLoadVideos": "Laisser Tournesol afficher des vidéos par défaut sur la page de comparaison.",
    "preferredLanguage": "Langue préférée",
    "autoRemove": "Suppression automatique",
    "autoRemoveHelpText_one": "Les éléments seront supprimés de votre liste à comparer plus tard après {{value}} comparison.",
    "autoRemoveHelpText_many": "Les éléments seront supprimés de votre liste à comparer plus tard après {{value}} comparisons.",
    "autoRemoveHelpText_other": "Les éléments seront supprimés de votre liste à comparer plus tard après {{value}} comparisons.",
    "always": "Toujours",
    "websiteOnly": "Seulement sur le site web",
    "embeddedOnly": "Seulement dans l'extension",
    "never": "Jamais",
    "displayTheTheWeeklyCollectiveGoal": "Affichage de l'objectif collectif hebdomadaire",
    "errorOccurredDuringPreferencesUpdate": "Désolé, une erreur est survenue, impossible de mettre à jour vos préférences.",
    "preferencesUpdatedSuccessfully": "Préférences mises à jour avec succès.",
    "updatePreferences": "Mettre à jour les préférences",
    "comparisonPage": "Comparaison (page)",
    "rateLater": "Liste à comparer plus tard",
    "recommendationsPage": "Recommandations (page)",
    "customizeYourDefaultSearchFilter": "Personnalisez <1>les filtres de recherche par défaut</1> selon vos préférences. Ces filtres sont appliqués <4>seulement</4> lorsque vous accédez aux recommandations depuis le <7>menu principal</7>."
  },
  "generalUserSettingsForm": {
    "notificationsEmailNewFeatures": "Je veux être informé·e des nouvelles fonctionnalités (~ 1 par mois).",
    "notificationsEmailResearch": "Je veux recevoir les invitations aux études de recherches et aux enquêtes concernant le projet (~ 6 par an).",
    "emailNotifications": "Notifications par e-mail",
    "joinTheResearchStudies": "Participez aux études de recherche !",
    "joinTheResearchStudiesDesc": "Plusieurs projets de recherches ont choisi Tournesol ou sa communauté comme sujet d'étude. Si vous souhaitez faire avancer la science nous vous invitons à accepter de recevoir des invitations par e-mail. Vous serez notifié·e lorsque d'éventuelles études démarreront."
  },
  "language": {
    "en": "Anglais",
    "fr": "Français",
    "af": "Afrikaans",
    "ar": "Arabe",
    "bg": "Bulgare",
    "bn": "Bengali",
    "ca": "Catalan",
    "cs": "Tchèque",
    "cy": "Gallois",
    "da": "Danois",
    "de": "Allemand",
    "el": "Grec",
    "es": "Espagnol",
    "et": "Estonien",
    "fa": "Perse",
    "fi": "Finlandais",
    "gu": "Gujarati",
    "he": "Hébreu",
    "hi": "Hindi",
    "hr": "Croate",
    "hu": "Hongrois",
    "id": "Indonésien",
    "it": "Italien",
    "ja": "Japonais",
    "kn": "Kannada",
    "ko": "Coréen",
    "lt": "Lituanien",
    "lv": "Letton",
    "mk": "Macédonien",
    "ml": "Malayalam",
    "mr": "Marathi",
    "ne": "Népalais",
    "nl": "Hollandais",
    "no": "Norvégien",
    "pa": "Penjabi",
    "pl": "Polonais",
    "pt": "Portugais",
    "ro": "Roumain",
    "ru": "Russe",
    "sk": "Slovaque",
    "sl": "Slovène",
    "so": "Somali",
    "sq": "Albanais",
    "sv": "Suédois",
    "sw": "Swahili",
    "ta": "Tamoul",
    "te": "Télougou",
    "th": "Thaï",
    "tl": "Tagalog",
    "tr": "Turc",
    "uk": "Ukrainien",
    "ur": "Ourdou",
    "vi": "Vietnamien"
  },
  "videosUserSettingsForm": {
    "recommendations": {
      "defaultUploadDate": "Valeur par défaut du filtre date de mise en ligne",
      "defaultUnsafe": "Afficher par défaut les éléments avec un score négatif et ceux avec peu de contributeur·rices."
    }
  },
  "preferences": {
    "generalPreferences": "Préférences générales",
    "preferencesRegarding": "Préférences concernant :",
    "errorOccurredWhileRetrievingPreferences": "Désolé, une erreur est survenue, impossible de récupérer vos préférences.",
    "preferences": "Préférences"
  },
  "poll": {
    "videos": "vidéos",
    "presidential2022": "présidentielle FR 2022",
    "entityCandidate": "candidat",
    "entityVideo": "vidéo"
  },
  "username": "Nom d'utilisateur",
  "metrics": {
    "evolutionDuringTheLast30Days": "Évolution au cours des 30 derniers jours.",
    "duringTheLast30Days": "les 30 derniers jours."
  },
  "stats": {
    "ratedVideos": "Vidéos notées",
    "ratedCandidates": "Candidats notés",
    "activatedAccounts": "Comptes activés",
    "comparisons": "Comparaisons"
  },
  "tip": {
    "less": "Moins",
    "showMore": "Voir plus ..."
  },
  "notifications": {
    "errorOccurred": "Désolé, une erreur est survenue.",
    "tryAgainLaterOrContactAdministrator": "Veuillez réessayer plus tard, ou contacter un administrateur si le problème persiste.",
    "nonImpactingError": "Oups, une erreur non impactante est survenue.",
    "pleaseContactAnAdministratorToReportIssue": "S'il vous plaît, contacter un administrateur pour rapporter le problème.",
    "youTemporarilyMadeTooManyRequests": "Désolé, vous avez momentanément fait trop de requêtes. Veuillez réessayer plus tard."
  },
  "pageNotFound": {
    "sorryPageNotFound": "Désolé, page non trouvée.",
    "theRequestedAddressIsErroneous": "L'adresse demandée est erronée, ou n'est simplement plus disponible.",
    "backToHomePage": "Retourner à l'accueil"
  },
  "about": {
    "whatIsTournesol": "Qu'est-ce que Tournesol ?",
    "introductionTournesol": "Tournesol est une plateforme libre et open source qui propose un outil de décision collaboratif. Le but principal de cet outil est d'identifier les vidéos d'utilité publique de grandes qualités, de manière collaborative, en s'appuyant sur le jugement de contributeurs. Nous espérons rendre les algorithmes d'aujourd'hui et de demain robustement bénéfiques à grande échelle, pour toute l'humanité. Une autre application que nous explorons en ce moment est d'utiliser l'algorithme de Tournesol pour évaluer des candidats à une élection. Pour en savoir plus consultez notre <2>white paper</2>, notre <5>dépôt GitHub</5>, notre <8>serveur Discord</8>, et notre <11>page LinkedIn </11>.",
    "tournesolVision": "Nous souhaitons construire les fondations d'une gouvernance algorithmique robuste et bénéfique à grande échelle pour l'information",
    "tournesolVisionRaisingAwareness": "À travers la sensibilisation à la crise globale de l'information",
    "tournesolVisionCollaborativePlatform": "À travers le développement d'une plateforme collaborative pour l'évaluation et la recommandation de contenu en ligne",
    "tournesolVisionResearchOnEthicsOfAlgorithms": "À travers la recherche sur l'éthique des algorithmes en construisant une grande base de données fiable de jugements humains",
    "whoBuildsTournesol": "Qui fabrique Tournesol ?",
    "tournesolTransparency": "Tournesol se veut être un projet extrêmement transparent. Toutes les contributions au code source de la plateforme sont visibles sur GitHub\u00a0; la description des concepts importants et la vision du projet sont consultables sur ce site\u00a0; enfin les discussions relatives au développement de Tournesol se déroulent ouvertement sur Discord.",
    "considerHelpingWithDonation": "Si vous en avez la possibilité, n'hésitez pas à nous aider <2>en faisant un don</2>.",
    "tournesolAssociation": "L'association Tournesol",
    "tournesolAssociationDetail": "Le projet est porté par l'association à but not lucratif « Association Tournesol » basée à Lausanne en Suisse.",
    "rolePresident": "Président",
    "roleTreasurer": "Trésorier",
    "roleSecretary": "Secrétaire",
    "significantContributors": "Contributeur·rices important·es",
    "weThankOurContributors": "Nous sommes extrêmement reconnaissant envers les contributrices et contributeurs qui ont eu un très grand impact sur le projet.",
    "sergiaDescription": "Sergia était une des quelques personnes qui ont décidé de développer le projet Tournesol. Elle a au début assumé la majorité des efforts de developpement pour le backend, les algorithmes et le frontend de la première vesion de la plateforme.",
    "sigmikeDescription": "Michael contribue volontairement au développement open source de beaucoup d'aspects du project comme le site web et l'extension navigateur.",
    "weThankOurPartners": "Nous remercions nos partenaires",
    "partnershipWithEpfl": "Partenariat avec l'EPFL",
    "partenershipWithEpflDetail": "Pendant une courte période, un ingénieur de recherche à l'École Polytechnique Fédérale de Lausanne (EPFL) s'est consacré au développement de la plateforme Tournesol. Plusieurs chercheurs et chercheuses du laboratoire d'informatique distributée (DCL) ont également participé à la conception et poursuivent la recherche sur les algorithmes de Tournesol.",
    "partnershipWithPolyconseil": "Partenariat avec Polyconseil",
    "partnershipWithPolyconseilDetail": "Nous sommes également accompagné par l'entreprise Polyconseil, dans le cadre de leur programme #Tech4Good. Depuis août 2021, Polyconseil met à disposition un jour par semaine un ingénieur logiciel en stage pour travailler sur le développement de la plateforme Tournesol et nous apporte chaque mois des conseils d'organisation, et de design UX/UI. Merci beaucoup !",
    "partnershipWithKleis": "Partenariat avec Kleis Technology",
    "partnershipWithKleisDetail": "Nous avons pu bénéficier de l'accompagnement de l'entreprise Kleis Technology pour définir nos processus organisationnels, et adopter des pratiques de développement efficaces. Notre partenariat avec Kleis est extrêmement structurant pour le développement de la vision de notre produit et nous apporte des solutions pour réaliser des choix techniques essentiels. Merci beaucoup !",
    "openSourceContributions": "Contributions Bénévoles",
    "openSourceContributors": "Tournesol étant un projet de développement ouvert, nous avons la chance de pouvoir bénéficier des contributions de nombreux volontaires. Consultez la liste de nos merveilleux contributeurs sur <2>leur page Github</2>.",
    "donateHowTo": "Comment faire un don ?",
    "donateByDirectTransferEUR": "Par virement direct en Euros (EUR)",
    "donateByDirectTransferCHF": "Par virement direct en Francs Suisses (CHF)",
    "publicDatabase": "Base de données publique",
    "publicDatabaseDetailAndLicense": "Les contributeurs de Tournesol peuvent décider de rendre leurs données publiques. Nous espérons que ces données importantes se révéleront utiles pour les chercheurs et chercheuses travaillant sur l'éthique des algorithmes, et les systèmes de recommandation à grande échelle. Notre base de données publique, disponible sous licence <2>Open Data Commons Attribution License (ODC-By)</2>, peut être téléchargée en cliquant sur le bouton ci-dessous.",
    "publicDatabaseThanksToContributors": "Enfin, nous souhaitons vivement remercier tous les contributeurs qui comparent des vidéos sur Tournesol. Nous comptons actuellement environ {{userCount}} utilisateurs qui ont comparé {{comparisonCount}} fois plus de {{comparedEntityCount}} vidéos. ❤️",
    "trustedEmailDomains": "Noms de domaine considérés comme fiables",
    "trustedDomainsToProtectTournesol": "Dans le but de protéger Tournesol des faux comptes, la plateforme assigne par défaut un score de confiance limité aux nouveaux comptes créés.",
    "trustedDomainsGainMoreVotingRights": "Vous pouvez augmenter significativement votre score de confiance en validant <2>une adresse e-mail provenant d'un domaine considéré comme fiable</2>, ou lorsque d'autres personnes se portent garant·es pour vous.",
    "trustedDomainsValuable": "Dans tous les cas, vos contributions sont utiles car elles motiveront et aideront la recherche en éthique des algorithmes et de l'intelligence artificielle",
    "trustedDomainsCurrentList": "Liste actuelle des domaines considérés fiables"
  },
  "donate": {
    "ifPossibleConsiderUsingDirectTransfers": "Si possible, préférez les virements directs (voir au-dessous). Cela permet à l'association de ne pas payer de frais supplémentaires, et permet de tirer le meilleur parti de vos dons.",
    "donateWithKKBB": "Faire un don avec KissKissBankBank",
    "donateWithPaypal": "Faire un don avec PayPal",
    "doYouPreferDirectTransfer": "Vous préférez les virements directs ?",
    "whatDoWeDoQuestion": "Comment dépensons-nous nos fonds\u00a0?",
    "whatDoWeDoAnswer": "Tout d'abord, nous engageons un développeur de logiciels pour travailler sur le code source de Tournesol (environ 4\u00a0000€ par mois avec taxes). Ensuite, nous payons des infrastructures et des services pour héberger et faire fonctionner la plateforme Tournesol (environ 150€ par mois).",
    "whatWeWouldDoQuestion": "Que ferions-nous avec plus de fonds\u00a0?",
    "whatWeWouldDoAnswer": "Notre priorité est de promouvoir Tournesol et d'embaucher un·e deuxième employé·e. La personne serait soit axée sur la croissance de l'association et le financement, soit serait un·e ingénieur·e qui développerait le site web avec une expertise en UX/Design ou en apprentissage automatique.",
    "howMuchDoWeHaveQuestion": "Combien avons-nous actuellement\u00a0?",
    "howMuchDoWeHaveAnswer": "Depuis la création de l'association en 2021, nous avons reçu plusieurs dons généreux qui nous ont grandement aidés à construire la première version de la plateforme (environ 60\u00a0000€). Depuis lors, nous avons reçu moins de 1\u00a0000€ par mois, ce qui n'est pas suffisant pour couvrir nos coûts à long terme.",
    "howMuchWeCurrentlySpendQuestion": "Combien dépensons-nous actuellement\u00a0?",
    "howMuchWeCurrentlySpendAnswer": "L'association dépense un peu plus de 4\u00a0000€ par mois.",
    "haveWeConsideredQuestion": "Avons-nous envisagé d'autres opportunités de financement\u00a0?",
    "haveWeConsideredAnswer": "Oui, nous avons essayé de postuler à plusieurs sources de financement mais n'avons pas encore été sélectionnés avec succès. Si vous êtes une agence de financement et que vous trouvez notre projet prometteur, veuillez nous contacter à l'adresse hello\u00a0(at)\u00a0tournesol.app."
  },
  "privacyPolicy": {
    "privacyPolicy": "Politique de confidentialité",
    "whatPersonalDataTournesolCollectAndWhy": "Quelles données sont collectées par Tournesol et dans quel but ?",
    "ratings": "Notes",
    "whyTournesolCollectsRatings": "La plateforme Tournesol est un outil de décision collaboratif. Le fonctionnement de cet outil nécessite de récolter, déduire et agréger les jugements de contributeurs sur la qualité de multiples alternatives. Les alternatives peuvent être par exemple des vidéos en ligne ou bien des candidats à une élection présidentielle. Nous attirons l'attention des utilisateurs sur le fait que les opinions politiques sont des données sensibles et que Tournesol collecte et utilise les données renseignées et sauvegardées sur la plateforme. Pour ce faire, Tournesol collecte les données renseignées par les contributeurs lorsqu'ils comparent des contenus par paire.",
    "search": "Requêtes",
    "whyTournesolCollectsSearchQueries": "Y compris quand un contributeur n'est pas connecté à son compte, Tournesol collecte les paramètres des requêtes effectuées, de manière à mieux comprendre le besoin des utilisateurs. Nous pensons que de telles données peuvent avoir un intérêt scientifique et éthique pour construire des systèmes de recommandations plus robustement bénéfiques pour l'humanité.",
    "contributorProfile": "Profils des contributeurs",
    "whyTournesolCollectsContributorProfile": "Afin de distinguer l'expertise des différents contributeurs, Tournesol demande à ce que les contributeurs certifient leur adresse e-mail, décrivent leurs domaines de compétences et ajoutent des liens vers leurs profils publics. Nous pensons que de telles données peuvent avoir un intérêt scientifique et éthique pour construire des systèmes de recommandations plus robustement bénéfiques pour l'humanité.",
    "contactForm": "Formulaire de contact",
    "thereIsNoContactForm": "Il n'y a actuellement pas de formulaire de contact. Pour nous contacter, veuillez utiliser l'adresse e-mail suivante: hello(at)tournesol.app",
    "loginInformation": "Données de connexion",
    "loginInformationDetails": "Si un contributeur possède un compte et se connecte à Tournesol, Tournesol déposera un jeton unique et temporaire afin d'authentifier la session de l'utilisateur auprès des serveurs de Tournesol. Ce jeton ne contient aucune données personnelle, et est utilisé exclusivement à but d'authentification. De plus, Tournesol peut également persister localement sur le navigateur des données relatives aux fonctionnalités de la plateforme, telles que des préférences d'affichage ou de langues. Lors de la déconnexion, les données de connexion sont supprimées. Tournesol n'utilise aucun cookie (ou autre dispositif) à des fins de pistage.",
    "embeddedContentFromOtherWebsites": "Contenu intégré provenant d'autres sites",
    "whatDataCollectEmbeddedWebsites": "Tournesol intègre du contenu vidéo provenant de YouTube et des images provenant de Wikimedia. Le contenu intégré d'autres sites se comporte de la même façon que lorsque l'utilisateur visite le site en question. Ces sites tiers sont susceptibles de collecter des données sur l'utilisateur, d'utiliser leurs propres cookies et intégrer des outils tiers à des fins de pistage. Ils peuvent suivre l'interaction des utilisateurs avec le contenu intégré, y compris en les associant à leur compte existant sur ce site externe si l'utilisateur y est connecté.",
    "whoTournesolSharesUsersNContributorsDataWith": "Avec qui Tournesol partage-t-il les données des utilisateurs et des contributeurs ?",
    "whoTournesolSharesUsersNContributorsDataWithParagraph": "Tournesol accorde beaucoup d'importance à la protection des données de ses utilisateurs et contributeurs. En particulier, Tournesol sait que les jugements des contributeurs peuvent entrer en conflit avec les opinions de leaders politiques et d'employeurs. Nous souhaitons que des contributeurs puissent exprimer leurs jugements sans craindre de conséquences sur leur vie personnelle. C'est pourquoi Tournesol offre la possibilité de soumettre des jugements de manière privée ou anonyme. Ces jugements privés ne sont partagés avec aucune tierce partie.",
    "publicData": "Données publiques",
    "whereGoPublicData": "Les contributeur·ices sont encouragé·es, si possible, à comparer des vidéos publiquement. Cela nous permettra de constituer une base de données publique, qui, nous l'espérons, stimulera la recherche menée sur des algorithmes de recommandations plus bénéfiques. Cette base de données comprend le detail des contributions publiques, associées aux noms d'utilisateur des contributeurs qui les ont transmises. Les jugements privés, c'est-à-dire les comparaisons pour lesquelles au moins l'une des vidéos est évaluée en privé par le contributeur, ne sont jamais rendues publiques, et ne sont partagées avec aucune tierce partie. En plus de cela les comparaisons de candidats à une élection présidentielles sont toutes considérés privées et Tournesol n'offre pas la possibilité aux utilisateurs de rendre ces données publiques. Si vous avez au moins une comparaison de videos publiques, Tournesol inclut dans la base de données publique votre score de confiance calculé en fonction de votre e-mail et des garants.",
    "aggregateData": "Données aggrégées",
    "whereGoAggregateData": "Nos algorithmes combinent les contributions publiques et privées pour produire des statistiques agrégées, qui sont rendues publiques. Cela est notamment le cas des scores Tournesol associés aux différentes vidéos et candidats à une élection. Tournesol prévoit également de mettre à disposition des statistiques sur des sous-ensembles de contributeurs, pour par exemple déterminer dans quelle mesure une vidéo traitant de physique est considérée comme pédagogique pour les biologistes. Dans ce cas de figure, nous appliquons les principes de confidentialité différentielle, en ajoutant un degré d'aléa au résultat agrégé, de façon à renforcer le caractère privé de ces données. Les statistiques agrégées sont suceptibles d'être utilisées dans des articles de recherche scientifiques sur l'éthique des algorithmes et de l'intelligence artificielle.",
    "researchPurposes": "Objectifs de recherche",
    "researchPurposesParagraph": "Nous croyons que les données produites par les contributeurs ont un important intérêt scientifique et éthique pour rendre les systèmes de recommandations plus robustement bénéfiques pour l'humanité. C'est pourquoi les données publiquement transmises par les contributeurs seront aisément téléchargeables par toute personne. Nous espérons que cela pourra stimuler la recherche académique et privée dans le domaine des algorithmes de recommandations robustement bénéfiques.",
    "howLongTournesolRetainsContributorsData": "Pendant combien de temps les données des contributeurs sont-elles conservées par Tournesol ?",
    "howLongTournesolRetainsContributorsDataParagraph": "Si un utilisateur fait une recherche ou compare des alternatives, ses données seront conservées indéfiniment et accompagnées de métadonnées. Tournesol fait cela pour accomplir sa mission visant à identifier le contenu de plus haute qualité, que les contributeurs souhaitent voir être promu à grande échelle. Tous les contributeurs peuvent voir, modifier, et supprimer les informations les concernant sur leur page de contribution. Les administrateurs de la plateforme peuvent également accéder et modifier ces informations.",
    "whatRightsContributorsHaveOverTheirData": "Quels droits les contributeurs possèdent-ils sur leurs données ?",
    "whatRightsContributorsHaveOverTheirDataParagraph": "En accédant à la page de leur compte, les contributeurs peuvent télécharger les données transmises à la plateforme. Ils ont également la possibilité de demander la suppression de toutes les données personnelles les concernant que Tournesol conserve. Cela n'inclut pas les données que Tournesol a l'obligation de conserver pour des raisons administratives, légales ou à des fins de sécurité."
  },
  "clickToDownload": "Télécharger",
  "myComparisonsPage": {
    "noComparisonYet": "Aucune comparaison",
    "listHasNbComparisons_one": "Vous avez déjà fait <1>{{comparisonCount}}</1> comparaison.",
    "listHasNbComparisons_many": "Vous avez déjà fait <1>{{comparisonCount}}</1> comparaisons.",
    "listHasNbComparisons_other": "Vous avez déjà fait <1>{{comparisonCount}}</1> comparaisons.",
    "title": "Mes comparaisons"
  },
  "criteriaDescriptions": {
    "backfire_risk": "<0>Est-ce adapté au public ayant des opinions opposées\u00a0? Le risque de malentendus ou de réactions indésirables est-il faible\u00a0?</0><1>Ce critère vise à mesurer la probabilité qu'une personne puisse mal comprendre ou réagir négativement à l'information présentée. Cela peut s'appliquer particulièrement aux contenus présentés avec un fort clivage \"nous contre eux\" sur des sujets controversés <1>(<1>BailABBC+-18</1>)</1>. Notez cependant que cette <4>vidéo de Veritasium</4> (basée sur sa <8>thèse de doctorat</8>) montre que l'effet inverse se produit également pour une présentation claire d'un concept scientifique contre-intuitif, si le contenu ne met pas en évidence les risques de malentendus.</1><2>Les contenus qui obtiennent un score élevé en termes de \"résistance aux retours négatifs\" devraient être sûrs à recommander à tous les types de publics, avec des risques limités de malentendus.</2>",
    "better_habits": "<0>Est-ce que cela incite à adopter des habitudes bénéfiques, pour soi-même et au-delà?</0><1>Ce critère vise à mettre en évidence le contenu qui pousse les spectateur·ices vers de meilleures habitudes, pour eux-mêmes ou pour la société. Il peut s'agir d'habitudes plus saines, en termes d'alimentation, d'activités sportives, de santé mentale, ou qui incite à davantage de prudence lors de la consommation de contenus informatifs. Elles peuvent également inclure des habitudes plus altruistes, comme faire preuve de davantage de gentillesse envers les autres (y compris sur Internet), inciter à réduire son empreinte carbone, ou sensibiliser à l'excès de confiance. Évidemment, les contenus qui ne favorisent pas de meilleures habitudes devraient avoir une note plus basse, tandis que les contenus qui favorisent de mauvaises habitudes, délibérément ou non, devraient avoir une note très basse.</1><2>Les contenus qui obtiennent un score élevé en termes d'\"encouragement à de meilleures habitudes\" devraient réussir à motiver le public à se développer et à s'améliorer.</2>",
    "diversity_inclusion": "<0>Cela favorise-t-il tolérance, compassion et élargissement de nos considérations morales\u00a0?</0><<1>Ce critère vise à identifier les contenus qui promeuvent une vision plus diversifiée et inclusive de la vie en général. Les contenus qui obtiennent un score élevé en matière de \"diversité et inclusion\" doivent célébrer la diversité et être attractifs pour les groupes minoritaires. Parmi d'autres choses, un contenu diversifié et inclusif peut promouvoir:</1><2><0>la diversité des ethnies, des croyances et des préférences de l'humanité, surtout dans des domaines qui en manquent profondément</0><1>la vie de tous les êtres sensibles (par exemple, les animaux non humains)</1><2>le bien-être des jeunes et des générations futures</2><3>la diversité des genres et des orientations sexuelles</3><4>l'inclusion de toutes les espèces dans nos cercles moraux et la protection de la biodiversité.</4></2><3>Lors de l'évaluation de cette caractéristique, les contributeur·ices sont encouragé·es à réfléchir à ce que les spectateur·ices privilégié·es ou défavorisé·es peuvent ressentir en visionnant le contenu. Les contenus qui normalisent les préjugés ou qui ignorent les intérêts des groupes sous-représentés, délibérément ou non, sont à évaluer négativement sur ce critère.</3><4>Exemple</4><5>Typiquement, les vidéos ci-dessous peuvent être considérées comme favorisant une grande diversité et inclusion.</5><6><0><0>Vidéo de Tibees \"The First Computer Program\"</0></0><1><0>Vidéo de Mark Robert \"The Truth About my Son\"</0></1><2><0>Vidéo de Jaiden Animations \"Being not Straight\"</0></2><3><0>Vidéo de Vox \"Are we Automating Racism?\"</0></3></6>",
    "engaging": "<0>Est-ce captivant\u00a0? Est-ce que cela attise la curiosité et invite à réexaminer des croyances\u00a0?</0><1>Lors de l'évaluation de cette caractéristique, les contributeur·ices sont invité·es à se demander si leurs proches s'ennuieraient en regardant le contenu, ou si ce contenu a une chance de susciter une discussion intéressante et d'encourager des recherches supplémentaires sur le sujet.</1><2>Les contenus qui obtiennent une note élevée pour \"stimulant & suscite la réflexion\" devraient attirer l'attention d'un plus large public, susciter leur curiosité et créer le désir d'en savoir plus, y compris en remettant en question leurs propres croyances.</2><3>Captivant</3><4>Le dynamisme de la vidéo, l'utilisation de l'humour ou la qualité audiovisuelle de la narration sont des éléments importants à considérer.</4><5>Cette <2>vidéo de Veritasium</2> présente des conseils pour des vidéos scientifiques plus captivantes.</5><6>Stimulant</6><7>Une vidéo est stimulante si elle invite à des réflexions supplémentaires, peut-être inhabituelles pour le public. Elle peut généralement y parvenir si elle soulève d'autres questions, encourage à mieux réfléchir avant et fournit des indications pour en savoir plus.</7><8>Curiosité</8><9>Contrairement à de nombreuses métriques, y compris l'\"intelligence scientifique\"<1>(<1>KahanPCS-17</1>)</1>, la curiosité scientifique a été liée à une convergence de croyances malgré des opinions politiques divergentes <4>(<1>KahanLCHH-17</1>)</4>.</9><10><0>Galef-21</0> affirme que la plus grande difficulté pour aboutir à un bon jugement est souvent d'adopter l'esprit d'éclaireur (\"scout mindset\"), qui est défini comme un raisonnement motivé par l'exactitude ou l'honnêteté intellectuelle. Cela s'oppose à l'état d'esprit du \"soldat\", qui s'attache à un raisonnement motivé par la croyance.</10>",
    "entertaining_relaxing": "<0>Y passe-t-on un bon moment\u00a0?</0><1>Les contenus qui obtiennent une note élevée sur le critère \"Divertissant & relaxant\" devraient permettre aux spectateur·ices de s'amuser et de se détendre.</1>",
    "importance": "<0>Le fait d'accorder plus d'attention à ce sujet peut-il significativement améliorer le monde\u00a0?</0><1>Ce critère vise à lutter contre le problème des <1>mute news</1>, qui sont des informations qui ne reçoivent pas l'attention qu'elles devraient avoir pour le bien de l'humanité et au-delà. Par exemple, comme expliqué dans <4>cette vidéo de PBS Hot Mess</4>, en ce qui concerne la lutte contre le changement climatique, demander au public d'éteindre la lumière lorsqu'ils quittent leur domicile est de plusieurs ordres de grandeur moins important que, par exemple, éviter de prendre l'avion.</1><2>Les contenus qui obtiennent un score élevé pour \"important & actionnable\" doivent présenter des données et des arguments ayant des conséquences majeures, ainsi que des plans d'action qui auraient des impacts à grande échelle.</2><3>Échelle</3><4>Les plans d'actions ayant des impacts à grande échelle sont plus importants car ils affectent un plus grand nombre d'individus en une seule fois.</4><5>Actionable et tangible</5><6>Un contenu qui se contente de lister les problèmes est sans doute moins important à partager qu'un contenu qui liste à la fois les problèmes et propose des solutions réalisables.</6><7>Le contenu est d'autant plus important s'il appelle à des plans d'action de la part des spectateur·ices (même si ces plans consistent à créer une pression sociale sur d'autres individus).</7><8>Autres aspects</8><9>Lors de l'évaluation de l'importance d'un contenu, il peut être pertinent de savoir si celui-ci souligne les caractéristiques importantes du sujet qu'il aborde. En particulier, les introductions et les conclusions peuvent être ce qui retient le plus l'attention du public. Le contenu ouvre-t-il et se clôt-il sur des considérations importantes\u00a0?</9><10> Selon le bayésianisme, des données <1>surprenantes</1> devraient avoir un impact beaucoup plus important sur les croyances d'un·e spectateur·ices (bayésien·ne). En pratique, les spectateur·ices ne sont pas bayésien·nes. C'est pourquoi, en plus de présenter des données surprenantes aux spectateur·ices, il est également important de mettre en évidence le caractère surprenant des données ou de l'argument. Cela signifie souligner l'aspect jusqu'ici négligé des données ou de l'argument.</10>",
    "largely_recommended": "<0>Il s'agit du critère de qualité principal sur Tournesol 🌻</0><1>Ce critère vise à mesurer à quel point un contenu devrait être recommandé à un public très large, selon le jugement du contributeur.</1><2>La principale motivation pour faire de ce critère celui utilisé par défaut est de mettre en évidence le cœur de la mission de Tournesol ; à savoir, identifier les contenus qui méritent d'être diffusés à grande échelle.</2><3>Une deuxième motivation est de le rendre aussi accessible que possible pour les nouveaux contributeur·ices.</3><4>Une troisième motivation est enfin d'utiliser ce critère de qualité pour déduire l'importance donnée par les contributeur·ices aux autres critères de qualité. En particulier, nous souhaiterions bientôt étudier comment combiner au mieux les différents critères de qualité optionnels (ainsi que celui par défaut) en un score Tournesol unique plus fiable pour chaque vidéo.</4>",
    "layman_friendly": "<0>Est-ce facilement compréhensible, avec peu de connaissances préalables\u00a0?</0><1>Ce critère vise à identifier les contenus adaptés à celles et ceux ayant très peu de connaissances préalables sur les thématiques abordées. Lorsqu'ils jugent cette caractéristique, les contributeur·ices sont encouragé·es à réfléchir à la pertinence du contenu pour leurs grands-parents ou pour leurs enfants.</1><2>Les contenus qui obtiennent un score élevé en matière d'\"accessibilité aux non-spécialistes\" devraient être abordables pour un très large public.</2><3>Distinction avec \"Clair & pédagogique\"</3><4>Un exemple de vidéo non pédagogique qui reste pourant accessible pour les non-initiés est une vidéo qui aborde des concepts de manière très superficielle.</4><5>Un exemple de vidéo très pédagogique qui pourrait ne pas être très conviviale pour les non-initiés est <2>cette vidéo de 3Blue1Brown</2>.</5>",
    "pedagogy": "<0>À quel point le public est-il guidé dans sa compréhension\u00a0?</0><1>Ce critère vise à mesurer la clarté des explications d'un contenu. Plus important encore, cette <2>vidéo de Veritasium</2> soutient que ce qui importe vraiment, c'est ce qui se passe dans la tête du spectateur pendant qu'il regarde la vidéo. Un contenu pédagogique doit donc accompagner adéquatement les spectateur·ices à chaque étape difficile d'un argument ou de l'analyse de certaines données.</1><2>Les contenus qui obtiennent un score élevé en matière de \"clarté et pédagogie\" devraient aider le public à comprendre tous les éléments qui conduisent à une conclusion.</2>",
    "reliability": "<0>Les informations présentées sont-elles dignes de confiance et correctement nuancées\u00a0? Reposent-elles sur des bases solides\u00a0?</0><1>Cet indicateur vise à mesurer la fiabilité de l'information présentée dans un contenu, mais aussi dans quelle mesure cette information peut être trompeuse. En particulier, un contenu factuel qui sélectionne des données pour les présenter afin de corroborer une vision du monde et qui manque de complétude, devrait être considéré comme partiellement trompeur. De même, les contenus qui manquent de prudence épistémique et souffrent d'excès de confiance peuvent être considérés comme moins fiables que les contenus qui mesurent adéquatement l'étendue de leur ignorance.</1><2>Les contenus qui obtiennent un score élevé pour « fiable et non trompeur » devraient permettre à presque tout à chacun d'améliorer sa vision du monde, malgré les biais et le raisonnement motivé des spectateur·ices.</2><3>Fiabilité</3><4>La multiplicité et la diversité des sources et des preuves jouent un rôle important dans la fiabilité d'un contenu. Il devrait idéalement être corroboré par des <2>publications scientifiques évaluées par les pairs</2>. Cependant, comme expliqué dans <5>cette vidéo de Veritasium</5>, même les recherches publiées ont généralement des lacunes importantes. Des informations plus fiables peuvent être obtenues par des méta-analyses de plusieurs publications scientifiques, ou en s'appuyant sur un consensus scientifique.</4><5>Cependant, même la méta-analyse <1>peut ne pas être concluante</1>, surtout lorsque les données ne sont pas assez convaincantes. Une analyse fiable des données devrait reconnaître l'incertitude<3> (<1>WassersteinSL-19</1>)</3> en montrant de la prudence épistémique, combattant ainsi l'excès de confiance. Idéalement, le niveau de certitude devrait aussi être bien calibré.</5><6>Non trompeur</6><7>Malheureusement, les informations factuelles peuvent être profondément trompeuses. Par exemple, le 21 octobre 2020, NBC News a publié une nouvelle intitulée <2>\"Volunteer in AstraZeneca Covid-19 vaccine trial dies in Brazil\"</2>. Cependant, des nouvelles ultérieures ont rapporté que le volontaire n'a pas reçu le vaccin, car il faisait partie du groupe témoin. Étrangement, cela a été rapporté par Healthcare Finance dans une nouvelle intitulée <5>\"28-year-old volunteer in AstraZeneca COVID-19 vaccine trial dies\"</5>. Seul le sous-titre clarifie l'histoire, affirmant que \"L'essai n'a pas été interrompu car le volontaire n'a pas reçu le vaccin COVID-19 mais faisait partie du groupe témoin.\". Pourtant, de manière plus générale, même la mort d'un seul individu vacciné ne devrait pas affecter radicalement notre estimation de la dangerosité du vaccin, car la cause de la mort peut être sans rapport avec la vaccination de l'individu. En fait, si des dizaines de milliers de personnes sont vaccinées, la mort d'au moins un individu devrait être attendue dans les mois à venir, car selon <8>Statista</8>, chaque adulte a une probabilité plus grande qu'une chance sur mille de mourir dans un horizon d'un an.</7><8><0>ChevrePensante-21<1>FR</1></0> a observé la manière dont les actualités traitent des vaccins de manière disproportionnellement négative.</8><9>Plus généralement, pour d'éviter d'être trompé, les informations devraient être présentées de manière argumentée en se basant sur les connaissances scientifiques de base, replacer les nouvelles dans leur contexte, analyser les meilleures données statistiques disponibles, discuter des interprétations contradictoires et utiliser des formulations prudentes.</9>"
  },
  "entityAnalysisPage": {
    "candidate": {
      "goToGlobalRanking": "Voir le classement global"
    },
    "chart": {
      "criteriaScores": {
        "title": "Scores par critère"
      }
    },
    "twitter": {
      "intro": "J'ai vu cette vidéo sur @TournesolApp",
      "conclusion": "Je vous invite à la regarder et à la comparer avec d'autres vidéos 🌻"
    },
    "video": {
      "shareMessageIntro": "J'ai vu cette vidéo sur Tournesol.",
      "shareMessageConclusion": "Je vous invite à la regarder et à la comparer avec d'autres vidéos 🌻",
      "description": "Description (provenant de YouTube)"
    },
    "generic": {
      "compare": "Comparer"
    }
  },
  "entityNotFound": {
    "404": {
      "title": "Non trouvée",
      "message": "L'entité demandée est invalide, ou n'est simplement plus disponible."
    },
    "unexpected": {
      "title": "Erreur inconnue",
      "message": "Une erreur innatendu est survenue."
    }
  },
  "faqPage": {
    "frequentlyAskedQuestions": "Foire Aux Questions",
    "iDidFindTheAnswers": "Je n'ai pas trouvé la réponse à mes questions",
    "comeAndAskYourQuestionsOnDiscord": "Venez poser vos questions directement sur notre serveur Discord. Les questions qui reviennent souvent seront ajoutées à la FAQ.",
    "joinUsOnDiscord": "Rejoignez-nous sur Discord",
    "tableOfContent": "Table des Matières"
  },
  "faqEntryList": {
    "questionURLCopied": "URL de la question copiée."
  },
  "home": {
    "exploreTournesolPossibilities": "Découvrez toutes les possibilités de Tournesol",
    "tournesolToComparedMultipleTypesOfAlternatives": "Tournesol permet de comparer toutes sortes de choses. Avec les boutons ci-dessous vous pouvez basculer d'un univers à un autre:",
    "presidentielle2022": {
      "title": "Tournesol pour l'élection présidentielle",
      "tournesolDescription": "Tournesol est une plateforme libre et open source qui propose un outil de décision collaboratif transparent.",
      "whyCompareCandidates": "Initialement conçue pour la recommendation de vidéos d'utilité publique, Tournesol vous propose aujourd'hui de comparer les candidats à l'élection présidentielle française 2022. Ainsi, vous obtiendrez un aperçu de la façon dont les algorithmes de Tournesol analysent les préférences que vous exprimez.",
      "dataUsage": "Les données enregistrées ne seront jamais dévoilées aux autres utilisateurs, et ne serviront  qu'à la recherche dans l'éthique des algorithmes et en intelligence artificielle.",
      "respondToSurvey": "Répondre au sondage"
    },
    "generic": {
      "createAccount": "Créer un compte",
      "start": "Commencer",
      "pollIsClosed": "Le scrutin est maintenant fermé.",
      "seeResults": "Voir les résultats"
    },
    "collaborativeContentRecommendations": "Recommandations collaboratives de contenus",
    "tournesolIsAParticipatoryResearchProject": "Tournesol est un projet de recherche participatif et transparent sur l'éthique des systèmes de recommandations.",
    "helpUsAdvanceResearch": "Aidez-nous à faire avancer la recherche en donnant votre avis sur les vidéos que vous avez regardées pour identifier les vidéos d'utilité publique qui devraient être largement recommandées.",
    "contributeTitle": "Participez !",
    "contributeDetail": "Vous aussi, participez en donnant votre avis sur les vidéos YouTube que vous avez regardées. D'après vous, lesquelles devraient être les plus largement recommandées selon les différents critères identifiés par Tournesol ?",
    "compareButton": "Commencer à comparer",
    "useOurExtension": "Utilisez l'extension !",
    "webExtensionDescription": "L'extension navigateur vous permet de retrouver les vidéos recommandées par la communauté directement sur votre page d'accueil YouTube. Vous pourrez aussi marquer des vidéos pour les comparer plus tard, ou les comparer directement en quelques clics.",
    "getTheExtensionButton": "Installer l'extension",
    "extensionNotAvailableOnYourBrowser": "L'extension n'est malheureusement pas disponible pour votre navigateur web. Elle est compatible avec <1>Mozilla Firefox</1>, <3>Google Chrome</3> et probablement leurs dérivés."
  },
  "comparisonSection": {
    "contribute": "Contribuer",
    "theSimpliestWayToContribute": "Le moyen le plus simple de contribuer à Tournesol est de comparer des vidéos. Quel contenu voudriez-vous que YouTube recommande à vos proches ?"
  },
  "fundingSection": {
    "supportUs": "Soutenez-nous !",
    "tournesolExistsThanksToYourInvolvement": "Tournesol existe grâce à votre implication. En finançant Tournesol vous...",
    "guaranteeTheProjectsIndependence": "<0>garantissez</0> l'indépendance du projet",
    "participateInTheCreationOfCommons": "<0>participez</0> à la création de biens communs",
    "actForTheEthicsOfInformation": "<0>agissez</0> pour l'éthique de l'information",
    "iSupport": "Je soutiens"
  },
  "homeComparison": {
    "sorryTheComparisonIsTemporarilyUnavailable": "Désolé, la comparaison de vidéo est momentanément indisponible. Veuillez réessayer plus tard.",
    "compareTheVideos": "Comparer les vidéos"
  },
  "recommendationsSection": {
    "recommendations": "Recommandations",
    "eachComparisonHelps": "Grâce à toutes les personnes comparant des vidéos, Tournesol peut faire des recommandations de grande qualité à des milliers d'utilisateur·rices. Vous aussi, donnez votre avis afin d'améliorer ces recommandations.",
    "seeMore": "Voir plus"
  },
  "publicDataPublicCodeBox": {
    "ourDataAreOpen": "Nos données sont ouvertes",
    "weHopeThatOtherProjectsCanBenefitEtc": "Nous espérons que d'autres projets puissent bénéficier des efforts déployés par la communauté Tournesol. Pour cela nous mettons à disposion une base de données constituée par toutes contributions publiques que tout le monde peut utiliser.",
    "theseDataArePublishedUnderODCBY": "Ces données sont publiées sous la licence Open Data Commons Attribution License <1>(ODC-BY 1.0)</1>.",
    "downloadTheDatabase": "Télécharger la base de données",
    "ourAlgorithmsAreFree": "Nos algorithmes sont Libres",
    "ourAlgorithmsAndAllOurCodeAreFreeSoftware": "Dans une optique de transparence et de partage des connaissances, nos algorithmes et tous les codes sources que nous avons créés sont des Logiciels Libres.",
    "accessTheCodeOnGitHub": "Accéder au code sur GitHub",
    "discoverTheTalks": "Découvrir les Tournesol Talks",
    "weOrganizePublicEvents": "Nous organisons des événements publics en ligne avec des experts pour parler de leurs travaux liés à l'éthique, aux algorithmes, à l'information et plus encore",
    "accessTalksPage": "Voir les Tournesol Talks"
  },
  "researchSection": {
    "research": "Recherche",
    "weSeekToSupportResearch": "« Nous voulons soutenir la recherche sur l'éthique des algorithmes en publiant une grande base de données fiable de jugements humains. »"
  },
  "scientificLiteratureBox": {
    "publications": "Publications",
    "ourPapers": "Nos articles",
    "studenWorks": "Travaux étudiants",
    "theyCiteUs": "Ils nous citent",
    "inTheMedia": "Dans les médias"
  },
  "visualizeDataBox": {
    "visualizeTheData": "Visualisez les données",
    "youCanQuicklyExploreEtc": "Vous pouvez rapidement explorer notre base de données publique en utilisant notre application <1>Tournesol Data Visualization</1> réalisée avec Streamlit.",
    "personCorrelationCoefficientMatrix": "Matrice des coefficients de corrélation de Pearson entre les scores des critères de comparaison (2023/06/13)."
  },
  "reset": {
    "ifUserExistsResetLinkWillBeSent": "C'est fait !<1></1>Si l'identifiant existe, un courriel avec un lien de réinitialisation sera envoyé.",
    "resetYourPassword": "Réinitialisez votre mot de passe",
    "failToSendResetLink": "L'envoi du courriel a échoué.",
    "sendResetEmailButton": "Envoyer un courriel de réinitialisation",
    "backToLogIn": "Retourner à la page de connexion",
    "passwordModifiedSuccessfully": "Mot de passe bien modifié. Vous pouvez maintenant vous connecter.",
    "newPassword": "Nouveau mot de passe",
    "confirmNewPassword": "Confirmez votre nouveau mot de passe",
    "passwordsDoNotMatch": "Les mots de passe ne correspondent pas",
    "resetPasswordButton": "Réinitialiser le mot de passe"
  },
  "proofByKeyword": {
    "proofByKeyword": "Preuve par mot-clé",
    "proofFor": "Preuve pour :"
  },
  "myFeedbackPage": {
    "title": "Mes résultats",
    "presidentielle2022": {
      "welcomeOnYourResultPage": "Bienvenue sur votre page de résultat",
      "notEnoughComparisons_one": "Nous avons besoin d'au moins {{minComparisons}} comparaisons différentes avant de pouvoir vous présenter des résultats. Il vous en restre une dernière à faire. Cliquez sur le bouton ci-dessous pour continuer.",
      "notEnoughComparisons_many": "Nous avons besoin d'au moins {{minComparisons}} comparaisons différentes avant de pouvoir vous présenter des résultats. Il vous en restre encore {{remainingComparisons}} à faire. Cliquez sur le bouton ci-dessous pour continuer, et laissez-vous guider par les instructions.",
      "notEnoughComparisons_other": "Nous avons besoin d'au moins {{minComparisons}} comparaisons différentes avant de pouvoir vous présenter des résultats. Il vous en restre encore {{remainingComparisons}} à faire. Cliquez sur le bouton ci-dessous pour continuer, et laissez-vous guider par les instructions.",
      "continueComparisons": "Continuer vos comparaisons",
      "thanksForComparingCandidates": "Merci d'avoir comparé des candidat·es sur notre plateforme",
      "goToGlobalRanking": "Voir le classement global",
      "opinionsOnOnlineSharedContent": "Nous pensons que votre avis sur les contenus partagés en ligne est au moins aussi important que votre avis sur les candidat·es.",
      "discoverTournesolVideos": "Découvrez maintenant Tournesol vidéos. Un endroit qui vous permet de donner votre avis sur les vidéos YouTube que vous avez regardées, afin d'améliorer les recommandations de tous."
    },
    "proofOfVote": "Preuve de participation",
    "proofOfVoteHelperText": "Ce code sera utile afin de répondre à <2>notre sondage.</2>",
    "generic": {
      "whatsNext": "Et maintenant ?",
      "discoverTournesol": "Découvrez Tournesol"
    }
  },
  "proofOfVote": {
    "proof": "Preuve",
    "copyTheProof": "Copier la preuve"
  },
  "personalVouchers": {
    "voucherCreated": "Vous vous portez garant pour «\u00a0{{username}}\u00a0».",
    "introduction": "Je certifie que cet utilisateur est un humain, avec un comportement authentique, et qu'il n'utilise pas activement un autre compte Tournesol\u00a0:",
    "usernameLabel": "Nom d'utilisateur",
    "submitButton": "Je me porte garant de cet utilisateur",
    "givenVoucherDeleted": "Vous ne vous portez plus garant pour «\u00a0{{username}}\u00a0».",
    "noVoucherGiven": "Aucun.",
    "givenVouchersTitle": "Utilisateurs pour lesquels vous vous portez garant",
    "noVoucherReceived": "Aucun.",
    "receivedVouchersTitle": "Utilisateurs qui se portent garant pour vous",
    "trustScore": {
      "title": "Score de confiance",
      "description": {
        "explanation": "Votre score de confiance détermine à quel point vos comparaisons influencent les recommandations de Tournesol.",
        "howToChangeIt": "Vous pouvez obtenir plus de confiance en utilisant une adresse e-mail d'un domaine considéré comme fiable ou lorsque d'autres personnes se portent garant·es pour vous.",
        "includedInPublicDatabase": "Votre score de confiance est inclus dans la base de données publique si vous avez au moins une comparaison publique."
      },
      "nullValue": "Indéterminé",
      "low": "Faible",
      "medium": "Moyen",
      "high": "Élevé",
      "isTrusted": "Votre adresse e-mail est considérée comme fiable.",
      "isNotTrusted": "Votre adresse e-mail n'est pas considérée comme fiable.",
      "hasReceivedVouchers": "Vous avez au moins un garant.",
      "hasNotReceivedVouchers": "Vous n'avez pas encore de garant."
    },
    "aboutVouchingMechanism": "En vous portant garant pour d'autres utilisateurs, vous leur permettez d'augmenter leur score de confiance, y compris si leur adresse e-mail n'est pas considérée comme fiable. La liste des utilisateurs pour lesquels vous vous portez garant ou qui se portent garant pour vous est une information publique."
  },
  "myRateLaterListPage": {
    "title": "À comparer plus tard"
  },
  "recommendationsPage": {
    "chips": {
      "by": "d'après"
    },
    "title": {
      "results": "Résultats",
      "personalRecommendations": "Recommandations personnelles",
      "recommendations": "Recommandations"
    }
  },
  "noVideoCorrespondsToSearchCriterias": "Aucune vidéo ne correspond à vos critères de recherche.",
  "profile": "Profil",
  "signup": {
    "welcome": "Bienvenue !",
    "successMessage": "Un lien de vérification vient d'être envoyé à <1>{{email}}</1> .",
    "title": "Inscription",
    "accountCreationFailed": "Création du compte échouée.",
    "iAgreeWithTheTerms": "J'ai au moins 15 ans. J'ai lu et j'accepte les <2>Conditions Générales d'Utilisations</2> et la <6>Politique de confidentialité</6>."
  },
  "emailAddress": "Adresse e-mail",
  "confirmYourPassword": "Confirmez votre mot de passe",
  "signUpButton": "S'inscrire",
  "verify": {
    "verifyRegistration": "Vérifier l'inscription",
    "yourAccountIsNowVerified": "Votre compte est maintenant vérifié.",
    "yourNewEmailAddressIsNowVerified": "Votre nouvelle adresse e-mail est maintenant vérifiée.",
    "verificationFailed": "La vérification a échoué"
  },
  "talksPage": {
    "whatAreTournesolTalks": "C'est quoi les Tournesol Talks ?",
    "tournesolTalksIntroduction": "L'association Tournesol organise des événements en ligne publics et libres avec des experts et des chercheurs pour parler de leurs travaux concernant l'éthique, les algorithmes et systèmes de recommandation, l'information, la démocratie et plus encore.",
    "beInformedOfUpcomingEvents": "Être informé·e des évènements à venir",
    "title": "Tournesol Talks",
    "upcomingEvents": "Évènement(s) à venir",
    "noTalksInTheNearFuture": "Aucun entretien n'est prévu dans un avenir proche.",
    "pastEvents": "Passés",
    "live": "En direct",
    "by": "Par\u00a0{{speaker}}",
    "replay": "Revoir",
    "join": "Rejoindre"
  },
  "actions": {
    "videoAddedToRateLaterList": "Vidéo bien ajoutée à votre liste de vidéos à comparer plus tard.",
    "videoAlreadyInRateLaterList": "La vidéo se trouve déjà dans votre liste.",
    "rateLater": "Comparer plus tard",
    "compareNow": "Comparer !",
    "remove": "Supprimer",
    "videoDeletedFromRateLaterList": "Vidéo bien supprimée de votre liste de vidéos à comparer plus tard.",
    "analysis": "Analyse détaillée"
  },
  "myRatedVideosPage": {
    "title": "Mes vidéos comparées"
  },
  "criteriaTooltips": {
    "energy_environment": "Les sujets liés au changement climatique, à la transition énergétique, à la biodiversité, et à la protection de l'environnement",
    "international": "Les sujets liés à l'Europe, à la diplomatie internationale, à la defense, au terrorisme et à l'immigration",
    "education_culture": "Les sujets liés au système éducatif, aux média, à la culture, aux  réseaux sociaux et à l'éthique des algorithmes",
    "health": "Les sujets liés au système de santé, à la santé mentale, aux sports, à l'éthique de fin de vie, au COVID-19 et aux vaccins",
    "institutions_democracy": "Les sujets liés à l'organisation de la vie politique, à la démocratie, aux territoires et collectivités, à la fonction publique et à l'Outre-mer",
    "labour_economy": "Les sujets liés aux emplois, au chômage, au pouvoir d'achat, à la fiscalité, au déficits publiques et la dette",
    "solidarity": "Les sujets liés aux enjeux sociétaux, aux inégalités et discrimination, au handicap, aux violences faites aux femmes et à l'immigration",
    "pedagogy": "À quel point les spectateur·ices sont-ils guidés dans leur compréhension\u00a0?",
    "importance": "Le fait d'accorder plus d'attention à ce sujet peut-il significativement améliorer le monde\u00a0?",
    "layman_friendly": "Est-ce facilement compréhensible, avec peu de connaissances préalables\u00a0?",
    "entertaining_relaxing": "Y passe-t-on un bon moment\u00a0?",
    "engaging": "Est-ce captivant\u00a0? Est-ce que ça attise la curiosité et invite à réexaminer des croyances\u00a0?",
    "diversity_inclusion": "Cela favorise-t-il tolérance, compassion et élargissement de nos considérations morales\u00a0?",
    "better_habits": "Est-ce que ça fait adopter des habitudes bénéfiques, pour soi-même et au-delà?",
    "backfire_risk": "Est-ce adapté aux spectateur·ices ayant des opinions opposées\u00a0? Le risque de malentendus ou de réactions indésirables est-il faible\u00a0?",
    "reliability": "Les informations présentées sont-elles dignes de confiance et correctement nuancées\u00a0? Reposent-elles sur des bases solides\u00a0?"
  },
  "videoMetadata": {
    "duration": "Durée",
    "publication_date": "Date de publication"
  },
  "presidentielle2022": {
    "dialogs": {
      "tutorial": {
        "title1": "Bienvenue dans Tournesol 🌻",
        "message1": {
          "p10": "Ce tutoriel va vous guider pas à pas à travers une série de comparaisons.",
          "p20": "D'abord, déplacez les curseurs bleus et ajustez vos préférences en les positionnant plus ou moins loin, puis enregistrez quand votre choix est fait.",
          "p30": "Plus votre avis est tranché sur un critère plus le curseur devrait être proche de l'extrémité.",
          "p40": "Si vous trouvez les candidat·es similaires, le curseur devrait rester proche du centre."
        },
        "title2": "Bravo !",
        "message2": {
          "p10": "Vous avez effectué votre première comparaison 🥳.",
          "p20": "Notez que vous pouvez choisir vous même les candidat·es. en utilisant les menus déroulants qui se trouvent au dessus de leurs photos."
        },
        "title3": "Un conseil",
        "message3": {
          "p10": "Ne vous en faites pas, ce n'est pas grave si la position des curseurs n'est pas exacte.",
          "p20": "Il vous sera possible par la suite de modifier toutes vos comparaisons à votre rythme."
        },
        "title4": "Avez-vous remarqué ?",
        "message4": {
          "p10": "Il y a aussi des critères de comparaison optionnels sous les critères principaux.",
          "p20": "Essayez de dérouler les critères optionnels pour donner un avis plus complet sur les candidat·es.",
          "p30": "Il est tout a fait possible de décocher un ou plusieurs critères optionnels si vous ne souhaitez pas vous exprimer à leurs sujets."
        },
        "title5": "Mieux que de voter pour une seule personne ?",
        "message5": {
          "p10": "Contrairement au système de vote classique en France, ici vous donnez votre avis sur plusieurs candidat·es.",
          "p20": "Ainsi il est possible d'exprimer ses véritables préférences. Cela permet d'éviter des problèmes comme « le vote utile », et ne favorise pas la polarisation des opinions politiques."
        },
        "title6": "Comment ça fonctionne ?",
        "message6": {
          "p10": "Tournesol calcule un score pour chaque candidat·e, en agrégeant les jugements des contributeurs et contributrices.",
          "p20": "C'est comme si, en votant, chaque personne tirait le score d'un·e candidat·e vers le haut ou vers le bas.",
          "p30": "Le score final représente alors un équilibre, qui est au milieu des préférences des différentes personnes votantes."
        },
        "title7": "Merci beaucoup !",
        "message7": {
          "p10": "Encore une dernière comparaison et vous pourrez enfin voir vos préférences actuelles.",
          "p20": "Nous espérons sincèrement que vous avez apprécié cette nouvelle manière de voter, qui vous a peut-être permis de mieux réfléchir aux raisons pour lesquelles vous soutenez certains candidat·es."
        }
      }
    }
  },
  "videos": {
    "dialogs": {
      "tutorial": {
        "installTheExtension": "Installer l'extension",
        "title4": "Comparez facilement avec l'extension",
        "message4": {
          "p10": "L'extension de navigateur Tournesol vous permet d'ajouter les vidéos que vous regardez sur YouTube à votre lister à comparer plus tard.",
          "p20": "Vous pouvez aussi faire des comparaisons directement depuis YouTube ! Pratique."
        }
      }
    },
    "tips": {
      "tutorial": {
        "title1": "Comparer deux vidéos 🌻",
        "message1": {
          "p10": "Après avoir regardé les vidéos, déplacez le curseur principal vers la vidéo qui, selon vous, devrait être largement recommandée. Enregistrez quand votre choix est fait.",
          "p20": "Plus votre avis est tranché sur un critère, plus le curseur devrait être proche de l'extrémité. Si vous trouvez les vidéos similaires, le curseur devrait se rapprocher du centre."
        },
        "title2": "Faire des comparaisons aide la science 🔬",
        "message2": {
          "p10": "Chaque comparaison aide Tournesol à améliorer ses recommandations et sa base de données publique. Essayez maintenant de dérouler et d'utiliser les critères optionnels.",
          "p20": "Vous pouvez choisir de ne pas vous exprimer sur un critère optionnel en le décochant. Il vous sera possible de modifier ultérieurement vos comparaisons depuis votre page Mes comparaisons."
        },
        "title3": "Comment fonctionne Tournesol ? 🤖",
        "message3": {
          "p10": "Tournesol calcule un score pour chaque vidéo, en agrégeant les jugements des contributeur·trices sur les différents critères.",
          "p20": "Le score final représente alors un équilibre, qui est au milieu des préférences des différentes personnes votantes. Plus ce score est élevé, plus la communauté pense que la vidéo devrait être largement recommandée."
        },
        "title4": "Merci pour ces premières contributions ❤️",
        "message4": {
          "p10": "Tournesol est un projet à long terme, notre objectif est de recueillir autant de comparaisons que possible. Vos contributions aide grandement la recherche et nous espérons vous revoir de temps en temps.",
          "p20": "A l'avenir, pour faire des comparaisons plus facilement et plus rapidement, nous vous invitons à suivre cette recette : (1) ajouter des vidéos depuis YouTube grace à l'extension de navigateur ; (2) utiliser le bouton Sélectionner pour comparer les vidéos ainsi ajoutées.",
          "p30": "🌻 🌻 🌻 🌻 🌻 🌻 🐌"
        }
      }
    }
  }
}<|MERGE_RESOLUTION|>--- conflicted
+++ resolved
@@ -110,12 +110,9 @@
     "recentlyCompared": "Comparées",
     "recommendations": "Top du mois",
     "unconnected": "À relier",
-<<<<<<< HEAD
+    "pasteUrlOrVideoId": "Coller une URL ou un ID de vidéo",
     "select": "Sélectionner",
     "selectAVideo": "Sélectionner une vidéo",
-=======
-    "select": "Selectionner",
->>>>>>> 3e3189b5
     "youtubeVideoUnavailable": "Vidéo YouTube indisponible.",
     "pasteUrlOrVideoId": "Coller une URL ou un ID de vidéo",
     "backButton": "Retour"
