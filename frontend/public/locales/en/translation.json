--- conflicted
+++ resolved
@@ -539,14 +539,10 @@
   "videosUserSettingsForm": {
     "recommendations": {
       "defaultUploadDate": "Default value of the uploaded date filter",
-<<<<<<< HEAD
+      "defaultExcludeCompared": "Exclude by default the videos that you have already compared.",
       "defaultLanguages": "Videos languages",
       "keepEmptyToSelectAllLang": "Keep empty to select all languages. (Also used by the browser extension.)",
       "defaultUnsafe": "Display by default the items having a negative score and those with few contributors."
-=======
-      "defaultUnsafe": "Display by default the videos having a negative score and those with few contributors.",
-      "defaultExcludeCompared": "Exclude by default the videos that you have already compared."
->>>>>>> fedd0d45
     }
   },
   "preferences": {
