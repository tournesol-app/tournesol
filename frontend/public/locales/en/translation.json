{
  "copyUriToClipboard": {
    "copy": "Copy URI",
    "copied": "Copied!"
  },
  "preferencesIconButtonLink": {
    "linkToThePreferencesPage": "Link to the preferences page"
  },
  "components": {
    "filtersButton": "filters"
  },
  "criteriaBarChart": {
    "personalScoreTooltip": "Your personal score",
    "scoreTooltip": "Collective score"
  },
  "dialogBox": {
    "continue": "continue"
  },
  "video": {
    "notAvailableAnymore": "This video is not available on YouTube anymore.",
    "labelShowSettings": "Show settings related to this video",
    "insufficientScore": "The score of this video is below the recommendability threshold defined by Tournesol.",
    "unsafeNotEnoughContributor": "The relevance of this score is uncertain, due to too few contributors.",
    "nbComparisonsBy_one": "{{count}} comparison by",
    "nbComparisonsBy_other": "{{count}} comparisons by",
    "nbContributors_one": "{{count}} contributor",
    "nbContributors_other": "{{count}} contributors",
    "criteriaRatedHigh": "Rated high:",
    "criteriaRatedLow": "Rated low:",
    "nbViews": "{{nbViews}} views",
    "seeRecommendedVideosSameUploader": "See recommended videos of the same uploader",
    "nComparisonsByYou_one": "{{count}} comparison by you",
    "nComparisonsByYou_other": "{{count}} comparisons by you",
    "notYetComparedByYou": "Not yet compared by you",
    "contributionsArePublicMessage": "Your contributions about this item are currently public. Comparisons appear in the public data associated to your profile only if you tag both items as public.",
    "contributionsArePrivateMessage": "Your contributions about this item are currently private. The details of your personal ratings are not published, but they may still be used to compute public aggregated scores.",
    "personalScore": "Personal score: {{score}}"
  },
  "entityCard": {
    "thisElementIsNotAvailable": "This element is not available anymore."
  },
  "score": {
    "totalScoreBasedOnRankingChoice": "Score based on selected ranking parameters"
  },
  "pagination": {
    "showingCounts_one": "Showing {{firstElementIdx}} - {{lastElementIdx}} of {{count}}",
    "showingCounts_other": "Showing {{firstElementIdx}} - {{lastElementIdx}} of {{count}}"
  },
  "personalCriteriaScores": {
    "reasonWhyItCannotBeActivated": {
      "notLoggedIn": "You must be logged in to display personal scores.",
      "noPersonalScore": "You have not compared this video, or your ratings have not been computed yet."
    },
    "activatePersonalScores": "Display personal scores"
  },
  "stackedCard": {
    "showAll": "Show all"
  },
  "tempStudyBanner": {
    "join": "Join",
    "loginToParticipate": "Log in to participate",
    "isTheTournesolProjectReallyEffective": "Is the Tournesol project really effective? We are currently investigating the impact of our browser extension on the YouTube viewers' habits. Join our research study to help us improve Tournesol!"
  },
  "criteriaScoresDistribution": {
    "lessThan": "< {{score}}",
    "fromTo": "{{from}} to {{to}}",
    "greaterThan": "> {{score}}",
    "label": "Count",
    "scores": "scores",
    "numberOfRatings": "number of ratings",
    "title": "Criteria scores distribution"
  },
  "comparison": {
    "successfullySubmitted": "The comparison has been successfully submitted.",
    "pleaseSelectTwoItems": "Please select 2 items to compare them.",
    "itemsAreSimilar": "These two items are very similar, it is probably not useful to compare them.",
    "removeOptionalCriterias": "Remove optional criteria",
    "addOptionalCriterias": "Add optional criteria",
    "changeOneItem": "Change one of the items to submit a new comparison",
    "comparisonInPublicData": "This comparison is included in the public data.",
    "comparisonInPublicDataAfterSubmission": "After submission, this comparison will be included in the public data.",
    "editComparison": "Edit comparison",
    "criteriaSkipped": "skipped",
    "submitAComparison": "Submit a comparison",
    "inactivePoll": "This poll is closed.",
    "inactivePollComparisonCannotBeSubmittedOrEdited": "No comparison can be submitted or modified.",
    "comparisonCriteria": "Comparison criteria"
  },
  "comparisonHelper": {
    "hideHelp": "Hide the help",
    "showHelp": "Show help for comparisons"
  },
  "comparisons": {
    "goToComparison": "Go to comparison"
  },
  "submit": "submit",
  "comparisonSeries": {
    "skipTheSeries": "Skip the series"
  },
  "entitySelector": {
    "newVideo": "Select a new video automatically",
    "auto": "Auto",
    "letTournesolSelectAVideo": "Let Tournesol select a video",
    "suggestions": "Suggestions",
    "rateLater": "Rate later",
    "recentlyCompared": "Compared",
    "recommendations": "Top of the month",
    "unconnected": "To connect",
    "select": "Select",
<<<<<<< HEAD
    "selectAVideo": "Select a video",
=======
>>>>>>> 3e3189b5
    "youtubeVideoUnavailable": "YouTube video unavailable.",
    "pasteUrlOrVideoId": "Paste URL or Video ID",
    "backButton": "Back"
  },
  "tabsBox": {
    "errorOnLoading": "An error occurred while loading the results.",
    "rateLater": "Your rate-later videos appear here. You can add some to your list by clicking on the '+' sign on the video cards. You can also add them directly from <2>the extension</2>.",
    "compared": "Compared videos appear here.",
    "recommendations": "Videos recommended by the community appear here.",
    "toConnect": "Videos isolated from your other comparisons appear here. Compare them to improve the recommendations.",
    "emptyList": "This list is empty."
  },
  "stackedCandidatesPaper": {
    "title_one": "Your ranking of the candidates",
    "title_other": "Your ranking of the candidates according to your {{comparisonsNbr}} comparisons",
    "withNComparisons_one": "with {{nComp}} comparison",
    "withNComparisons_other": "with {{nComp}} comparisons",
    "score": "score:",
    "onCriteria": "On the criterion:",
    "ifYourRankingSeemsOff": "If your ranking seems off, you can either modify your existing comparisons or make new comparisons using the buttons below.",
    "seeMyComparisons": "see my comparisons",
    "addNewComparisons": "make new comparisons"
  },
  "stackedCriteriaPaper": {
    "score": "Correlation coefficient:",
    "tweet": {
      "intro": "I have just compared the candidates in France's presidential election on @TournesolApp. According to me, here are the most important criteria to become president:",
      "conclusion": "Have a look at this different voting system!"
    },
    "title": "Criteria most correlated with who you think should be president",
    "ifYourRankingSeemsOff": "If these results seem off, you should submit additional comparisons to improve them.",
    "addNewComparisons": "make new comparisons",
    "shareOnTwitter": "Share on Twitter"
  },
  "footer": {
    "getRecommendations": "Get Recommendations",
    "chromeExtension": "Chrome Extension",
    "firefoxExtension": "Firefox Extension",
    "youtubePlaylistEn": "YouTube Playlist EN",
    "youtubePlaylistFr": "YouTube Playlist FR",
    "followUs": "Follow Us",
    "supportUs": "Support Us",
    "directTransfer": "Direct transfer",
    "compareVideos": "Compare videos 🌻",
    "research": "Research",
    "whitePaper": "White Paper",
    "publicDatabase": "Public database",
    "tournesolTalks": "Tournesol Talks",
    "tournesolTalksMailingList": "Tournesol Talks - mailing list",
    "tournesolTalksYTPlaylist": "Tournesol Talks - YouTube playlist",
    "more": "More",
    "privacyPolicy": "Privacy Policy"
  },
  "terms": {
    "termsOfService": "Terms of Service",
    "acceptableUse": {
      "acceptableUse": "C. Acceptable Use",
      "shortVersion": "While using the Service, you must follow the terms of this section, which include not harming other Users, not disturbing the Service, and having an authentic activity.",
      "titles": {
        "1ComplianceWithLawsAndRegulation": "1. Compliance with Laws and Regulations",
        "2UserSafety": "2. User Safety",
        "3InauthenticActivityAndSpam": "3. Inauthentic Activity and Spam"
      },
      "p": {
        "complianceWithLawsAndRegulation": "You are responsible for using the Service in compliance with all applicable laws, regulations, and these Acceptable Use policies. ",
        "userSafetyIntro": "We do not allow activities on the Platform, including using a public username, that:",
        "isUnlawlfulOrPromoteUnlawful": "are unlawful or promotes unlawful activities;",
        "isFalseInaccurateOrDeceptive": "are false, inaccurate, or intentionally deceptive information and likely to adversely affect the public interest (including health, safety, election integrity, and civic participation);",
        "orGoesAgainstOurCodeOfConduct": "or go against our <2>Code of Conduct</2>.",
        "inauthenticActivityAndSpamIntro": "Users are expected to have an authentic behaviour on the Platform: this means expressing their sincere opinions when submitting data, without any intent to deceive, manipulate, or misrepresent information. We do not allow inauthentic interactions the Platform; such as, but not limited to, using fake accounts, automating or coordinating inauthentic activity is not allowed."
      }
    },
    "shortVersion": "Short version",
    "accountTerms": {
      "accountTerms": "B. Account Terms",
      "shortVersion": "A human must create your Account; you must be 15 or over; you must provide a valid email address; and you may not have more than one Account. You alone are responsible for your Account and anything that happens while you are signed in to or using your Account. You are responsible for keeping your Account secure.",
      "accountControls": "1. Account Controls",
      "userRetainsUltimateAdministrativeControl": "Subject to these Terms, you retain ultimate administrative control over your personal Account.",
      "accountRequirements": "2. Account Requirements",
      "inOrderToCreateAccount": "In order to create an Account, the User must adhere to the following:",
      "aUserMayNotUseMoreThanOneAccount": "A User may not use, or have more than one Account.",
      "aUserLoginMayNotBeShared": "A User's Account may not be shared by multiple people.",
      "aUserMustProvideAValidEmailAddress": "A User must provide a valid email address.",
      "userMustBeALeast15": "User must not create an Account for use of any person under the age of 15. If the Tournesol Association learns of any User under the age of 15, it will terminate that User's account immediately. If User(s) are located in a country with a higher minimum age, they are responsible for complying with that country's laws.",
      "accountSecurity": "3. Account Security",
      "userIsResponsibleFor": "You are is responsible for: (i) all Content posted and activity that occurs under your Account; (ii) maintaining the security of your Account login credentials; and (iii) promptly notifying the Tournesol Association upon becoming aware of any unauthorized use of, or access to, the Service through your Account. The Association will not be liable for any loss or damage from the User's failure to comply with the Account Terms."
    },
    "cancellationAndTermination": {
      "cancellationAndTermination": "E. Cancellation and Termination",
      "shortVersion": "You may close your Account at any time. If you do, we'll treat your information responsibly.",
      "titles": {
        "1accountCancellation": "1. Account Cancellation",
        "2uponCancellation": "2. Upon Cancellation",
        "3theTournesolAssociationMayTerminate": "3. The Tournesol Association May Terminate"
      },
      "p": {
        "accountCancellation": "It is your responsibility to properly cancel your Account. You can cancel your Account at any time by going into your settings from the personal navigation menu at the top of the screen. The Account page provides a simple, no questions asked cancellation button. We do not cancel accounts in response to an email.",
        "weWillDelete": "We will delete your full profile and the Content you added within 7 days of cancellation or termination. Those information can not be recovered once your Account is canceled.",
        "theAssociationWillCancel": "The Association will cancel your Account if it has not been activated withing the 7 days following its creation.",
        "theTournesolAssociationHasTheRight": "The Association has the right to suspend or terminate your access to all or any part of the Service at any time, with or without notice, effective immediately, if any infringement to the Agreement by you is detected.",
        "suspendAllAccessInCaseOfThreat": "The Association may suspend all accesses of all or a group of Users, to all or any part of the Service at any time, with or without notice, effective immediately, for an underterminate amount of time, if the security of the Users, their data, or the Service could be compromised by an event identified as a direct or an indirect threat."
      }
    },
    "changesToTheseTerms": {
      "changesToTheseTerms": "G. Changes to these Terms",
      "shortVersion": "We want the Users to be informed of important changes to our terms, but some changes aren't that important. We don't want to bother you every time we fix a typo. So while we may modify this Agreement at any time, we will notify Users of any material changes and give you time to adjust to them.",
      "weMayAmendTheseTermsAtAnyTime": "We may amend these Terms of Service at any time.",
      "weWillNotifyTheUsers": "We will notify the Users of material changes to this Agreement, at least 30 days prior to the change taking effect by posting a notice on our Website or sending email to the email address specified in your Account. User's continued use of the Service after those 30 days constitutes agreement to those revisions of this Agreement. For any other non-impacting modifications, User's continued use of the Service constitutes agreement to our revisions of these Terms of Service. You can view all changes to these Terms in our <2>GitHub repository</2>."
    },
    "communicationsWithAssociation": {
      "communicationsWithAssociation": "F. Communications with the Association",
      "shortVersion": "We use email to stay in touch with the Users. You consent to receive emails required by the operation of the Service. We do not send additional emails without explicit consent.",
      "titles": {
        "1electronicCommunicationRequired": "1. Electronic Communication Required",
        "2necessaryEmails": "2. Necessary Emails"
      },
      "p": {
        "youConsentToReceiveEmails": "You (i) consent to receive communications from us in an electronic form via the email address you have submitted or via the Service; and (ii) agree that all Terms of Service, agreements, notices, disclosures, and other communications that we provide to you electronically satisfy any legal requirement that those communications would satisfy if they were on paper. This section does not affect your non-waivable rights.",
        "necessaryEmails": "You acknowledge that some parts of the Service, like the Account activation process, or the password reset process, require emails to operate correctly, and consent to receive them.",
        "additionalNecessaryEmails": "We also consider security notices, and impacting updates of this Agreement as necessary emails."
      }
    },
    "definitions": {
      "definitions": "A. Definitions",
      "shortVersion": "We use these basic terms throughout the Agreement. This section clarifies their specific meaning.",
      "account": "An \"Account\" represents Your legal relationship with the Tournesol Association. It represents an individual User's authorization to log in to and use the Service and serves as a User's identity on the Platform.",
      "agreement": "The \"Agreement\" refers, collectively, to all the terms, conditions, notices contained or referenced in this document (the \"Terms of Service\" or the Terms) and all other operating rules, policies (including our <2>Privacy Policy</2>) and procedures that we may publish from time to time on the Website.",
      "association": "\"Association\", \"Tournesol Association\", \"We\" and \"Us\" refer to the non-profit association that develops the Tournesol project.",
      "content": "The \"Content\" refers to all different types of content that can be added by the User on the Platform, such as entities (like videos) and comparisons between entities.",
      "service": "The \"Service\", sometimes called the \"Platform\", refers to the websites, browser extensions, applications, forms, surveys and services provided by the Tournesol Association in the context of the Tournesol project.",
      "user": "The \"User\", \"You\", and \"Your\", refer to the individual person, that has visited or is using the Platform or Service; that accesses or uses any part of the Account. A User must be at least 15 years of age.",
      "website": "The \"Website\" refers to the Tournesol project's website located at <1>tournesol.app</1>, and all content and services provided by the Association at or through the Website. It also refers to the Association-owned subdomains of tournesol.app, such as <4>api.tournesol.app</4>. Occasionally, websites owned by the Association may provide different or additional terms of service. If those additional terms conflict with this Agreement, the more specific terms apply to the relevant page or service."
    },
    "moderation": {
      "moderation": "D. Moderation",
      "shortVersion": "If an infringement to this Agreement is detected we may temporarily suspend or definitively terminate your Account.",
      "p": {
        "theTournesolAssociationWill": "The Tournesol Association will take actions in reponse to a violation of this Agreement.",
        "dependingOnTheSeverityWe": "Depending on the violation severity and on how much the Service or its Users are impacted, we can take the following actions:",
        "accountSuspension": "Account suspension;",
        "accountTermination": "Account termination;",
        "removalOfAddedContents": "removal of added Content."
      }
    },
    "copying": {
      "thisDocumentIsInspiredByTheGitHubTos": "This document is inspired by the GitHub web site's Terms of Services.",
      "thePresentTextsAreDedicatedToThePublicDomain": "The present texts are dedicated to the Public Domain, as stated by the license <2>Creative Commons Zero v1.0 Universal (CC0 1.0)</2>."
    }
  },
  "menu": {
    "home": "Home",
    "homeAriaLabel": "Link to the home page",
    "recommendationsAriaLabel": "Link to the recommendations page",
    "compare": "Compare 🌻",
    "compareAriaLabel": "Link to the comparison page",
    "myComparisons": "My comparisons",
    "myComparisonsAriaLabel": "Link to my comparisons page",
    "comparedItems": "My compared items",
    "myComparedItemsAriaLabel": "Link to my compared items page",
    "myRateLaterList": "My rate later list",
    "myRateLaterListAriaLabel": "Link to my rate later list",
    "myResults": "My results",
    "myFeedbackAriaLabel": "Link to my feedback page",
    "faq": "FAQ",
    "FAQAriaLabel": "Link to the FAQ page",
    "about": "About",
    "aboutAriaLabel": "Link to the about page",
    "donate": "Donate"
  },
  "frame": {
    "onChromeOrDerivatives": "On Chrome, Chromium, or derivatives",
    "addWebsiteToChromeExceptions": "On the settings page related to Cookies and other site data (<1>{{page}}</1>), add <4>{{host}}</4> to the list of <7>\"Sites that can always use cookies\"</7>.",
    "findMoreDetailsOnPage": "Find more details on <2>this page</2>.",
    "onFirefox": "On Firefox",
    "addWebsiteToFirefoxExceptions": "On the settings page about Browser Privacy (<1>{{page}}</1>), in the section about <3>Cookies and site data</3>, click on <6>Manage Exceptions</6>.<8></8>Then, add <10>{{host}}</10> to the list of websites that are always allowed to use cookies and site data.",
    "tournesolInFrameIsCurrentlyBlocked": "Tournesol integration is blocked on this website",
    "thirdPartyStorageIsBlockedAddException": "It seems that using third-party storage is blocked on your browser. In order to access all features provided by the Tournesol web extension, including the integration with YouTube, you can simply add an exception about the website <1>{{host}}</1> in your browser settings, by following the instructions below.",
    "storageErrorReloadPageAfterApplyingChanges": "After applying these changes, please reload this page."
  },
  "logoutNonImpactingError": "A non impacting error occurred during your logout.",
  "loginButton": "Log in",
  "joinUsButton": "Join us",
  "personalMenu": {
    "yourRecommendations": "My recommendations",
    "vouching": "Vouch for other users"
  },
  "logoutButton": "Logout",
  "topbar": {
    "search": "Search"
  },
  "collectiveGoalWeeklyProgress": {
    "weeklyCollectiveGoal": "Weekly collective goal - {{collectiveComparisonsPercent}}%"
  },
  "login": {
    "loginToTournesol": "Log in to Tournesol",
    "logInAction": "Log In",
    "forgotYourPassword": "Forgot your password?",
    "noAccountYet": "No account on Tournesol yet?",
    "signUp": "Join us"
  },
  "usernameOrEmail": "Username or Email address",
  "password": "Password",
  "shareMenu": {
    "copyAddress": "Copy the page address",
    "copyShareMessage": "Copy the share message",
    "shareOnTwitter": "Share on Twitter"
  },
  "ratelater": {
    "videoIdOrURL": "Video ID or URL",
    "youtubeOrTournesolURL": "Use YouTube URLs or Tournesol URLs",
    "add": "Add",
    "findVideosTitle": "Where to find videos?",
    "findVideosYoutube": "You can find videos in your <2>YouTube history page</2>, or in your <6>liked video playlist</6>.",
    "findVideosTournesol": "You can also add videos you find on Tournesol thanks to the \"plus\" button displayed with each video card.",
    "errorOccurredCannotAddVideo": "Sorry, an error has occurred. Cannot add the video to your rate later list.",
    "videoAlreadyInList": "The video is already in your Rate Later list.",
    "videoAdded": "Video added to your Rate Later list!",
    "addVideosToRateLaterList": "Add videos to your rate-later list",
    "addVideosToYourListToCompareThemLater": "Add videos to your list to compare them later.",
    "useOurBrowserExtension": "We recommend using our <2>browser extension</2> to effortlessly add videos directly from YouTube.",
    "orCopyPasteVideoUrlHere": "Or copy paste video URLs here.",
    "listHasNbVideos_one": "Your rate-later list contains <1>{{entityCount}}</1> video. It will be automatically removed after <1>{{rateLaterSetting}}</1> comparison(s).",
    "listHasNbVideos_other": "Your rate-later list contains <1>{{entityCount}}</1> videos. They will be automatically removed after <1>{{rateLaterSetting}}</1> comparison(s)."
  },
  "public": "public",
  "private": "private",
  "filter": {
    "filterByVisibility": "Filter by visibility",
    "includeAllVideos": "Include all videos",
    "excludeComparedVideos": "Exclude compared videos",
    "excludeComparedTooltip": "Remove from the list of recommendations the videos that you have already compared.",
    "advanced": "Advanced",
    "unsafeTooltip": "Also display videos with a low number of contributors and those with a negative score.",
    "ignore": "Ignore",
    "notImportant": "Not important",
    "neutral": "Neutral",
    "important": "Important",
    "crucial": "Crucial",
    "criteria": "Criteria",
    "multipleCriteria": "Multiple criteria",
    "today": "A day ago",
    "thisWeek": "A week ago",
    "thisMonth": "A month ago",
    "thisYear": "A year ago",
    "allTime": "All time",
    "uploadDate": "Uploaded",
    "duration": {
      "title": "Duration (minutes)",
      "min": {
        "label": "min",
        "clearAriaLabel": "Clear the min duration"
      },
      "max": {
        "label": "max",
        "clearAriaLabel": "Clear the max duration"
      }
    },
    "allLanguages": "All languages",
    "language": "Language",
    "scoreMode": {
      "default": {
        "description": "More importance is given to accounts associated with an email address considered trustworthy",
        "label": "Default"
      },
      "allEqual": {
        "description": "Equal importance is given to all accounts",
        "label": "All equal"
      },
      "trustedOnly": {
        "description": "Only accounts associated with <2>an email address considered trustworthy</2> are taken into account",
        "label": "Trusted only"
      }
    },
    "scoreModeSection": "Voting rights",
    "uploader": "Uploader"
  },
  "ratings": {
    "allRatingsMarkedPublic": "All your ratings have been marked as public.",
    "allRatingsMarkedPrivate": "All your ratings have been marked as private.",
    "updateVisibility": "Update visibility",
    "markAllAsPublic": "Mark all as <1>public</1>",
    "markAllAsPrivate": "Mark all as <1>private</1>",
    "noVideoCorrespondsToFilter": "No video corresponds to your filter.",
    "noVideoComparedYet": "You haven't compared any video yet",
    "compareVideosButton": "Compare videos"
  },
  "ratingOrderByInput": {
    "lastComparisonDate": "Last comparison date",
    "numberOfComparisons": "Number of comparisons",
    "collectiveTournesolScore": "Collective Tournesol score ",
    "individualTournesolScore": "Individual Tournesol score",
    "orderBy": "Order by",
    "order": "Order"
  },
  "options": "Options",
  "contextualRecommendations": {
    "channel": "Channel",
    "comparedWith": "Compared with"
  },
  "recommendationsSubset": {
    "noRecommendationHasBeenFound": "No recommendation has been found in the current language."
  },
  "recommendationsSubsetControls": {
    "bestOfLastMonth": "Best of last month",
    "bestOfAllTime": "Best of all time"
  },
  "settings": {
    "typeKeywordDeleteAccount": "Please type the words <1>{{DELETE_ACCOUNT_KEYWORD}}</1> in the text box below to enable deleting your account.",
    "deleteYourAccount": "Delete your account",
    "emailStatus": "Email status",
    "emailTrusted": "Trusted",
    "emailNonTrusted": "Non-trusted",
    "learnMoreAboutTrustedDomains": "Learn more about domains which are considered trustworthy",
    "verificationEmailSentNewEmail": "A verification email has been sent to confirm your new email address.",
    "currentEmailAddressIs": "Your current email address is",
    "newEmailAddress": "New email address",
    "sendVerificationEmail": "Send verification email",
    "downloadAllComparisons": "Download all the comparisons that you have submitted to Tournesol",
    "downloadFile": "Download file",
    "prepareExport": "Prepare export",
    "errorOccurredDuringPasswordUpdate": "Sorry, an error has occurred, cannot update password.",
    "passwordChangedSuccessfully": "Password changed successfully",
    "oldPassword": "Old password",
    "newPassword": "New password",
    "confirmNewPassword": "Confirm new password",
    "passwordsDoNotMatch": "Passwords do not match",
    "updatePassword": "Update password",
    "errorOccurredWhenRetrievingProfile": "Sorry, an error has occurred, cannot retrieve your profile.",
    "errorOccurredWhenUpdatingProfile": "Sorry, an error has occurred, cannot update the profile.",
    "profileChangedSuccessfully": "Profile changed successfully",
    "captionUsernameWillAppearInPublicDatabase": "Your username will appear in the Tournesol public database if you choose to make any of your data on Tournesol public. You can change it at any time.",
    "updateProfile": "Update profile",
    "title": "Settings",
    "account": "Account",
    "changeEmailAddress": "Change email address",
    "changePassword": "Change password",
    "exportAllData": "Export all data",
    "deleteAccount": "Delete account"
  },
  "pollUserSettingsForm": {
    "moveTheFollowingCriterionUp": "Move the following criterion up:",
    "moveTheFollowingCriterionDown": "Move the following criterion down:",
    "selectTheCriteriaYouWantToDisplay": "Select the criteria you want to display by default",
    "optionalCriteria": "Optional criteria",
    "optionalCriteriaEmptyText": "All optional criteria will be displayed by default.",
    "alwaysDisplayedCriteria": "Always displayed criteria",
    "alwaysDisplayedCriteriaEmptyText": "No criteria selected. All optional criteria will be hidden by default.",
    "letTournesolLoadVideos": "Let Tournesol load videos by default on the comparison page.",
    "preferredLanguage": "Preferred language",
    "autoRemove": "Automatic removal",
    "autoRemoveHelpText_one": "Elements will be removed from your rate-later list after {{value}} comparison.",
    "autoRemoveHelpText_other": "Elements will be removed from your rate-later list after {{value}} comparisons.",
    "always": "Always",
    "websiteOnly": "Website only",
    "embeddedOnly": "Extension only",
    "never": "Never",
    "displayTheTheWeeklyCollectiveGoal": "Display the weekly collective goal",
    "errorOccurredDuringPreferencesUpdate": "Sorry, an error has occurred, cannot update your preferences.",
    "preferencesUpdatedSuccessfully": "Preferences updated successfully.",
    "updatePreferences": "Update preferences",
    "comparisonPage": "Comparison page",
    "rateLater": "Rate-later list",
    "recommendationsPage": "Recommendations page",
    "customizeYourDefaultSearchFilter": "Customize <1>the default search filters</1> according to your own preferences. Those filters are applied <4>only</4> when you access the recommendations from the <7>main menu</7>."
  },
  "generalUserSettingsForm": {
    "notificationsEmailNewFeatures": "I want to be informed of new features (~ 1 per month).",
    "notificationsEmailResearch": "I want to receive invitations to research studies and surveys about the project (~ 6 per year).",
    "emailNotifications": "Email notifications",
    "joinTheResearchStudies": "Join the research studies!",
    "joinTheResearchStudiesDesc": "Several research projects have chosen Tournesol or its community as the subject their study. If you would like to help advance science, we invite you to accept email invitations. You will be notified when any studies begin."
  },
  "language": {
    "en": "English",
    "fr": "French",
    "af": "Afrikaans",
    "ar": "Arabic",
    "bg": "Bulgarian",
    "bn": "Bengali",
    "ca": "Catalan",
    "cs": "Czech",
    "cy": "Welsh",
    "da": "Danish",
    "de": "German",
    "el": "Greek",
    "es": "Spanish",
    "et": "Estonian",
    "fa": "Persian",
    "fi": "Finnish",
    "gu": "Gujarati",
    "he": "Hebrew",
    "hi": "Hindi",
    "hr": "Croatian",
    "hu": "Hungarian",
    "id": "Indonesian",
    "it": "Italian",
    "ja": "Japanese",
    "kn": "Kannada",
    "ko": "Korean",
    "lt": "Lithuanian",
    "lv": "Latvian",
    "mk": "Macedonian",
    "ml": "Malayalam",
    "mr": "Marathi",
    "ne": "Nepali",
    "nl": "Dutch",
    "no": "Norwegian",
    "pa": "Punjabi",
    "pl": "Polish",
    "pt": "Portuguese",
    "ro": "Romanian",
    "ru": "Russian",
    "sk": "Slovak",
    "sl": "Slovenian",
    "so": "Somali",
    "sq": "Albanian",
    "sv": "Swedish",
    "sw": "Swahili",
    "ta": "Tamil",
    "te": "Telugu",
    "th": "Thai",
    "tl": "Tagalog",
    "tr": "Turkish",
    "uk": "Ukrainian",
    "ur": "Urdu",
    "vi": "Vietnamese"
  },
  "videosUserSettingsForm": {
    "recommendations": {
      "defaultUploadDate": "Default value of the uploaded date filter",
      "defaultUnsafe": "Display by default the items having a negative score and those with few contributors."
    }
  },
  "preferences": {
    "generalPreferences": "General preferences",
    "preferencesRegarding": "Preferences regarding:",
    "errorOccurredWhileRetrievingPreferences": "Sorry, an error has occurred, cannot retrieve your preferences.",
    "preferences": "Preferences"
  },
  "poll": {
    "videos": "videos",
    "presidential2022": "election FR 2022",
    "entityCandidate": "candidate",
    "entityVideo": "video"
  },
  "username": "Username",
  "metrics": {
    "evolutionDuringTheLast30Days": "Evolution during the last 30 days.",
    "duringTheLast30Days": "during the last 30 days."
  },
  "stats": {
    "ratedVideos": "Rated videos",
    "ratedCandidates": "Rated candidates",
    "activatedAccounts": "Activated accounts",
    "comparisons": "Comparisons"
  },
  "tip": {
    "less": "Less",
    "showMore": "Show more ..."
  },
  "notifications": {
    "errorOccurred": "Sorry an error has occurred.",
    "tryAgainLaterOrContactAdministrator": "Please, try again later, or contact an administrator if the issue persists.",
    "nonImpactingError": "Oops, a non impacting error occurred.",
    "pleaseContactAnAdministratorToReportIssue": "Please, contact an administrator to report the issue.",
    "youTemporarilyMadeTooManyRequests": "Sorry, you temporarily made too many requests. Please try again later."
  },
  "pageNotFound": {
    "sorryPageNotFound": "Sorry, page not found.",
    "theRequestedAddressIsErroneous": "The requested address is either erroneous, or not available anymore.",
    "backToHomePage": "Back to home page"
  },
  "about": {
    "whatIsTournesol": "What is Tournesol?",
    "introductionTournesol": "Tournesol is an open source platform which provides a tool for collaborative decisions. The main aim of the Tournesol project is to collaboratively identify top videos of public utility by eliciting contributors' judgements on content quality. We hope to contribute to making today's and tomorrow's large-scale algorithms robustly beneficial for all of humanity. Another application of Tournesol's algorithm that we are currently exploring is to collaboratively evaluate candidates in an election. Find out more with our <2>white paper</2>, our <5>GitHub</5>, our <8>Discord</8>, or our <11>LinkedIn page</11>.",
    "tournesolVision": "We seek to build the foundations of a robust and beneficial algorithmic governance of information at scale",
    "tournesolVisionRaisingAwareness": "Through raising awareness of the global information crisis",
    "tournesolVisionCollaborativePlatform": "Through the development of a collaborative platform for evaluation and recommendation of online content",
    "tournesolVisionResearchOnEthicsOfAlgorithms": "Through research on ethics of algorithms relying on a large and reliable database of human judgements",
    "whoBuildsTournesol": "Who builds Tournesol?",
    "tournesolTransparency": "Tournesol seeks to be an extremely transparent project. All contributions to the project are openly visible on our GitHub, description of important concepts and Tournesol's vision can be found on this website, and discussions that guide the development of Tournesol happen openly on our Discord.",
    "considerHelpingWithDonation": "If you can, please consider helping us <2>with a donation</2>.",
    "tournesolAssociation": "Tournesol Association",
    "tournesolAssociationDetail": "Tournesol is supported by the non-profit Tournesol association based in Lausanne, Switzerland.",
    "rolePresident": "President",
    "roleTreasurer": "Treasurer",
    "roleSecretary": "Secretary",
    "significantContributors": "Significant Contributors",
    "weThankOurContributors": "We are extremely thankful to many significant contributor who are or have been very impactful for the project.",
    "sergiaDescription": "Sergia was among the few people who decided to start building Tournesol. She took over most of the engineering effort and developed the backend, the algorithms and the front-end of the first version of the platform.",
    "sigmikeDescription": "Michael is a volunteer open source contributor who contributes impactful features on our backend, frontend and extension.",
    "weThankOurPartners": "We thank our partners",
    "partnershipWithEpfl": "Partnership with EPFL",
    "partenershipWithEpflDetail": "For a short period a research engineer at École Polytechnique Fédérale de Lausanne (EPFL) was dedicated to the development of the Tournesol platform. Many researchers from the Distributed Computing Laboratory have also designed and still contribute to the research about Tournesol algorithms.",
    "partnershipWithPolyconseil": "Partnership with Polyconseil",
    "partnershipWithPolyconseilDetail": "We are also supported by the technology and consulting company Polyconseil, in the context of their #Tech4Good program. Since August 2021, Polyconseil allocated a software engineering intern one day per week to the technical development of Tournesol and supported us on a monthly basis through organizational support and UX/UI designs. We are very grateful for their help.",
    "partnershipWithKleis": "Partnership with Kleis Technology",
    "partnershipWithKleisDetail": "We received support from the technology and consulting company Kleis to help us shape our organizational processes and adopt efficient development practices. Our partnership with Kleis is extremely structuring for the development of our vision for the product and to bring perspective for foundational technical choices.",
    "openSourceContributions": "Open Source Contributions",
    "openSourceContributors": "As Tournesol is an open source project, we have been lucky to benefit from contributions by multiple volunteers. Find our wonderful contributors on <2>GitHub</2>",
    "donateHowTo": "How to make a donation?",
    "donateByDirectTransferEUR": "By direct transfer in Euros (EUR)",
    "donateByDirectTransferCHF": "By direct transfer in Swiss Francs (CHF)",
    "publicDatabase": "Public Database",
    "publicDatabaseDetailAndLicense": "Contributors on Tournesol can decide to make their data public. We hope this important data will prove useful for researchers on ethics of algorithms and large scale recommender systems. Our public database can be downloaded by clicking the button below and is published under <2>Open Data Commons Attribution License (ODC-By)</2>.",
    "publicDatabaseThanksToContributors": "Finally, we would like to thank all the contributors who compared videos on Tournesol. We count so far about {{userCount}} users who compared {{comparisonCount}} times more than {{comparedEntityCount}} videos.",
    "trustedEmailDomains": "Email domains considered trustworthy",
    "trustedDomainsToProtectTournesol": "In order to protect Tournesol from fake Accounts, by default, Tournesol assigns a limited trust score to newly created accounts.",
    "trustedDomainsGainMoreVotingRights": "You can gain significantly more trust by validating <2>an email address from a domain considered trustworthy</2>, or when other users vouch for you.",
    "trustedDomainsValuable": "In any case, your contributions are valuable to us, as they will motivate further research in safe and ethical algorithms.",
    "trustedDomainsCurrentList": "Current list of domains considered trustworthy"
  },
  "donate": {
    "ifPossibleConsiderUsingDirectTransfers": "If possible, consider using direct transfers instead (see below). This allows the association to not pay additional fees and makes the most of your contributions.",
    "donateWithKKBB": "Donate with KissKissBankBank",
    "donateWithPaypal": "Donate with PayPal",
    "doYouPreferDirectTransfer": "You prefer direct transfers?",
    "whatDoWeDoQuestion": "How do we spend our funding?",
    "whatDoWeDoAnswer": "First, we employ a software developer to work on the source code of Tournesol (about 4000€ per month with taxes). Second, we pay for infrastructures and services to host and run the Tournesol platform (about 150€ per month).",
    "whatWeWouldDoQuestion": "What would we do with more funds?",
    "whatWeWouldDoAnswer": "Our priority is to promote Tournesol and hire a second employee. The second employee would be either focused on growing the association and funding, or would be an engineer that would develop the website with expertise either in UX/Design or in Machine Learning.",
    "howMuchDoWeHaveQuestion": "How much do we currently have?",
    "howMuchDoWeHaveAnswer": "Since the creation of the association in 2021, we received a few generous donations that greatly helped us build the first version of the platform (approximately 60'000€). Since then, we have received less than 1000€ per month which is not enough to cover our costs for the long term.",
    "howMuchWeCurrentlySpendQuestion": "How much do we currently spend?",
    "howMuchWeCurrentlySpendAnswer": "The association spends a little bit more than 4000€ per month.",
    "haveWeConsideredQuestion": "Have we considered other funding opportunities?",
    "haveWeConsideredAnswer": "Yes, we have tried to apply to multiple sources of fundings but have not yet been successfully selected. If you are such a funding agency and find our project promising please contact us at hello@tournesol.app."
  },
  "privacyPolicy": {
    "privacyPolicy": "Privacy Policy",
    "whatPersonalDataTournesolCollectAndWhy": "What personal data Tournesol collects and why?",
    "ratings": "Ratings",
    "whyTournesolCollectsRatings": "Tournesol is a tool for collaborative decisions. This tool requires to elicit, infer and aggregate contributors' judgements on the quality of multiple types of alternatives. These alternatives can for example be online videos or candidates to a presidential election. We want to make sure that the users of the platform are well aware that political opinions are sensitive personal information and that Tournesol collects and uses the data provided and saved on the platform. To do so, Tournesol collects the data provided by the contributors when they compare pairs of content.",
    "search": "Search",
    "whyTournesolCollectsSearchQueries": "Even if the contributor is not logged in, Tournesol collects the parameters of their search queries in order to better understand most users' needs. We believe that such data can also have a scientific and ethical value to help make recommendation systems more robustly beneficial to humanity.",
    "contributorProfile": "Contributor profile",
    "whyTournesolCollectsContributorProfile": "In order to distinguish different contributors' expertise, Tournesol asks contributors to certify their emails, to report their fields of expertise and to link to their public profiles. We believe that such data have an important scientific and ethical value and will help make recommendation systems more robustly beneficial to humanity.",
    "contactForm": "Contact form",
    "thereIsNoContactForm": "There is no contact form. If you need to contact us, please use the following email: hello(at)tournesol.app",
    "loginInformation": "Login information",
    "loginInformationDetails": "If a contributor has an account and logs in Tournesol, Tournesol will set a unique and temporary token to authenticate the user session when connecting to the Tournesol servers. This token contains no personal data, and is used only for authentication purposes. Moreover, Tournesol may also persist locally on the browser some data related to the platform features, such as display and language preferences. If they log out of their account, the login data will be removed. Tournesol does not use cookies (or any other measures) for tracking purposes.",
    "embeddedContentFromOtherWebsites": "Embedded content from other websites",
    "whatDataCollectEmbeddedWebsites": "Tournesol embeds video content from YouTube and images content from Wikimedia. Embedded content from other websites behaves in the exact same way as if the visitor had visited the other website. These websites may collect data about the users, use cookies, and embed additional third-party tracking. They may monitor the users' interaction with that embedded content, including tracking their interaction with the embedded content if they have an account and are logged in to that website.",
    "whoTournesolSharesUsersNContributorsDataWith": "Who Tournesol shares users' and contributors' data with?",
    "whoTournesolSharesUsersNContributorsDataWithParagraph": "Tournesol highly values the protection of users' and contributors' data. In particular, Tournesol knows that some of the contributors' judgments may conflict with the agendas of some political leaders or of their employer. We want contributors to express judgments without the fear of any consequence for their personal life. This is why Tournesol has the option of providing judgments privately or anonymously. Privately provided raw judgments will not be shared with any third party.",
    "publicData": "Public data",
    "whereGoPublicData": "Contributors are encouraged, when possible, to compare videos publicly. This will allow us to collect a public database, which, hopefully, will stimulate research on more beneficial recommendation algorithms. This database consists of detailed public contributions, associated with the usernames of the contributors who submitted them. Private ratings, i.e. ratings for which at least one video is rated privately by the contributor, will never be made public, nor shared with third parties. Additionally, comparisons between election candidates will all be considered private and Tournesol will not enable users to make these information public on the platform. If you have made a comparison of public videos Tournesol includes in the public database your trust score calculated from your email and the users who vouched for you.",
    "aggregateData": "Aggregate data",
    "whereGoAggregateData": "Our algorithms combine contributors’ public and private data to provide aggregate statistics, which are made public. This is typically the case of the Tournesol scores given to different videos or to different candidates to an election. Tournesol also plans to release statistics about subsets of contributors, e.g. to determine how pedagogical a physics video is according to biologists. In any such case, we apply the principles of differential privacy, by adding randomness to the actual aggregation, in order to increase the privacy of your data. The aggregated statistics are likely to be used in scientific articles about the ethics of large scale algorithms and artificial intelligence.",
    "researchPurposes": "Research purposes",
    "researchPurposesParagraph": "We believe that contributors’ data have an important scientific and ethical value to help make recommendation systems more robustly beneficial to humanity. This is why the data publicly provided by contributors will be easily downloadable by any user. We hope that this can stimulate academic and private research on more robustly beneficial recommendation algorithms.",
    "howLongTournesolRetainsContributorsData": "How long Tournesol retains contributors' data?",
    "howLongTournesolRetainsContributorsDataParagraph": "If a user makes a search or compares alternatives, their data will be retained indefinitely, along with metadata. Tournesol does so to fulfill its mission to identify the top quality content that contributors want to see promoted at scale. All contributors can see, edit, or delete the personal information provided in their contributor page at any time. Website administrators can also see and edit that information.",
    "whatRightsContributorsHaveOverTheirData": "What rights contributors have over their data?",
    "whatRightsContributorsHaveOverTheirDataParagraph": "By going to their contributor page, contributors can download the data they submitted to their platform. They can also request that Tournesol erases any personal data Tournesol recorded about them. This does not include the data that Tournesol is obliged to keep for administrative, legal, or security purposes."
  },
  "clickToDownload": "Click to Download",
  "myComparisonsPage": {
    "noComparisonYet": "No comparison",
    "listHasNbComparisons_one": "You already did <1>{{comparisonCount}}</1> comparison.",
    "listHasNbComparisons_other": "You already did <1>{{comparisonCount}}</1> comparisons.",
    "title": "My comparisons",
    "listHasNbComparisons_many": "You already did <1>{{comparisonCount}}</1> comparisons."
  },
  "criteriaDescriptions": {
    "backfire_risk": "<0>Is it adapted to viewers with opposing beliefs? Does it prevent misconceptions or undesirable reactions?</0><1>This criterion aims to measure the probability that a user may misunderstand or negatively react to the information presented. This may be particularly likely to occur for contents presented with a strong \"us versus them\" atmosphere on controversial topics<1>(<1>BailABBC+-18</1>)</1>. Note, however, that this <4>Veritasium video</4> (based on his <8>PhD thesis</8>) shows that backfiring also occurs for clean presentation of a counter-intuitive scientific concept, if the content does not pinpoint the risks of misunderstandings.</1><2>Contents that score high on \"resilience to backfiring risks\" should be safe to recommend to all sorts of viewers, with limited risks of misunderstandings.</2>",
    "better_habits": "<0>Does it make people adopt habits that benefit themselves and beyond?</0><1>This criterion aims to highlight content that nudges viewers towards better habits, for themselves or for society. These habits may include healthier habits, in terms of food, sport activities or mental health, or more careful thinking when consuming informational contents. They may also include more altruistic habits, such as being kinder to others (including on the Internet), reducing our carbon footprint and being wary of our overconfidence. Evidently, contents that do not promote better habits should be given lower ratings, while contents that promote poor habits, purposely or not, should be given very low ratings.</1><2>Contents that score high on \"encourages better habits\" should be successful at motivating viewers to grow and improve themselves.</2>",
    "diversity_inclusion": "<0>Does it promote tolerance, compassion and wider moral considerations?</0><1>This criterion aims at identifying contents that promote a more diverse and inclusive view of the great diversity of all life. Contents that score high on \"diversity and inclusion\" should celebrate diversity and be appealing to minority groups. Among other things, diverse and inclusive content promote:</1><2><0>The diversity of humanity's ethnics, beliefs and preferences, especially in fields that deeply lack such a diversity,</0><1>The lifes of all sentient beings (e.g. non-human animals),</1><2>The well-being of young and future generations,</2><3>The diversity of genders and sexual orientations,</3><4>The inclusion of all species in our moral circles and the protection of biodiversity.</4></2><3>When judging this feature, contributors are encouraged to reflect on what both privileged and underprivileged viewers may feel when viewing the content. Contents that normalize biases or that disregard the interests of under-represented groups, purposely or not, should be rated negatively along this feature.</3><4>Example</4><5>Typically the below videos may be referred to as high diversity and inclusion.</5><6><0><0>Tibees' video \"The First Computer Program\"</0></0><1><0>Mark Robert's video \"The Truth About my Son\"</0></1><2><0>Jaiden Animations' video \"Being not Straight\"</0></2><3><0>Vox's video \"Are we Automating Racism?\"</0></3></6>",
    "engaging": "<0>Does it catch people's attention, spark curiosity and invite to question previous beliefs?</0><1>When judging this quality feature, the contributors are typically invited to ask themselves if their relatives would be bored by the content, or if the content has a chance to start an interesting discussion or to encourage further research on the topic.</1><2>Contents that score high on \"engaging and thought-provoking\" should catch the attention of a larger audience, trigger their curiosity and create a desire to find out more, including by questioning their own beliefs.</2><3>Engaging</3><4>The dynamism of the video, the use of humour or the audiovisual quality of the story-telling are important components to consider.</4><5>This <2>Veritasium video</2> presents advice for more engaging science videos.</5><6>Thought-provoking</6><7>A video is thought-provoking if it invites further, perhaps unusual, thoughts for viewers. It may typically be more successful at doing so if it raises further questions, encourages viewers to reflect further and provides pointers to find out more.</7><8>Curiosity</8><9>As opposed to many metrics including \"scientific intelligence\"<1>(<1>KahanPCS-17</1>)</1>, scientific curiosity has been linked to a convergence of beliefs despite diverging political views <4>(<1>KahanLCHH-17</1>)</4>.</9><10><0>Galef-21</0> argues that the greatest bottleneck to good judgment is usually the will to adopt the \"scout mindset\", which is defined as accuracy motivated reasoning or intellectual honesty. This is as opposed to the \"soldier mindset\", which corresponds to belief motivated reasoning.</10>",
    "entertaining_relaxing": "<0>Do people feel good watching it?</0><1>Contents that score high on \"entertaining and relaxing\" should entertain and relax viewers.</1>",
    "importance": "<0>Can additional focus on this topic have a significantly positive impact on the world?</0><1>This criterion aims to combat the problem of <1>mute news</1>, which are information that do not have the attention that they should have for the good of humanity and beyond. As an example, as explained by <4>this PBS Hot Mess video</4>, when it comes to mitigating climate change, asking viewers to switch off the light when not at home is orders of magnitude less important than, say, avoid flying to countries far away.</1><2>Contents that score high on \"important and actionable\" should present data and arguments with major consequences, as well as actionable plans that would have large-scale impacts.</2><3>Scale</3><4>Plans with large-scale impacts are more important, as they affect more individuals at once.</4><5>Actionable and tractable</5><6>A content that simply lists problem is arguably less important to share than a content that both lists problems and propose actionable solutions.</6><7>The content is all the more important if it calls for actionable plans from the viewers (even though these plans may consist in creating social pressure on other individuals).</7><8>Other aspects</8><9>When judging the importance of a content, it may be relevant to reflect on whether the content stresses the important features of the topic it discusses. In particular, introductions and conclusions may be what catches viewers' attention the most. Does the content open and close with important considerations?</9><10>According to Bayesianism, <1>surprising</1> data ought to have a much larger impact on a (Bayesian) viewer's beliefs. In practice, viewers are not Bayesian. This is why, in addition to presenting surprising data to viewers, it is also important to also stress the surprisingness of the data or argument, by highlighting it. This means underlining the neglectedness of the data or argument.</10>",
    "largely_recommended": "<0>This is the default quality criterion of Tournesol 🌻</0><1>It aims to measure the extent to which a content should be recommended to a very wide audience, according to the contributor's judgment.</1><2>The main motivation for making this the single default quality criterion is that it highlights the core of Tournesol's mission. Namely, Tournesol aims to identify contents worth promoting at scale.</2><3>A secondary motivation is to make it as contributor-friendly as possible, especially for new contributors.</3><4>A third motivation is to use this quality criterion to infer the importance assigned by the contributors the the other quality criteria. In particular, we plan to soon learn how to best combine the different optional quality criteria (and the default one) into a more reliable unique global Tournesol score per video.</4>",
    "layman_friendly": "<0>How understandable is it, without prior knowledge?</0><1>This criterion aims to identify contents that would be suitable to those with very limited prior knowledge. When judging this feature, contributors are encouraged to reflect on the suitability of the content to their grandparents or to their 5-year-old nephew.</1><2>Contents that score high on \"layman-friendly\" should be accessible to a very large audience.</2><3>Distinction with \"clear and pedagogical\"</3><4>An example of layman-friendly non-pedagogical video is a video discussing concepts in a very superficial way.</4><5>An example of a very pedagogical video that may not be very layman-friendly is <2>this video by 3Blue1Brown</2>.</5>",
    "pedagogy": "<0>How efficiently does the content guide viewers in their understanding?</0><1>This criterion aims to measure the clarity of the explanations of a content. More importantly, this <2>Veritasium video</2> argues that what really matters is what is going on in the viewer's head as they watch the video. A pedagogical content should thus accompany the viewers adequately along every challenging step of an argument or of the analysis of some data.</1><2>Contents that score high on \"clear and pedagogical\" should help viewers understand all the elements that lead to a conclusion.</2>",
    "reliability": "<0>Is the presented information trustworthy, robustly backed and properly nuanced?</0><1>This criterion aims to measure the trustworthiness of the information presented in a content, but also the extent to which the information may be misleading. In particular, a factual content that cherry-picks data to present to corroborate a world view and lacks completeness should be considered partially misleading. Similarly, contents that lack epistemic prudence and suffer overconfidence may be considered less reliable than contents that adequately measure the extent of their ignorance.</1><2>Contents that score high on \"reliable and not misleading\" should make nearly all viewers improve their global world view, despite viewers' biases and motivated reasoning.</2><3>Reliability</3><4>The multiplicity and diversity of sources and evidence play an important role in the reliability of a content. It should ideally be also backed by <2>peer-reviewed scientific publications</2>. However, as explained in <5>this video by Veritasium</5>, even published research usually has major shortcomings. More reliable information can be obtained by meta-analyses of multiple scientific publications, or by drawing on scientific consensus.</4><5>Even then, even meta-analysis <1>may not be conclusive</1>, especially when data are not compelling enough. A reliable analysis of the data should acknowledge uncertainty<3>(<1>WassersteinSL-19</1>)</3> by showing epistemic prudence, thereby combatting overconfidence. Ideally, the level of certainty should be well calibrated.</5><6>Not misleading</6><7>Unfortunately, factual news can be deeply misleading. As an example, on October 21st, 2020, NBC News published a news entitled <2>\"Volunteer in AstraZeneca Covid-19 vaccine trial dies in Brazil\"</2>. However, subsequent news reported that the volunteer did not receive the vaccine, as he was in the control group. Weirdly, this was reported by Healthcare Finance in a news entitled <5>\"28-year-old volunteer in AstraZeneca COVID-19 vaccine trial dies\"</5>. Only the subtitle clarifies the story, as it asserts \"The trial has not been paused as the volunteer did not receive the COVID-19 vaccine but was part of the control group.\". Still, more generally, even a death of a single vaccinated individual should not radically affect our estimation of the dangerousness of the vaccine, as the cause of the death may be unrelated to the individual's vaccination. In fact, if tens of thousands of individuals get vaccinated, then a death of at least one individual should be expected in the months to come since; according at <8>Statista</8>, adults have a probability of dying within a year of at least 1 in 1,000.</7><8><0>ChevrePensante-21<1>FR</1></0> reports the way vaccine news have been reported in a disproportionally negative manner.</8><9>More generally, to avoid being misleading, information should arguably present on scientific background knowledge, set information within context, analyze the best available statistical data, discuss conflicting interpretations and use careful wordings.</9>"
  },
  "entityAnalysisPage": {
    "candidate": {
      "goToGlobalRanking": "Go to global ranking"
    },
    "chart": {
      "criteriaScores": {
        "title": "Scores per criterion"
      }
    },
    "twitter": {
      "intro": "I saw this video on @TournesolApp",
      "conclusion": "I invite you to watch it and to compare it with other videos 🌻"
    },
    "video": {
      "shareMessageIntro": "I saw this video on Tournesol.",
      "shareMessageConclusion": "I invite you to watch it and to compare it with other videos 🌻",
      "description": "Description (from YouTube)"
    },
    "generic": {
      "compare": "Compare"
    }
  },
  "entityNotFound": {
    "404": {
      "title": "Not found",
      "message": "The requested entity is either invalid, or not available anymore."
    },
    "unexpected": {
      "title": "Unknown error",
      "message": "An unexpected error has occurred."
    }
  },
  "faqPage": {
    "frequentlyAskedQuestions": "Frequently Asked Questions",
    "iDidFindTheAnswers": "I didn't find the answer to my questions",
    "comeAndAskYourQuestionsOnDiscord": "Join our Discord server to ask directly your questions. Recurring questions will be added to the FAQ.",
    "joinUsOnDiscord": "Join Us on Discord",
    "tableOfContent": "Table of Content"
  },
  "faqEntryList": {
    "questionURLCopied": "Question's URL copied."
  },
  "home": {
    "exploreTournesolPossibilities": "Explore Tournesol's Possibilities",
    "tournesolToComparedMultipleTypesOfAlternatives": "Tournesol is used to compare multiple types of alternatives. See the list below and choose the Tournesol that is best for you:",
    "presidentielle2022": {
      "title": "Tournesol for France's presidential elections",
      "tournesolDescription": "Tournesol is an open source platform which proposes a tool for collaborative decision.",
      "whyCompareCandidates": "Initially developed to identify top videos of public utility, Tournesol now enables you to compare the French presidential election candidates. And so you will receive feedback and insights from Tournesol's algorithms about the preferences you expressed.",
      "dataUsage": "Submitted data will never be revealed to other users, and will only be used to help research on the ethics of algorithms and artificial intelligence.",
      "respondToSurvey": "Respond to survey"
    },
    "generic": {
      "createAccount": "Create account",
      "start": "Start",
      "pollIsClosed": "The poll is now closed.",
      "seeResults": "See the results"
    },
    "collaborativeContentRecommendations": "Collaborative Content Recommendations",
    "tournesolIsAParticipatoryResearchProject": "Tournesol is a transparent participatory research project about the ethics of algorithms and recommendation systems.",
    "helpUsAdvanceResearch": "Help us advance research by giving your opinion on the videos you have watched in order to identify public interest contents that should be largely recommended.",
    "contributeTitle": "Contribute!",
    "contributeDetail": "Tournesol identifies high quality content from comparisons provided by the community. To contribute, you must compare videos that you have watched. First copy paste two links to videos, then tell us which video you think should be largely recommended. If you want to you can also compare the videos in more details based on the multiple comparison criteria.",
    "compareButton": "Compare now",
    "useOurExtension": "Use our extension!",
    "webExtensionDescription": "The browser extension allows you to display videos recommended by the community directly on your YouTube home page. With just a few clicks you can rate any video or add them to your rate-later list.",
    "getTheExtensionButton": "Get the extension",
    "extensionNotAvailableOnYourBrowser": "Unfortunately the extension is not available on your web browser. You may use it on <1>Firefox</1>, <3>Google Chrome</3>, <4>Microsoft Edge</4>, and similar browsers."
  },
  "comparisonSection": {
    "contribute": "Contribute",
    "theSimpliestWayToContribute": "The simplest way to contribute to Tournesol is to compare videos. What content would you like YouTube to recommend to your friends and family?"
  },
  "fundingSection": {
    "supportUs": "Support Us!",
    "tournesolExistsThanksToYourInvolvement": "Tournesol exists thanks to your involvement. By financing Tournesol you...",
    "guaranteeTheProjectsIndependence": "<0>guarantee</0> the project's independence",
    "participateInTheCreationOfCommons": "<0>participate</0> in the creation of commons",
    "actForTheEthicsOfInformation": "<0>act</0> for the ethics of information",
    "iSupport": "I support"
  },
  "homeComparison": {
    "sorryTheComparisonIsTemporarilyUnavailable": "Sorry, the comparison of video is temporarily unavailable. Please try again later.",
    "compareTheVideos": "Compare the videos"
  },
  "recommendationsSection": {
    "recommendations": "Recommendations",
    "eachComparisonHelps": "Thanks to all contributors who compare videos, Tournesol can give high quality recommendations to thousands of users. You too can give your own opinion to improve these recommendations.",
    "seeMore": "See more"
  },
  "publicDataPublicCodeBox": {
    "ourDataAreOpen": "Our data are open",
    "weHopeThatOtherProjectsCanBenefitEtc": "We hope that other projects can benefit from the efforts of the Tournesol community. To this end we are making available a database made up of all public contributions that anyone can use.",
    "theseDataArePublishedUnderODCBY": "These data are published under the terms of the Open Data Commons Attribution License <1>(ODC-BY 1.0)</1>.",
    "downloadTheDatabase": "Download the database",
    "ourAlgorithmsAreFree": "Our algorithms are Free/Libre",
    "ourAlgorithmsAndAllOurCodeAreFreeSoftware": "In a perspective of transparency and knowledge sharing, the algorithms and all source code we created are Free Software.",
    "accessTheCodeOnGitHub": "Access the code on GitHub",
    "discoverTheTalks": "Discover the Tournesol Talks",
    "weOrganizePublicEvents": "We organize public online events with experts to talk about their works related to ethics, algorithms, information and more.",
    "accessTalksPage": "See the Tournesol Talks"
  },
  "researchSection": {
    "research": "Research",
    "weSeekToSupportResearch": "\"We seek to support research on the ethics of algorithms by providing a large and reliable database of human judgments.\""
  },
  "scientificLiteratureBox": {
    "publications": "Publications",
    "ourPapers": "Our papers",
    "studenWorks": "Student works",
    "theyCiteUs": "They cite us",
    "inTheMedia": "In the media"
  },
  "visualizeDataBox": {
    "visualizeTheData": "Visualize the data",
    "youCanQuicklyExploreEtc": "You can quickly explore our public database with our <1>Tournesol Data Visualization</1> application made with Streamlit.",
    "personCorrelationCoefficientMatrix": "Pearson correlation coefficients matrix of comparison criteria scores (2023/06/13)."
  },
  "reset": {
    "ifUserExistsResetLinkWillBeSent": "Done!<1></1>If this user exists, an email will be sent with a reset link.",
    "resetYourPassword": "Reset your password",
    "failToSendResetLink": "Failed to send the reset link.",
    "sendResetEmailButton": "Send reset email",
    "backToLogIn": "Back to Log in",
    "passwordModifiedSuccessfully": "Your password has been modified successfully. You can now log in to Tournesol.",
    "newPassword": "New password",
    "confirmNewPassword": "Confirm your new password",
    "passwordsDoNotMatch": "Passwords do not match",
    "resetPasswordButton": "Reset password"
  },
  "proofByKeyword": {
    "proofByKeyword": "Proof by keyword",
    "proofFor": "Proof for:"
  },
  "myFeedbackPage": {
    "title": "My results",
    "presidentielle2022": {
      "welcomeOnYourResultPage": "Welcome on your result page",
      "notEnoughComparisons_one": "We need at least {{minComparisons}} different comparisons before being able to display your results. One last comparison is required. Click on the button below to continue.",
      "notEnoughComparisons_other": "We need at least {{minComparisons}} different comparisons before being able to display your results. {{remainingComparisons}} comparisons are still required. Click on the button below, and follow the instructions to continue.",
      "continueComparisons": "Continue your comparisons",
      "thanksForComparingCandidates": "Thank you for comparing candidates on our platform",
      "goToGlobalRanking": "Go to global ranking",
      "opinionsOnOnlineSharedContent": "We think your opinions on online shared contents are at least as equally important as your opinions on candidates.",
      "discoverTournesolVideos": "Discover Tournesol videos. A place where you can give your opinion on the YouTube videos you watch, to improve everyone's recommendations."
    },
    "proofOfVote": "Proof of vote",
    "proofOfVoteHelperText": "This code will be helpful to complete <2>our survey.</2>",
    "generic": {
      "whatsNext": "What's next?",
      "discoverTournesol": "Discover Tournesol"
    }
  },
  "proofOfVote": {
    "proof": "Proof",
    "copyTheProof": "Copy the proof"
  },
  "personalVouchers": {
    "voucherCreated": "You successfully vouched for \"{{username}}\".",
    "introduction": "I vouch that this user is a human, with an authentic behavior, and that this user does not actively use another account on Tournesol:",
    "usernameLabel": "Username",
    "submitButton": "I vouch for this user",
    "givenVoucherDeleted": "You no longer vouch for \"{{username}}\".",
    "noVoucherGiven": "None.",
    "givenVouchersTitle": "Users you have vouched for",
    "noVoucherReceived": "None.",
    "receivedVouchersTitle": "Users who vouched for you",
    "trustScore": {
      "title": "Trust score",
      "description": {
        "explanation": "Your trust score determines how much your comparisons influence the Tournesol's recommendations.",
        "howToChangeIt": "You can gain more trust by using an email from a domain considered trustworthy or when other users vouch for you.",
        "includedInPublicDatabase": "Your trust score is included the public database if you have at least one public comparison."
      },
      "nullValue": "Unknown",
      "low": "Low",
      "medium": "Medium",
      "high": "High",
      "isTrusted": "Your email address is considered trustworthy.",
      "isNotTrusted": "Your email address is not considered trustworthy.",
      "hasReceivedVouchers": "Other users vouch for you.",
      "hasNotReceivedVouchers": "No other user vouch for you."
    },
    "aboutVouchingMechanism": "By vouching for other users, you enable them to obtain a higher trust score even if their email address is not considered trustworthy. The list of users for whom you vouch, or who have vouched for you, is a public information."
  },
  "myRateLaterListPage": {
    "title": "My rate-later list"
  },
  "recommendationsPage": {
    "chips": {
      "by": "by"
    },
    "title": {
      "results": "Results",
      "personalRecommendations": "Personal recommendations",
      "recommendations": "Recommendations"
    }
  },
  "noVideoCorrespondsToSearchCriterias": "No video corresponds to your search criteria.",
  "profile": "Profile",
  "signup": {
    "welcome": "Welcome!",
    "successMessage": "A verification link has been sent to <1>{{email}}</1> .",
    "title": "Account creation",
    "accountCreationFailed": "Account creation failed.",
    "iAgreeWithTheTerms": "I'm at least 15 years old. I have read and I agree with the <2>Terms of Service</2> and the <6>Privacy Policy</6>."
  },
  "emailAddress": "Email address",
  "confirmYourPassword": "Confirm your password",
  "signUpButton": "Sign up",
  "verify": {
    "verifyRegistration": "Verify registration",
    "yourAccountIsNowVerified": "Your account is now verified.",
    "yourNewEmailAddressIsNowVerified": "Your new email address is now verified.",
    "verificationFailed": "Verification failed"
  },
  "talksPage": {
    "whatAreTournesolTalks": "What are Tournesol Talks?",
    "tournesolTalksIntroduction": "The Tournesol association organizes public and free online events with experts and researchers to talk about their work related to ethics, algorithms and recommender systems, information, democracy and more.",
    "beInformedOfUpcomingEvents": "Be informed of upcoming events",
    "title": "Tournesol Talks",
    "upcomingEvents": "Upcoming event(s)",
    "noTalksInTheNearFuture": "No Talks are planned in the near future.",
    "pastEvents": "Past events",
    "live": "Live",
    "by": "By\u00a0{{speaker}}",
    "replay": "Replay",
    "join": "Join"
  },
  "actions": {
    "videoAddedToRateLaterList": "The video has been added to your rate later list.",
    "videoAlreadyInRateLaterList": "The video is already in your rate later list.",
    "rateLater": "Rate later",
    "compareNow": "Compare now",
    "remove": "Remove",
    "videoDeletedFromRateLaterList": "The video has been deleted from your rate later list.",
    "analysis": "Detailed analysis"
  },
  "myRatedVideosPage": {
    "title": "My rated videos"
  },
  "criteriaTooltips": {
    "energy_environment": "Topic related to climate change, energy transition, biodiversity and protection of the environment",
    "international": "Topics related to Europe, international diplomacy, defense, terrorism and immigration",
    "education_culture": "Topics related to the education system, media, culture, social networks and the ethics of algorithms",
    "health": "Topics related to the health system, mental health, sports, end-of-life ethics, COVID-19 and vaccines",
    "institutions_democracy": "Topics related to the organization of political life, democracy, local authorities, public service and overseas",
    "labour_economy": "Topics related to jobs, unemployment, purchasing power, taxation, public deficits and debt",
    "solidarity": "Topics related to societal issues, inequality and discrimination, disability, violence against women and immigration",
    "pedagogy": "How efficiently does the content guide viewers in their understanding?",
    "importance": "Can additional focus on this topic have a significantly positive impact on the world?",
    "layman_friendly": "How understandable is it, without prior knowledge?",
    "entertaining_relaxing": "Do people feel good watching it?",
    "engaging": "Does it catch people's attention, spark curiosity and invite to question previous beliefs?",
    "diversity_inclusion": "Does it promote tolerance, compassion and wider moral considerations?",
    "better_habits": "Does it make people adopt habits that benefit themselves and beyond?",
    "backfire_risk": "Is it adapted to viewers with opposing beliefs? Does it prevent misconceptions or undesirable reactions?",
    "reliability": "Is the presented information trustworthy, robustly backed and properly nuanced?"
  },
  "videoMetadata": {
    "duration": "Duration",
    "publication_date": "Publication date"
  },
  "presidentielle2022": {
    "dialogs": {
      "tutorial": {
        "title1": "Welcome on Tournesol 🌻",
        "message1": {
          "p10": "This tutorial will guide you step by step through a comparison series.",
          "p20": "First, move the blue handles and adjust your preferences by moving them more or less far. Save when your choice is made.",
          "p30": "The more your opinion is clear-cut on a criterion, the more the handle should be close to the slider extremity.",
          "p40": "If you find candidates similar, the handle should remain close to the center."
        },
        "title2": "Congratulations !",
        "message2": {
          "p10": "You have made your first comparison 🥳",
          "p20": "Note that you can manually choose the candidates by using the drop down menus located just above the candidates' photos."
        },
        "title3": "Tip",
        "message3": {
          "p10": "Don't worry if the handles' position doesn't feel exact.",
          "p20": "You will be able to update all comparisons later, at your own pace"
        },
        "title4": "Did you see?",
        "message4": {
          "p10": "There are also optional criteria under the main ones.",
          "p20": "Try to unfold and use the optional criteria to give a more complete opinion about the candidates.",
          "p30": "It's also possible to uncheck an optional criterion if you don't want to give your opinion on it."
        },
        "title5": "Is it better than voting for a single person?",
        "message5": {
          "p10": "Contrary to the current voting system in France, here you are invited to give your opinion on several candidates.",
          "p20": "Thus it's possible to express your real opinion. This allows to avoid problems like the « tactical vote », and doesn't encourage the polarization of political opinions."
        },
        "title6": "How does it work?",
        "message6": {
          "p10": "Tournesol computes a score for each candidate, by aggregating contributors' judgements.",
          "p20": "We can say that each contributor pulls the score up or down by voting.",
          "p30": "The final score represents a balance, in the middle of the different contributors' preferences."
        },
        "title7": "Thanks a lot!",
        "message7": {
          "p10": "One last comparison and you will be able to see your current preferences.",
          "p20": "We sincerely hope you appreciated this new voting system, which may have allowed you to better think about why you support some candidates."
        }
      }
    }
  },
  "videos": {
    "dialogs": {
      "tutorial": {
        "installTheExtension": "Install the extension",
        "title4": "Compare easily with the extension",
        "message4": {
          "p10": "The Tournesol browser extension lets you add the videos you watch on YouTube to your rate-later list.",
          "p20": "You can also make comparisons directly from YouTube!"
        }
      }
    },
    "tips": {
      "tutorial": {
        "title1": "Comparing two videos 🌻",
        "message1": {
          "p10": "After watching the videos, move the main handle to the video that should be largely recommended according to you. Save once you've made your choice.",
          "p20": "The more your opinion is clear-cut on a criterion, the more the handle should be close to the slider extremity. If you find the videos similar, the handle should remain close to the center."
        },
        "title2": "Making comparisons helps science 🔬",
        "message2": {
          "p10": "Each comparison helps Tournesol improve its recommendations and its open database. Try to unfold and use the optional criteria now.",
          "p20": "You can always choose to not vote on an optional criterion by unchecking it. You will be able to edit all your comparisons from your page My comparisons."
        },
        "title3": "How does Tournesol work? 🤖",
        "message3": {
          "p10": "Tournesol computes a score for each video, by aggregating contributors' judgements on each criterion.",
          "p20": "The final score represents a balance, in the middle of the different contributors' preferences. The higher this score is, the more the community thinks the video should be largely recommended."
        },
        "title4": "Thank you for these first contributions ❤️",
        "message4": {
          "p10": "Tournesol is a long-term project, and we aim to collect as many comparisons as possible. Your contributions greatly help the research, and we hope to see you again from time to time.",
          "p20": "In future, to ease the comparison process, we suggest you follow this recipe: (1) add videos from YouTube using the browser extension; (2) use the Select button to compare the videos added this way.",
          "p30": "🌻 🌻 🌻 🌻 🌻 🌻 🐌"
        }
      }
    }
  }
}<|MERGE_RESOLUTION|>--- conflicted
+++ resolved
@@ -106,11 +106,9 @@
     "recentlyCompared": "Compared",
     "recommendations": "Top of the month",
     "unconnected": "To connect",
+    "pasteUrlOrVideoId": "Paste URL or Video ID",
     "select": "Select",
-<<<<<<< HEAD
     "selectAVideo": "Select a video",
-=======
->>>>>>> 3e3189b5
     "youtubeVideoUnavailable": "YouTube video unavailable.",
     "pasteUrlOrVideoId": "Paste URL or Video ID",
     "backButton": "Back"
