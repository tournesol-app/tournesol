--- conflicted
+++ resolved
@@ -67,13 +67,10 @@
   },
   "stackedCriteriaPaper": {
     "score": "Correlation coefficient:",
-<<<<<<< HEAD
-=======
     "tweet": {
       "intro": "I have just compared the candidates in France's presidential election on @TournesolApp. According to me, here are the most important criteria to become president:",
       "conclusion": "Have a look at this different voting system!"
     },
->>>>>>> 4e84d9d6
     "title": "Criteria most correlated with who you think should be president",
     "ifYourRankingSeemsOff": "If theses results seem off, you should submit additional comparison to improve them.",
     "addNewComparisons": "make new comparaisons",
