--- conflicted
+++ resolved
@@ -316,18 +316,15 @@
     "deleteAccount": "Delete account"
   },
   "pollUserSettingsForm": {
-<<<<<<< HEAD
     "errorOccurredDuringPreferencesUpdate": "Sorry, an error has occurred, cannot update your preferences.",
     "preferencesUpdatedSuccessfully": "Preferences updated successfully.",
     "comparisonPage": "Comparison page",
     "defaultUnsafe": "Display videos with a low number of contributors and/or a negative Tournesol score",
     "recommendationsPage": "Recommendations page",
     "displayTheTheWeeklyCollectiveGoal": "Display the weekly collective goal",
-=======
     "autoRemove": "Automatic removal",
     "autoRemoveHelpText_one": "Elements will be removed from your rate-later list after {{value}} comparison.",
     "autoRemoveHelpText_other": "Elements will be removed from your rate-later list after {{value}} comparisons.",
->>>>>>> 722664cb
     "always": "Always",
     "websiteOnly": "Website only",
     "embeddedOnly": "Extension only",
@@ -337,12 +334,6 @@
     "preferencesUpdatedSuccessfully": "Preferences updated successfully.",
     "comparisonPage": "Comparison page",
     "rateLater": "Rate-later list",
-<<<<<<< HEAD
-    "autoRemove": "Automatic removal",
-    "autoRemoveHelpText_one": "Elements will be removed from your rate-later list after {{value}} comparison.",
-    "autoRemoveHelpText_other": "Elements will be removed from your rate-later list after {{value}} comparisons.",
-=======
->>>>>>> 722664cb
     "updatePreferences": "Update preferences"
   },
   "username": "Username",
